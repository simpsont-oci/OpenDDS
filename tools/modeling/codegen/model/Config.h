// -*- C++ -*-
//
// $Id$
#ifndef CONFIG_H
#define CONFIG_H

// Needed here to avoid the pragma below when necessary.
#include /**/ "ace/pre.h"
#include /**/ "ace/config-all.h"

#if !defined (ACE_LACKS_PRAGMA_ONCE)
#pragma once
#endif /* ACE_LACKS_PRAGMA_ONCE */

#include "model_export.h"

#include "dds/DCPS/PoolAllocator.h"
#include <map>

ACE_BEGIN_VERSIONED_NAMESPACE_DECL
class ACE_Configuration_Heap;
class ACE_Configuration_Section_Key;
ACE_END_VERSIONED_NAMESPACE_DECL

namespace OpenDDS { namespace Model {

struct ParticipantProfile;
struct TopicProfile;
struct PublisherProfile;
struct WriterProfile;
struct SubscriberProfile;
struct ReaderProfile;

/**
 * @class Config
 *
 * @brief Initialize DDS DCPS from command line and configuration file.
 *
 * This class configures DDS DCPS from the contents of a file.  The
 * command line is parsed for the filename and for a verbosity indication.
 *
 * Command line options extracted by this class are:
 *
 *   -DDSAppConfig <file>
 *
 *      Extract detailed application parameters from <file>.  The format
 *      of the file is a set of KeyValue pairs organized into sections.
 *      There is a separate subsection for each DDS Entity to be
 *      instantiated within the application.
 *
 *      Subsections are named as:
 *
 *        [participant/<name>]
 *        [topic/<name>]
 *        [publisher/<name>]
 *        [writer/<name>]
 *        [subscriber/<name>]
 *        [reader/<name>]
 */
class OpenDDS_Model_Export Config  {
  public:
    /// Container type for participant profiles.
<<<<<<< HEAD
    typedef std::map< OPENDDS_STRING, ParticipantProfile*> ParticipantProfileMap;

    /// Container type for topic profiles.
    typedef std::map< OPENDDS_STRING, TopicProfile*> TopicProfileMap;

    /// Container type for publisher profiles.
    typedef std::map< OPENDDS_STRING, PublisherProfile*> PublisherProfileMap;

    /// Container type for writer profiles.
    typedef std::map< OPENDDS_STRING, WriterProfile*> WriterProfileMap;

    /// Container type for subscriber profiles.
    typedef std::map< OPENDDS_STRING, SubscriberProfile*> SubscriberProfileMap;

    /// Container type for reader profiles.
    typedef std::map< OPENDDS_STRING, ReaderProfile*> ReaderProfileMap;
=======
    typedef OPENDDS_MAP( std::string, ParticipantProfile*) ParticipantProfileMap;

    /// Container type for topic profiles.
    typedef OPENDDS_MAP( std::string, TopicProfile*) TopicProfileMap;

    /// Container type for publisher profiles.
    typedef OPENDDS_MAP( std::string, PublisherProfile*) PublisherProfileMap;

    /// Container type for writer profiles.
    typedef OPENDDS_MAP( std::string, WriterProfile*) WriterProfileMap;

    /// Container type for subscriber profiles.
    typedef OPENDDS_MAP( std::string, SubscriberProfile*) SubscriberProfileMap;

    /// Container type for reader profiles.
    typedef OPENDDS_MAP( std::string, ReaderProfile*) ReaderProfileMap;
>>>>>>> dd4b6531

    Config(int& argc, ACE_TCHAR** argv);

    virtual ~Config();

    /// Indication of configuration status.
    operator bool() const;

    /// Participant profile container.
    const ParticipantProfileMap& participantProfileMap() const;

    /// Topic profile container.
    const TopicProfileMap& topicProfileMap() const;

    /// Publisher profile container.
    const PublisherProfileMap& publisherProfileMap() const;

    /// Writer profile container.
    const WriterProfileMap& writerProfileMap() const;

    /// Subscriber profile container.
    const SubscriberProfileMap& subscriberProfileMap() const;

    /// Reader profile container.
    const ReaderProfileMap& readerProfileMap() const;

  private:
    /// Extract the DDS Entity information for the application.
    void configureEntities( const ACE_TCHAR* filename);

    /// Load specification for a DomainParticipant.
    void loadParticipant(
           ACE_Configuration_Heap& heap,
           ACE_Configuration_Section_Key& key,
           std::basic_string<ACE_TCHAR> name);

    /// Load specification for a Topic.
    void loadTopic(
           ACE_Configuration_Heap& heap,
           ACE_Configuration_Section_Key& key,
           std::basic_string<ACE_TCHAR> name);

    /// Load specification for a Publisher.
    void loadPublisher(
           ACE_Configuration_Heap& heap,
           ACE_Configuration_Section_Key& key,
           std::basic_string<ACE_TCHAR> name);

    /// Load specification for a Writer.
    void loadWriter(
           ACE_Configuration_Heap& heap,
           ACE_Configuration_Section_Key& key,
           std::basic_string<ACE_TCHAR> name);

    /// Load specification for a Subscriber.
    void loadSubscriber(
           ACE_Configuration_Heap& heap,
           ACE_Configuration_Section_Key& key,
           std::basic_string<ACE_TCHAR> name);

    /// Load specification for a Reader.
    void loadReader(
           ACE_Configuration_Heap& heap,
           ACE_Configuration_Section_Key& key,
           std::basic_string<ACE_TCHAR> name);

    /// Success of configuration steps.
    bool configured_;

    /// Participant profiles.
    ParticipantProfileMap  participantProfileMap_;

    /// Topic profiles.
    TopicProfileMap        topicProfileMap_;

    /// Publication profiles.
    PublisherProfileMap  publisherProfileMap_;

    /// Publication profiles.
    WriterProfileMap  writerProfileMap_;

    /// Subscription profiles.
    SubscriberProfileMap subscriberProfileMap_;

    /// Subscription profiles.
    ReaderProfileMap readerProfileMap_;
};

} } // End of namespace OpenDDS::Model

#if defined (__ACE_INLINE__)
# include "Config.inl"
#endif  /* __ACE_INLINE__ */

#endif // CONFIG_H
<|MERGE_RESOLUTION|>--- conflicted
+++ resolved
@@ -60,41 +60,22 @@
 class OpenDDS_Model_Export Config  {
   public:
     /// Container type for participant profiles.
-<<<<<<< HEAD
-    typedef std::map< OPENDDS_STRING, ParticipantProfile*> ParticipantProfileMap;
+    typedef OPENDDS_MAP(OPENDDS_STRING, ParticipantProfile*) ParticipantProfileMap;
 
     /// Container type for topic profiles.
-    typedef std::map< OPENDDS_STRING, TopicProfile*> TopicProfileMap;
+    typedef OPENDDS_MAP(OPENDDS_STRING, TopicProfile*) TopicProfileMap;
 
     /// Container type for publisher profiles.
-    typedef std::map< OPENDDS_STRING, PublisherProfile*> PublisherProfileMap;
+    typedef OPENDDS_MAP(OPENDDS_STRING, PublisherProfile*) PublisherProfileMap;
 
     /// Container type for writer profiles.
-    typedef std::map< OPENDDS_STRING, WriterProfile*> WriterProfileMap;
+    typedef OPENDDS_MAP(OPENDDS_STRING, WriterProfile*) WriterProfileMap;
 
     /// Container type for subscriber profiles.
-    typedef std::map< OPENDDS_STRING, SubscriberProfile*> SubscriberProfileMap;
+    typedef OPENDDS_MAP(OPENDDS_STRING, SubscriberProfile*) SubscriberProfileMap;
 
     /// Container type for reader profiles.
-    typedef std::map< OPENDDS_STRING, ReaderProfile*> ReaderProfileMap;
-=======
-    typedef OPENDDS_MAP( std::string, ParticipantProfile*) ParticipantProfileMap;
-
-    /// Container type for topic profiles.
-    typedef OPENDDS_MAP( std::string, TopicProfile*) TopicProfileMap;
-
-    /// Container type for publisher profiles.
-    typedef OPENDDS_MAP( std::string, PublisherProfile*) PublisherProfileMap;
-
-    /// Container type for writer profiles.
-    typedef OPENDDS_MAP( std::string, WriterProfile*) WriterProfileMap;
-
-    /// Container type for subscriber profiles.
-    typedef OPENDDS_MAP( std::string, SubscriberProfile*) SubscriberProfileMap;
-
-    /// Container type for reader profiles.
-    typedef OPENDDS_MAP( std::string, ReaderProfile*) ReaderProfileMap;
->>>>>>> dd4b6531
+    typedef OPENDDS_MAP(OPENDDS_STRING, ReaderProfile*) ReaderProfileMap;
 
     Config(int& argc, ACE_TCHAR** argv);
 
