--- conflicted
+++ resolved
@@ -92,12 +92,7 @@
       char* data, size_t size, bool swap_bytes, Encoding::Alignment align
     ) :
       block(data, size),
-<<<<<<< HEAD
-      serializer(&block, Encoding::KIND_CDR_UNALIGNED,
-                 swap_bytes ? ENDIAN_NONNATIVE : ENDIAN_NATIVE)
-=======
       serializer(&block, Encoding::KIND_UNALIGNED_CDR, swap_bytes)
->>>>>>> b576d67f
     {
       block.wr_ptr(data + size);
       get_size_only = false;
