--- conflicted
+++ resolved
@@ -54,7 +54,6 @@
 my $opendds_checks_failed = 0;
 my $dds_root_len = length($ENV{'DDS_ROOT'});
 
-<<<<<<< HEAD
 sub is_elf_file {
   my $full_filename = shift;
   open(my $fd, $full_filename) or die("Could not open $full_filename: $!");
@@ -357,18 +356,12 @@
   } else {
     return $val;
   }
-=======
-sub failed_lines {
-  my $lines_ref = shift;
-  return "   - On the following lines: " . join(', ', @{$lines_ref}) . "\n";
->>>>>>> 690de181
 }
 
 sub process_file {
   my $full_filename = $_;
   $full_filename = shift if (!defined $full_filename); # Needed for direct invoke for some reason...
   my $filename = substr($full_filename, $dds_root_len);
-<<<<<<< HEAD
   $filename =~ s/^\///g;
   return if (!length $filename
     || $filename =~ qr@^\.git/@
@@ -412,25 +405,6 @@
     if ($matched) {
       push(@checks_for_this_file, $name);
       $line_numbers{$name} = ();
-=======
-  my $line_number = 1;
-
-  my $in_dds_dcps = $filename =~ /^\/dds\/DCPS/;
-  my $cpp_file = $filename =~ /\.(cpp|h|inl)$/;
-  my $cmake_file = $filename =~ /(CMakeLists\.txt|\.cmake)$/;
-
-  my @gettimeofday_failed = ();
-  my @trailing_whitespace_failed = ();
-  my @tabs_failed = ();
-
-  open(my $fd, $full_filename);
-  while (my $line = <$fd>) {
-    if ($cpp_file && $in_dds_dcps && $line =~ /gettimeofday|ACE_Time_Value\(\)\.now\(\)/) {
-      push(@gettimeofday_failed, $line_number);
-    }
-    if ($cmake_file && $line =~ /\s\n$/) {
-      push(@trailing_whitespace_failed, $line_number);
->>>>>>> 690de181
     }
     if ($cmake_file && $line =~ /\t/) {
       push(@tabs_failed, $line_number);
@@ -439,7 +413,6 @@
   }
   return if (not scalar @checks_for_this_file);
 
-<<<<<<< HEAD
   # Do The Checks
   print("$filename: " . join(', ', @checks_for_this_file) . "\n") if $debug;
   foreach my $check (@checks_for_this_file) {
@@ -493,24 +466,6 @@
       $failed = 1;
       $line_numbers{$check} = [];
     }
-=======
-  my $failed_checks = "";
-  if (scalar @gettimeofday_failed) {
-    $failed_checks .=
-      " - ACE_OS::gettimeofday() and \"ACE_Time_Value().now()\" are forbidden in the core libraries.\n" .
-      "   See the \"Time\" section in docs/guidelines.md.\n" .
-      failed_lines(\@gettimeofday_failed);
-  }
-  if (scalar @trailing_whitespace_failed) {
-    $failed_checks .=
-      " - Text file has trailing whitespace, which is forbidden in all text files by docs/guidelines.md\n" .
-      failed_lines(\@trailing_whitespace_failed);
-  }
-  if (scalar @tabs_failed) {
-    $failed_checks .=
-      " - Text file has tabs, which is forbidden in most text files by docs/guidelines.md\n" .
-      failed_lines(\@tabs_failed);
->>>>>>> 690de181
   }
 
   # Print Results
