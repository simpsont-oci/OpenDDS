--- conflicted
+++ resolved
@@ -75,15 +75,9 @@
   - if [ "$SAFETY_PROFILE" == "1" ]; then export DDS_CONFIGURE_PARAMS="$DDS_CONFIGURE_PARAMS --safety-profile"; fi
   - if [ "$USE_JAVA" == "1" ]; then export DDS_CONFIGURE_PARAMS="$DDS_CONFIGURE_PARAMS --java"; fi
   - if [ "$NO_TESTS" == "1" ]; then export DDS_CONFIGURE_PARAMS="$DDS_CONFIGURE_PARAMS --no-tests"; fi
-<<<<<<< HEAD
   - if [ "$USES_WCHAR" == "1" ]; then export DDS_CONFIGURE_PARAMS="$DDS_CONFIGURE_PARAMS --features=uses_wchar=1"; fi
-  - if [ "$CXX" == "g++" ]; then export DDS_CONFIGURE_PARAMS="$DDS_CONFIGURE_PARAMS --macros=\"c++11=1\n\""; fi
-  - ./configure --mpcopts="-workers 2" --compiler=$COMPILER $DDS_CONFIGURE_PARAMS
-=======
-  - if [ "$USES_WCHAR" == "1" ]; then export DDS_CONFIGURE_PARAMS="$DDS_CONFIGURE_PARAMS --features=\"uses_wchar=1\""; fi
   - if [ "$CXX" == "g++" ]; then export DDS_CONFIGURE_PARAMS="$DDS_CONFIGURE_PARAMS --macros=c++11=1"; fi
   - ./configure --xerces3 --mpcopts="-workers 2" --compiler=$COMPILER $DDS_CONFIGURE_PARAMS
->>>>>>> cacfec24
   - if [ "$SAFETY_PROFILE" == "1" ]; then
         export LD_LIBRARY_PATH=${LD_LIBRARY_PATH}:$TRAVIS_BUILD_DIR/build/target/ACE_TAO/ACE/lib:$TRAVIS_BUILD_DIR/build/target/lib;
         echo "host environment:";
