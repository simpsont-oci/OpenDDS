dist: bionic
group: travis_latest
language: cpp

compiler:
  - gcc

env:
  matrix:
<<<<<<< HEAD
    - COMPILER=g++ LINT=1 STATIC=1 XERCES3=1 NO_TESTS=1
=======
    - COMPILER=g++ STATIC=1 XERCES3=1 NO_TESTS=1
>>>>>>> 1413a9c0
    - NO_INLINE=1 NO_BIT=1
    - RELEASE_MODE=1 NO_TESTS=1
    - SAFETY_PROFILE=1
    - NO_INLINE=1 NO_MULTITOPIC=1 XERCES3=1
  global:
    - ACE_ROOT=$TRAVIS_BUILD_DIR/ACE_TAO/ACE
    - TAO_ROOT=$TRAVIS_BUILD_DIR/ACE_TAO/TAO
    - DDS_ROOT=$TRAVIS_BUILD_DIR
    - MPC_ROOT=$TRAVIS_BUILD_DIR/ext/MPC
    - LD_LIBRARY_PATH=$ACE_ROOT/lib:$DDS_ROOT/lib:$LD_LIBRARY_PATH
    - COMPILER=g++-8

matrix:
  include:
    - compiler: gcc
      addons:
        apt:
          sources:
            - ubuntu-toolchain-r-test
          packages:
            - libxerces-c-dev
            - g++-8
            - openjdk-8-jdk-headless
      env: COMPILER=g++-8 USE_JAVA=1 RELEASE_MODE=1 NO_TESTS=1
    - compiler: gcc
      addons:
        apt:
          sources:
            - ubuntu-toolchain-r-test
          packages:
            - libxerces-c-dev
            - libwireshark-dev
            - g++-10
      env: COMPILER=g++-10 WIRESHARK=1 NO_TESTS=1
    - os: osx
      osx_image: xcode11.6
      compiler: clang
      env: COMPILER=clang++ NO_INLINE=1 NO_DEBUG=1 CONFIGURE_CXX11=1 NO_TESTS=1

addons:
  apt:
    packages:
      - libxerces-c-dev
      - libssl-dev
      - g++-8
      - cmake

before_install:
  - mkdir ext
  - cd ext && git clone --depth 1 git://github.com/DOCGroup/MPC.git
  - cd .. && git clone --depth 1 git://github.com/DOCGroup/ACE_TAO.git

branches:
  only:
    - master

before_script:
  - export
<<<<<<< HEAD
  - if [ "$LINT" == "1" ]; then
        rm -rf tools/modeling/plugins tools/rapidjson tests/googletest;
        perl $DDS_ROOT/tools/scripts/lint.pl;
    fi
=======
>>>>>>> 1413a9c0
  - if [ "$NO_INLINE" == "1" ]; then CONFIG_OPTIONS+=" --no-inline"; fi
  - if [ "$NO_BIT" == "1" ]; then CONFIG_OPTIONS+=" --no-built-in-topics"; fi
  - if [ "$STATIC" == "1" ]; then CONFIG_OPTIONS+=" --static"; fi
  - if [ "$RELEASE_MODE" == "1" ]; then CONFIG_OPTIONS+=" --no-debug --optimize"; fi
  - if [ "$NO_DEBUG" == "1" ]; then CONFIG_OPTIONS+=" --no-debug"; fi
  - if [ "$SAFETY_PROFILE" == "1" ]; then CONFIG_OPTIONS+=" --safety-profile"; fi
  - if [ "$NO_MULTITOPIC" == "1" ]; then CONFIG_OPTIONS+=" --no-multi-topic"; fi
  - if [ "$USE_JAVA" == "1" ]; then CONFIG_OPTIONS+=" --java"; MAKE_PREFIX="travis_wait 50"; fi
  - if [ "$NO_TESTS" == "1" ]; then CONFIG_OPTIONS+=" --no-tests"; fi
  - if [ "$USES_WCHAR" == "1" ]; then CONFIG_OPTIONS+=" --features=uses_wchar=1"; fi
  - if [ "$XERCES3" == "1" ]; then CONFIG_OPTIONS+=" --xerces3"; fi
  - if [ "$CXX" == "g++" ]; then CONFIG_OPTIONS+=" --std=c++11"; fi
  - if [ "$CONFIGURE_CXX11" == "1" ]; then CONFIG_OPTIONS+=" --std=c++11"; fi
  - if [ "$VERSIONED_NS" == 1 ]; then CONFIG_OPTIONS+=" --features=versioned_namespace=1"; fi
  - if [ "$DDS_SECURITY" == 1 ]; then CONFIG_OPTIONS+=" --security"; fi
  - if [ "$WIRESHARK" == 1 ]; then CONFIG_OPTIONS+=" --wireshark"; fi
  - ./configure --mpcopts="-workers 4" --compiler=$COMPILER --tests $CONFIG_OPTIONS
  - tools/scripts/show_build_config.pl
  - if [ "$SAFETY_PROFILE" == "1" ]; then
        export LD_LIBRARY_PATH+=:$TRAVIS_BUILD_DIR/build/target/ACE_TAO/ACE/lib:$TRAVIS_BUILD_DIR/build/target/lib;
    fi

script:
  - $MAKE_PREFIX make -s -j2
  - FILES=$(git clean -nd -e ext); if [ "$FILES" != "" ]; then
        echo ERROR These files should be gitignored;
        echo $FILES;
        exit 1;
    fi
  - if [ "$SAFETY_PROFILE" != "1" ]; then
      $DDS_ROOT/tests/cmake_integration/run_ci_tests.pl ${STATIC:+--no-shared};
    fi
  - if [ "$NO_TESTS" == "1" ]; then
      echo Building Messenger;
      $ACE_ROOT/bin/mwc.pl -type gnuace tests/DCPS/Messenger;
      make -C tests/DCPS/Messenger;
    fi
  - if [ "$SAFETY_PROFILE" == "1" ]; then
        cd build/target/tests/DCPS/Messenger && ./run_test.pl rtps_disc;
        cd $DDS_ROOT/build/target/tests/FACE/Messenger;
        ./run_test.pl;
        ./run_test.pl callback;
        ./run_test.pl static;
        ./run_test.pl static callback;
    elif [ "$USE_JAVA" == "1" ]; then
        cd java/tests/messenger;
        ./run_test.pl tcp;
        ./run_test.pl rtps;
    else
        cd tests/DCPS/Messenger && ./run_test.pl all;
    fi<|MERGE_RESOLUTION|>--- conflicted
+++ resolved
@@ -7,11 +7,7 @@
 
 env:
   matrix:
-<<<<<<< HEAD
     - COMPILER=g++ LINT=1 STATIC=1 XERCES3=1 NO_TESTS=1
-=======
-    - COMPILER=g++ STATIC=1 XERCES3=1 NO_TESTS=1
->>>>>>> 1413a9c0
     - NO_INLINE=1 NO_BIT=1
     - RELEASE_MODE=1 NO_TESTS=1
     - SAFETY_PROFILE=1
@@ -70,13 +66,10 @@
 
 before_script:
   - export
-<<<<<<< HEAD
   - if [ "$LINT" == "1" ]; then
         rm -rf tools/modeling/plugins tools/rapidjson tests/googletest;
         perl $DDS_ROOT/tools/scripts/lint.pl;
     fi
-=======
->>>>>>> 1413a9c0
   - if [ "$NO_INLINE" == "1" ]; then CONFIG_OPTIONS+=" --no-inline"; fi
   - if [ "$NO_BIT" == "1" ]; then CONFIG_OPTIONS+=" --no-built-in-topics"; fi
   - if [ "$STATIC" == "1" ]; then CONFIG_OPTIONS+=" --static"; fi
