
workspace {

  // These projects use apache ant to control the build, however
  // they also contain .mpc files which should be ignored:
  exclude {
    java/jms
  }

  exclude {
    // For the case where configure downloads ACE_wrappers
    ACE_wrappers
    // For the case where the user clones git repository
    ATCD
    ACE_TAO

    // Run tools/modeling/tests/setup.pl to generate
    // tools/modeling/tests/modeling_tests.mwc.
    tools/modeling/tests
<<<<<<< HEAD

    tests/FACE 
=======
>>>>>>> 03fed0bd
  }
}
<|MERGE_RESOLUTION|>--- conflicted
+++ resolved
@@ -17,10 +17,5 @@
     // Run tools/modeling/tests/setup.pl to generate
     // tools/modeling/tests/modeling_tests.mwc.
     tools/modeling/tests
-<<<<<<< HEAD
-
-    tests/FACE 
-=======
->>>>>>> 03fed0bd
   }
 }
