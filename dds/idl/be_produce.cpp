--- conflicted
+++ resolved
@@ -137,10 +137,6 @@
   unsigned int seed = static_cast<unsigned int>(msec);
 
   if (ret[ret.size() - 1] != '_') ret += '_';
-<<<<<<< HEAD
-  
-=======
->>>>>>> 5ef2ccc2
   static const char alphanum[] =
     "0123456789"
     "ABCDEFGHIJKLMNOPQRSTUVWXYZ";
