--- conflicted
+++ resolved
@@ -2664,9 +2664,12 @@
         "bool MarshalTraits<" << cxx << ">::from_message_block(" << cxx << "& stru, "
         "const ACE_Message_Block& mb)\n"
         "{\n"
-        "  stru." << octetSeqOnly << "." << set_len << "(static_cast<unsigned>(mb.length()));\n"
-        "  std::memcpy(" << buffer_pre << "stru." << octetSeqOnly << get_buffer
-          << ", mb.rd_ptr(), mb.length());\n"
+        "  stru." << octetSeqOnly << "." << set_len << "(static_cast<unsigned>(mb.total_length()));\n"
+        "  ACE_CDR::Octet* dst = " << buffer_pre << "stru." << octetSeqOnly << get_buffer << ";\n"
+        "  for (const ACE_Message_Block* m = &mb; m; m = m->cont()) {\n"
+        "    std::memcpy(dst, m->rd_ptr(), m->length());\n"
+        "    dst += m->length();\n"
+        "  }\n"
         "  return true;\n"
         "}\n\n";
 
@@ -3291,7 +3294,6 @@
       serialized_size.endArgs();
 
       be_global->impl_ <<
-<<<<<<< HEAD
         "  switch (encoding.xcdr_version()) {\n";
       const char* indent = "    ";
       for (unsigned e = 0; e < encoding_count; ++e) {
@@ -3313,29 +3315,6 @@
       }
       be_global->impl_ <<
         "  }\n";
-=======
-        "bool MarshalTraits<" << cxx << ">::to_message_block(ACE_Message_Block& mb, "
-        "const " << cxx << "& stru)\n"
-        "{\n"
-        "  if (mb.size(stru." << field_name << "." << get_len << "()) != 0) {\n"
-        "    return false;\n"
-        "  }\n"
-        "  return mb.copy(reinterpret_cast<const char*>(" << buffer_pre << "stru."
-        << field_name << get_buffer << "), stru." << field_name << "." << get_len
-        << "()) == 0;\n"
-        "}\n\n"
-        "bool MarshalTraits<" << cxx << ">::from_message_block(" << cxx << "& stru, "
-        "const ACE_Message_Block& mb)\n"
-        "{\n"
-        "  stru." << field_name << "." << set_len << "(static_cast<unsigned>(mb.total_length()));\n"
-        "  ACE_CDR::Octet* dst = " << buffer_pre << "stru." << field_name << get_buffer << ";\n"
-        "  for (const ACE_Message_Block* m = &mb; m; m = m->cont()) {\n"
-        "    std::memcpy(dst, m->rd_ptr(), m->length());\n"
-        "    dst += m->length();\n"
-        "  }\n"
-        "  return true;\n"
-        "}\n\n";
->>>>>>> 8672bcf3
     }
 
     {
