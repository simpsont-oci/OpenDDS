/*
 *
 *
 * Distributed under the OpenDDS License.
 * See: http://www.opendds.org/license.html
 */

#include "marshal_generator.h"

#include "dds_generator.h"
#include "field_info.h"
#include "topic_keys.h"

#include <utl_identifier.h>

#include <string>
#include <sstream>
#include <iostream>
#include <cctype>
#include <map>

using std::string;
using namespace AstTypeClassification;

namespace {
  template <typename Type, size_t length>
  size_t array_length(Type(&)[length])
  {
    return length;
  }

  typedef bool (*is_special_case)(const string& cxx);
  typedef bool (*gen_special_case)(const string& cxx);

  typedef is_special_case is_special_sequence;
  typedef gen_special_case gen_special_sequence;

  typedef is_special_case is_special_struct;
  typedef gen_special_case gen_special_struct;

  typedef is_special_case is_special_union;
  typedef bool (*gen_special_union)(const string& cxx,
                                    AST_Union* u,
                                    AST_Type* discriminator,
                                    const std::vector<AST_UnionBranch*>& branches);

  struct special_sequence {
    is_special_sequence check;
    gen_special_sequence gen;
  };

  struct special_struct {
    is_special_struct check;
    gen_special_struct gen;
  };

  struct special_union {
    is_special_union check;
    gen_special_union gen;
  };

  bool isRtpsSpecialSequence(const string& cxx);
  bool genRtpsSpecialSequence(const string& cxx);

  bool isPropertySpecialSequence(const string& cxx);
  bool genPropertySpecialSequence(const string& cxx);

  bool isRtpsSpecialStruct(const string& cxx);
  bool genRtpsSpecialStruct(const string& cxx);

  bool isRtpsSpecialUnion(const string& cxx);
  bool genRtpsSpecialUnion(const string& cxx,
                           AST_Union* u,
                           AST_Type* discriminator,
                           const std::vector<AST_UnionBranch*>& branches);

  bool isProperty_t(const string& cxx);
  bool genProperty_t(const string& cxx);

  bool isBinaryProperty_t(const string& cxx);
  bool genBinaryProperty_t(const string& cxx);

  bool isPropertyQosPolicy(const string& cxx);
  bool genPropertyQosPolicy(const string& cxx);

  bool isSecuritySubmessage(const string& cxx);
  bool genSecuritySubmessage(const string& cxx);

  const special_sequence special_sequences[] = {
    {
      isRtpsSpecialSequence,
      genRtpsSpecialSequence,
    },
    {
      isPropertySpecialSequence,
      genPropertySpecialSequence,
    },
  };

  const special_struct special_structs[] = {
    {
      isRtpsSpecialStruct,
      genRtpsSpecialStruct,
    },
    {
      isProperty_t,
      genProperty_t,
    },
    {
      isBinaryProperty_t,
      genBinaryProperty_t,
    },
    {
      isPropertyQosPolicy,
      genPropertyQosPolicy,
    },
    {
      isSecuritySubmessage,
      genSecuritySubmessage,
    },
  };

  const special_struct* get_special_struct(const std::string& name)
  {
    for (size_t i = 0; i < array_length(special_structs); ++i) {
      if (special_structs[i].check(name)) {
        return &special_structs[i];
      }
    }
    return 0;
  }

  const special_union special_unions[] = {
    {
      isRtpsSpecialUnion,
      genRtpsSpecialUnion,
    },
  };

  // TODO(iguessthislldo): Replace with Encoding::Kind from libOpenDDS_Util. See XTYPE-140
  enum Encoding {
    encoding_unaligned_cdr,
    encoding_xcdr1,
    encoding_xcdr2,
    encoding_count
  };

  string streamCommon(const std::string& indent, const string& name, AST_Type* type,
                      const string& prefix, bool wrap_nested_key_only, Intro& intro,
                      const string& stru = "", bool printing = false);
} /* namespace */

bool marshal_generator::gen_enum(AST_Enum*, UTL_ScopedName* name,
  const std::vector<AST_EnumVal*>& vals, const char*)
{
  NamespaceGuard ng;
  be_global->add_include("dds/DCPS/Serializer.h");
  string cxx = scoped(name); // name as a C++ class
  {
    Function insertion("operator<<", "bool");
    insertion.addArg("strm", "Serializer&");
    insertion.addArg("enumval", "const " + cxx + "&");
    insertion.endArgs();
    if (cxx != "DDS::ReliabilityQosPolicyKind") {
      // DDS::ReliabilityQosPolicyKind needs to be able to stream values
      // that are not valid enum values (see ParameterListConverter::to_param_list())
      be_global->impl_ <<
        "    if (CORBA::ULong(enumval) >= " << vals.size() << ") {\n"
        "      ACE_DEBUG((LM_DEBUG, ACE_TEXT(\"(%P|%t) Invalid enumerated value for " << cxx << " (%u)\\n\"), enumval));\n"
        "      return false;\n"
        "    }\n";
    }
    be_global->impl_ <<
      "  return strm << static_cast<CORBA::ULong>(enumval);\n";
  }
  {
    Function extraction("operator>>", "bool");
    extraction.addArg("strm", "Serializer&");
    extraction.addArg("enumval", cxx + "&");
    extraction.endArgs();
    be_global->impl_ <<
      "  CORBA::ULong temp = 0;\n"
      "  if (strm >> temp) {\n";
    if (cxx != "DDS::ReliabilityQosPolicyKind") {
      // DDS::ReliabilityQosPolicyKind needs to be able to stream values
      // that are not valid enum values (see ParameterListConverter::to_param_list())
      be_global->impl_ <<
        "    if (temp >= " << vals.size() << ") {\n"
        "      strm.set_construction_status(Serializer::ElementConstructionFailure);\n"
        "      return false;\n"
        "    }\n";
    }
    be_global->impl_ <<
      "    enumval = static_cast<" << cxx << ">(temp);\n"
      "    return true;\n"
      "  }\n"
      "  return false;\n";
  }
  return true;
}

namespace {

  /**
   * Returns true for a type if nested key serialization is different from
   * normal serialization.
   */
  bool needs_nested_key_only(AST_Type* type)
  {
    type = resolveActualType(type);
    if (get_special_struct(scoped(type->name()))) {
      return false;
    }
    const Classification type_class = classify(type);
    if (type_class & CL_ARRAY) {
      return needs_nested_key_only(dynamic_cast<AST_Array*>(type)->base_type());
    } else if (type_class & CL_SEQUENCE) {
      return needs_nested_key_only(dynamic_cast<AST_Sequence*>(type)->base_type());
    } else if (type_class & CL_STRUCTURE) {
      AST_Structure* const struct_node = dynamic_cast<AST_Structure*>(type);
      // TODO(iguessthislldo): Possible optimization: If everything in a struct
      // was a key recursively, then we could return false.
      if (struct_has_explicit_keys(struct_node)) {
        return true;
      }
      const Fields fields(struct_node);
      const Fields::Iterator fields_end = fields.end();
      for (Fields::Iterator i = fields.begin(); i != fields_end; ++i) {
        if (needs_nested_key_only((*i)->field_type())) {
          return true;
        }
      }
    } else if (type_class & CL_UNION) {
      return be_global->union_discriminator_is_key(dynamic_cast<AST_Union*>(type));
    }
    return false;
  }

  bool needs_forany(AST_Type* type)
  {
    const Classification type_class = classify(resolveActualType(type));
    return be_global->language_mapping() != BE_GlobalData::LANGMAP_CXX11 &&
      type_class & CL_ARRAY;
  }

  bool needs_distinct_type(AST_Type* type)
  {
    const Classification type_class = classify(resolveActualType(type));
    return be_global->language_mapping() == BE_GlobalData::LANGMAP_CXX11 &&
      type_class & (CL_SEQUENCE | CL_ARRAY);
  }

  bool cxx_escape(const std::string& s, size_t i)
  {
    const std::string cxx = "_cxx_";
    return s.substr(i, cxx.size()) == cxx;
  }

  bool valid_var_char(char c)
  {
    for (const char* invalid = "<>()[]*.: "; *invalid; ++invalid) {
      if (c == *invalid) {
        return false;
      }
    }
    return true;
  }

  std::string valid_var_name(const std::string& str)
  {
    // Replace invalid characters with a single underscore
    std::string s;
    char last_char = '\0';
    for (size_t i = 0; i < str.size(); ++i) {
      char c = str[i];
      if (valid_var_char(c)) {
        s.push_back(c);
        last_char = c;
      } else if (last_char != '_') {
        s.push_back('_');
        last_char = '_';
      }
    }

    // Remove underscores at start and end
    if (s.size() > 1 && s[0] == '_') {
      if (!cxx_escape(s, 0)) {
        s.erase(0, 1);
      }
    }
    if (s.size() > 1 && s[s.size() - 1] == '_') {
      s.erase(s.size() - 1, 1);
    }

    return s;
  }

  const char* const shift_out = "<< ";
  const char* const shift_in = ">> ";

  std::string strip_shift_op(const std::string& s)
  {
    std::string rv = s;
    const size_t shift_len = 3;
    if (rv.size() > shift_len) {
      const std::string first3 = rv.substr(0, shift_len);
      if (first3 == shift_out || first3 == shift_in) {
        rv.erase(0, 3);
      }
    }
    return rv;
  }

  const char* get_shift_op(const std::string& s)
  {
    const size_t shift_len = 3;
    if (s.size() > shift_len) {
      const std::string first3 = s.substr(0, shift_len);
      if (first3 == shift_in) {
        return shift_in;
      }
      if (first3 == shift_out) {
        return shift_out;
      }
    }
    return "";
  }

  /// Handling wrapping and unwrapping references in the wrapper types:
  /// NestedKeyOnly, IDL::DistinctType, and *_forany.
  struct Wrapper {
    AST_Type* const type_;
    const std::string type_name_;
    const std::string to_wrap_;
    const char* const shift_op_;
    const std::string fieldref_;
    const std::string local_;
    bool is_const_;
    bool nested_key_only_;

    Wrapper(AST_Type* type, const std::string& type_name,
      const std::string& to_wrap, bool is_const = true)
      : type_(type)
      , type_name_(type_name)
      , to_wrap_(strip_shift_op(to_wrap))
      , shift_op_(get_shift_op(to_wrap))
      , is_const_(is_const)
      , nested_key_only_(false)
      , done_(false)
    {
    }

    Wrapper(AST_Type* type, const std::string& type_name,
      const std::string& fieldref, const std::string& local, bool is_const = true)
      : type_(type)
      , type_name_(type_name)
      , shift_op_("")
      , fieldref_(strip_shift_op(fieldref))
      , local_(local)
      , is_const_(is_const)
      , nested_key_only_(false)
      , done_(false)
    {
    }

    static std::string get_tag_name(const std::string& base_name, bool nested_key_only)
    {
      return valid_var_name(base_name) + (nested_key_only ? "_nested_key_only" : "") + "_tag";
    }

    std::string get_tag_name()
    {
      return get_tag_name(type_name_, nested_key_only_);
    }

    void generate_tag()
    {
      if (be_global->language_mapping() == BE_GlobalData::LANGMAP_CXX11) {
        be_global->header_ << "struct " << get_tag_name() << " {};\n\n";
      }
    }

    void done(Intro* intro = 0)
    {
      ACE_ASSERT(!done_);

      if (is_const_ && !std::strcmp(shift_op_, shift_in)) {
        is_const_ = false;
      }
      const std::string const_str = is_const_ ? "const " : "";
      const bool forany = needs_forany(type_);
      nested_key_only_ = nested_key_only_ && needs_nested_key_only(type_);
      wrapped_type_name_ = type_name_;
      bool by_ref = true;

      if (to_wrap_.size()) {
        ref_ = to_wrap_;
      } else {
        ref_ = fieldref_;
        if (local_.size()) {
          ref_ += '.' + local_;
        }
      }

      if (forany) {
        const std::string var_name = valid_var_name(ref_) + "_forany";
        const std::string forany_type = type_name_ + "_forany";
        wrapped_type_name_ = type_name_ + "_forany";
        if (intro) {
          intro->insert(forany_type + " " + var_name +
            "(const_cast<" + type_name_ + "_slice*>(" + ref_ + "));");
        }
        ref_ = var_name;
      }

      if (nested_key_only_) {
        wrapped_type_name_ =
          std::string("NestedKeyOnly<") + const_str + wrapped_type_name_ + ">";
        value_access_post_ = ".value" + value_access_post_;
        const std::string nko_arg = "(" + ref_ + ")";
        if (is_const_) {
          ref_ = wrapped_type_name_ + nko_arg;
        } else {
          ref_ = valid_var_name(ref_) + "_nested_key_only";
          if (intro) {
            intro->insert(wrapped_type_name_ + " " + ref_ + nko_arg + ";");
          }
        }
      }

      if (needs_distinct_type(type_)) {
        wrapped_type_name_ =
          std::string("IDL::DistinctType<") + const_str + wrapped_type_name_ +
          ", " + get_tag_name() + ">";
        value_access_pre_ += "(*";
        value_access_post_ = ".val_)" + value_access_post_;
        const std::string idt_arg = "(" + ref_ + ")";
        if (is_const_) {
          ref_ = wrapped_type_name_ + idt_arg;
        } else {
          ref_ = valid_var_name(ref_) + "_distinct_type";
          if (intro) {
            intro->insert(wrapped_type_name_ + " " + ref_ + idt_arg + ";");
          }
        }
        by_ref = false;
      }

      wrapped_type_name_ = const_str + wrapped_type_name_ + (by_ref ? "&" : "");
      done_ = true;
    }

    std::string ref() const
    {
      ACE_ASSERT(done_);
      return ref_;
    }

    std::string wrapped_type_name() const
    {
      ACE_ASSERT(done_);
      return wrapped_type_name_;
    }

    std::string get_var_name(const std::string& var_name) const
    {
      return var_name.size() ? var_name : to_wrap_;
    }

    std::string value_access(const std::string& var_name = "") const
    {
      return value_access_pre_ + get_var_name(var_name) + value_access_post_;
    }

    std::string seq_check_empty() const
    {
      const bool use_cxx11 = be_global->language_mapping() == BE_GlobalData::LANGMAP_CXX11;
      return value_access() + (use_cxx11 ? ".empty()" : ".length() == 0");
    }

    std::string seq_get_length() const
    {
      const bool use_cxx11 = be_global->language_mapping() == BE_GlobalData::LANGMAP_CXX11;
      const std::string value = value_access();
      return use_cxx11 ?  "static_cast<uint32_t>(" + value + ".size())" : value + ".length()";
    }

    std::string seq_get_buffer() const
    {
      const bool use_cxx11 = be_global->language_mapping() == BE_GlobalData::LANGMAP_CXX11;
      return value_access() + (use_cxx11 ? ".data()" : ".get_buffer()");
    }

    std::string stream() const
    {
      return shift_op_ + ref();
    }

  private:
    bool done_;
    std::string wrapped_type_name_;
    std::string ref_;
    std::string value_access_pre_;
    std::string value_access_post_;
  };

  string getSizeExprPrimitive(AST_Type* type,
    const string& count_expr = "count", const string& size_expr = "size",
    const string& encoding_expr = "encoding")
  {
    if (type->node_type() != AST_Decl::NT_pre_defined) {
      return "";
    }
    AST_PredefinedType* pt = dynamic_cast<AST_PredefinedType*>(type);
    const string first_args = encoding_expr + ", " + size_expr;
    switch (pt->pt()) {
    case AST_PredefinedType::PT_octet:
      return "primitive_serialized_size_octet(" + first_args + ", " + count_expr + ")";
    case AST_PredefinedType::PT_char:
      return "primitive_serialized_size_char(" + first_args + ", " + count_expr + ")";
    case AST_PredefinedType::PT_wchar:
      return "primitive_serialized_size_wchar(" + first_args + ", " + count_expr + ")";
    case AST_PredefinedType::PT_boolean:
      return "primitive_serialized_size_boolean(" + first_args + ", " + count_expr + ")";
    default:
      return "primitive_serialized_size(" + first_args + ", " +
        scoped(type->name()) + "(), " + count_expr + ")";
    }
  }

  string getSerializerName(AST_Type* type)
  {
    switch (dynamic_cast<AST_PredefinedType*>(type)->pt()) {
    case AST_PredefinedType::PT_long:
      return "long";
    case AST_PredefinedType::PT_ulong:
      return "ulong";
    case AST_PredefinedType::PT_short:
      return "short";
    case AST_PredefinedType::PT_ushort:
      return "ushort";
    case AST_PredefinedType::PT_octet:
      return "octet";
    case AST_PredefinedType::PT_char:
      return "char";
    case AST_PredefinedType::PT_wchar:
      return "wchar";
    case AST_PredefinedType::PT_float:
      return "float";
    case AST_PredefinedType::PT_double:
      return "double";
    case AST_PredefinedType::PT_longlong:
      return "longlong";
    case AST_PredefinedType::PT_ulonglong:
      return "ulonglong";
    case AST_PredefinedType::PT_longdouble:
      return "longdouble";
    case AST_PredefinedType::PT_boolean:
      return "boolean";
    default:
      return "";
    }
  }

  string nameOfSeqHeader(AST_Type* elem)
  {
    string ser = getSerializerName(elem);
    if (ser.size()) {
      ser[0] = static_cast<char>(std::toupper(ser[0]));
    }
    if (ser[0] == 'U' || ser[0] == 'W') {
      ser[1] = static_cast<char>(std::toupper(ser[1]));
    }
    const size_t fourthLast = ser.size() - 4;
    if (ser.size() > 7 && ser.substr(fourthLast) == "long") {
      ser[fourthLast] = static_cast<char>(std::toupper(ser[fourthLast]));
    }
    if (ser == "Longdouble") return "LongDouble";
    return ser;
  }

  string streamAndCheck(const string& expr, size_t indent = 2)
  {
    string idt(indent, ' ');
    return idt + "if (!(strm " + expr + ")) {\n" +
      idt + "  return false;\n" +
      idt + "}\n";
  }

  string checkAlignment(AST_Type* elem)
  {
    // At this point the stream must be 4-byte aligned (from the sequence
    // length), but it might need to be 8-byte aligned for primitives > 4.
    // (If XCDR version is < 2)
    switch (dynamic_cast<AST_PredefinedType*>(elem)->pt()) {
    case AST_PredefinedType::PT_longlong:
    case AST_PredefinedType::PT_ulonglong:
    case AST_PredefinedType::PT_double:
    case AST_PredefinedType::PT_longdouble:
      return "  encoding.align(size, 8);\n";
    default:
      return "";
    }
  }

  bool isRtpsSpecialSequence(const string& cxx)
  {
    return cxx == "OpenDDS::RTPS::ParameterList";
  }

  bool genRtpsSpecialSequence(const string& cxx)
  {
    {
      Function serialized_size("serialized_size", "void");
      serialized_size.addArg("encoding", "const Encoding&");
      serialized_size.addArg("size", "size_t&");
      serialized_size.addArg("seq", "const " + cxx + "&");
      serialized_size.endArgs();
      be_global->impl_ <<
        "  for (CORBA::ULong i = 0; i < seq.length(); ++i) {\n"
        "    if (seq[i]._d() == OpenDDS::RTPS::PID_SENTINEL) continue;\n"
        "    serialized_size(encoding, size, seq[i]);\n"
        "    OpenDDS::DCPS::align(size, 4);\n"
        "  }\n"
        "  size += 4; /* PID_SENTINEL */\n";
    }
    {
      Function insertion("operator<<", "bool");
      insertion.addArg("strm", "Serializer&");
      insertion.addArg("seq", "const " + cxx + "&");
      insertion.endArgs();
      be_global->impl_ <<
        "  for (CORBA::ULong i = 0; i < seq.length(); ++i) {\n"
        "    if (seq[i]._d() == OpenDDS::RTPS::PID_SENTINEL) continue;\n"
        "    if (!(strm << seq[i])) {\n"
        "      return false;\n"
        "    }\n"
        "  }\n"
        "  return (strm << OpenDDS::RTPS::PID_SENTINEL)\n"
        "    && (strm << OpenDDS::RTPS::PID_PAD);\n";
    }
    {
      Function extraction("operator>>", "bool");
      extraction.addArg("strm", "Serializer&");
      extraction.addArg("seq", cxx + "&");
      extraction.endArgs();
      be_global->impl_ <<
        "  while (true) {\n"
        "    const CORBA::ULong len = seq.length();\n"
        "    seq.length(len + 1);\n"
        "    if (!(strm >> seq[len])) {\n"
        "      return false;\n"
        "    }\n"
        "    if (seq[len]._d() == OpenDDS::RTPS::PID_SENTINEL) {\n"
        "      seq.length(len);\n"
        "      return true;\n"
        "    }\n"
        "  }\n";
    }
    return true;
  }

  bool isPropertySpecialSequence(const string& cxx)
  {
    return cxx == "DDS::PropertySeq"
      || cxx == "DDS::BinaryPropertySeq";
  }

  bool genPropertySpecialSequence(const string& cxx)
  {
    {
      Function serialized_size("serialized_size", "void");
      serialized_size.addArg("encoding", "const Encoding&");
      serialized_size.addArg("size", "size_t&");
      serialized_size.addArg("seq", "const " + cxx + "&");
      serialized_size.endArgs();
      be_global->impl_ <<
        "  OpenDDS::DCPS::primitive_serialized_size_ulong(encoding, size);\n"
        "  for (CORBA::ULong i = 0; i < seq.length(); ++i) {\n"
        "    serialized_size(encoding, size, seq[i]);\n"
        "  }\n";
    }
    {
      Function insertion("operator<<", "bool");
      insertion.addArg("strm", "Serializer&");
      insertion.addArg("seq", "const " + cxx + "&");
      insertion.endArgs();
      be_global->impl_ <<
        "  CORBA::ULong serlen = 0;\n"
        "  for (CORBA::ULong i = 0; i < seq.length(); ++i) {\n"
        "    if (seq[i].propagate) {\n"
        "      ++serlen;\n"
        "    }\n"
        "  }\n"
        "  if (!(strm << serlen)) {\n"
        "    return false;\n"
        "  }\n"
        "  for (CORBA::ULong i = 0; i < seq.length(); ++i) {\n"
        "    if (!(strm << seq[i])) {\n"
        "      return false;\n"
        "    }\n"
        "  }\n"
        "  return true;\n";
    }
    {
      Function extraction("operator>>", "bool");
      extraction.addArg("strm", "Serializer&");
      extraction.addArg("seq", cxx + "&");
      extraction.endArgs();
      be_global->impl_ <<
        "  CORBA::ULong length;\n"
        "  if (!(strm >> length)) {\n"
        "    return false;\n"
        "  }\n"
        "  seq.length(length);\n"
        "  for (CORBA::ULong i = 0; i < length; ++i) {\n"
        "    if (!(strm >> seq[i])) {\n"
        "      return false;\n"
        "    }\n"
        "  }\n"
        "  return true;\n";
    }
    return true;
  }

  void generate_dheader_code(const std::string& code, bool dheader_required, bool is_ser_func = true)
  {
    //DHeader appears on aggregated types that are mutable or appendable in XCDR2
    //DHeader also appears on ALL sequences and arrays of non-primitives
    if (dheader_required) {
      if (is_ser_func) {
        be_global->impl_ << "  size_t total_size = 0;\n";
      }
      be_global->impl_ << "  if (encoding.xcdr_version() == Encoding::XCDR_VERSION_2) {\n"
        << code <<
        "  }\n";
    }
  }

  // TODO(iguessthislldo): Convert to Wrapper
  void skip_to_end_sequence(const std::string indent,
    std::string start, std::string end, std::string tempvar, bool use_cxx11, Classification cls, AST_Sequence* seq)
  {
    std::string seq_resize_func = use_cxx11 ? "resize" : "length";
    be_global->impl_ <<
<<<<<<< HEAD
      indent << "if (encoding.xcdr_version() == Encoding::XCDR_VERSION_2) {\n" <<
      indent << "  strm.skip(end_of_seq - strm.pos());\n" <<
      indent << "} else {\n" <<
      indent << "  " << tempvar << " tempvar;\n" <<
      indent << "  tempvar." << seq_resize_func << "(1);\n" <<
      indent << "  for (CORBA::ULong j = " << start << " + 1; j < " << end << "; ++j) {\n";
=======
      "    if (encoding.xcdr_version() == Encoding::XCDR_VERSION_2) {\n"
      "      strm.skip(end_of_seq - strm.pos());\n"
      "    } else {\n"
      "      " << tempvar << " tempvar;\n"
      "      tempvar." << seq_resize_func << "(1);\n"
      "      for (CORBA::ULong j = " << start << " + 1; j < " << end << "; ++j) {\n";
>>>>>>> 1c6c5393
    if (!use_cxx11 && (cls & CL_ARRAY)) {
      const string typedefname = scoped(seq->base_type()->name());
      be_global->impl_ <<
        indent << "    " << typedefname << "_var tmp = " << typedefname << "_alloc();\n" <<
        indent << "    " << typedefname << "_forany fa = tmp.inout();\n" <<
        indent << "    strm >> fa;\n";
    } else if (cls & CL_STRING) {
      if (cls & CL_BOUNDED) {
        AST_Type* elem = resolveActualType(seq->base_type());
        const string args = string("tempvar[0]") + (use_cxx11 ? ", " : ".out(), ") + bounded_arg(elem);
        be_global->impl_ <<
          indent << "   strm >> " << getWrapper(args, elem, WD_INPUT) << ";\n";
      } else {
        const string getbuffer =
          (be_global->language_mapping() == BE_GlobalData::LANGMAP_NONE)
          ? ".get_buffer()" : "";
        be_global->impl_ <<
          indent << "    strm >> tempvar" + getbuffer + "[0];\n";
      }
    } else if (use_cxx11 && (cls & (CL_ARRAY | CL_SEQUENCE))) {
      const string typedefname = scoped(seq->base_type()->name());
      const string elem_underscores = dds_generator::scoped_helper(seq->base_type()->name(), "_");
      be_global->impl_ <<
        indent << "    strm >> IDL::DistinctType<" << typedefname << ", "  <<
          elem_underscores << "_tag>(tempvar[0]);\n";
    } else {
      be_global->impl_ <<
        indent << "    strm >> tempvar[0];\n";
    }
    be_global->impl_ <<
      indent << "  }\n" <<
      indent << "}\n";
  }

  void skip_to_end_array(const std::string& indent)
  {
    be_global->impl_ <<
<<<<<<< HEAD
      indent << "if (encoding.xcdr_version() == Encoding::XCDR_VERSION_2) {\n" <<
      indent << "  strm.set_construction_status(Serializer::ElementConstructionFailure);\n" <<
      indent << "  strm.skip(end_of_arr - strm.pos());\n" <<
      indent << "  return false;\n" <<
      indent << "} else {\n" <<
      indent << "  strm.set_construction_status(Serializer::ConstructionSuccessful);\n" <<
      indent << "  discard_flag = true;\n" <<
      indent << "}\n";
=======
      "      if (encoding.xcdr_version() == Encoding::XCDR_VERSION_2) {\n"
      "        strm.set_construction_status(Serializer::ElementConstructionFailure);\n"
      "        strm.skip(end_of_arr - strm.pos());\n"
      "        return false;\n"
      "      } else {\n"
      "        strm.set_construction_status(Serializer::ConstructionSuccessful);\n"
      "        discard_flag = true;\n"
      "      }\n";
>>>>>>> 1c6c5393
  }

  void gen_sequence_i(
    UTL_ScopedName* tdname, AST_Sequence* seq, bool nested_key_only, const FieldInfo* anonymous = 0)
  {
    if (anonymous) {
      seq = dynamic_cast<AST_Sequence*>(anonymous->type_);
    }
    const std::string named_as = anonymous ? anonymous->scoped_type_ : scoped(tdname);
    Wrapper base_wrapper(seq, named_as, "seq");
    base_wrapper.nested_key_only_ = nested_key_only;

    NamespaceGuard ng(!anonymous);

    if (!anonymous) {
      for (size_t i = 0; i < array_length(special_sequences); ++i) {
        if (special_sequences[i].check(base_wrapper.type_name_)) {
          special_sequences[i].gen(base_wrapper.type_name_);
          return;
        }
      }
      be_global->add_include("dds/DCPS/Serializer.h");
    }

    AST_Type* elem = resolveActualType(seq->base_type());
    TryConstructFailAction try_construct = be_global->sequence_element_try_construct(seq);

    Classification elem_cls = classify(elem);
    const bool primitive = elem_cls & CL_PRIMITIVE;
    if (!elem->in_main_file()) {
      if (elem->node_type() == AST_Decl::NT_pre_defined) {
        if (be_global->language_mapping() != BE_GlobalData::LANGMAP_FACE_CXX &&
            be_global->language_mapping() != BE_GlobalData::LANGMAP_SP_CXX) {
          be_global->add_include(("dds/CorbaSeq/" + nameOfSeqHeader(elem)
                                  + "SeqTypeSupportImpl.h").c_str(), BE_GlobalData::STREAM_CPP);
        }
      } else {
        be_global->add_referenced(elem->file_name().c_str());
      }
    }

    const std::string cxx_elem =
      anonymous ? anonymous->scoped_elem_ : scoped(seq->base_type()->name());
    const bool use_cxx11 = be_global->language_mapping() == BE_GlobalData::LANGMAP_CXX11;

    base_wrapper.generate_tag();

    {
      Intro intro;
      Wrapper wrapper(base_wrapper);
      wrapper.done(&intro);
      const std::string value_access = wrapper.value_access();
      const std::string get_length = wrapper.seq_get_length();
      const std::string check_empty = wrapper.seq_check_empty();
      Function serialized_size("serialized_size", "void");
      serialized_size.addArg("encoding", "const Encoding&");
      serialized_size.addArg("size", "size_t&");
      serialized_size.addArg("seq", wrapper.wrapped_type_name());
      serialized_size.endArgs();

      generate_dheader_code("    serialized_size_delimiter(encoding, size);\n", !primitive, false);

      intro.join(be_global->impl_, "  ");

      be_global->impl_ <<
        "  OpenDDS::DCPS::primitive_serialized_size_ulong(encoding, size);\n"
        "  if (" << check_empty << ") {\n"
        "    return;\n"
        "  }\n";
      if (elem_cls & CL_ENUM) {
        be_global->impl_ <<
          "  OpenDDS::DCPS::primitive_serialized_size_ulong(encoding, size, " + get_length + ");\n";
      } else if (elem_cls & CL_PRIMITIVE) {
        be_global->impl_ << checkAlignment(elem) <<
          "  " + getSizeExprPrimitive(elem, get_length) << ";\n";
      } else if (elem_cls & CL_INTERFACE) {
        be_global->impl_ <<
          "  // sequence of objrefs is not marshaled\n";
      } else if (elem_cls == CL_UNKNOWN) {
        be_global->impl_ <<
          "  // sequence of unknown/unsupported type\n";
      } else { // String, Struct, Array, Sequence, Union
        be_global->impl_ <<
          "  for (CORBA::ULong i = 0; i < " << get_length << "; ++i) {\n";
        if (elem_cls & CL_STRING) {
          be_global->impl_ <<
            "    OpenDDS::DCPS::primitive_serialized_size_ulong(encoding, size);\n";
          const string strlen_suffix = (elem_cls & CL_WIDE)
            ? " * OpenDDS::DCPS::char16_cdr_size;\n"
            : " + 1;\n";
          if (use_cxx11) {
            be_global->impl_ <<
              "    size += " + value_access + "[i].size()" << strlen_suffix;
          } else {
            be_global->impl_ <<
              "    if (" + value_access + "[i]) {\n"
              "      size += ACE_OS::strlen(" + value_access + "[i])" << strlen_suffix <<
              "    }\n";
          }
        } else {
          Wrapper elem_wrapper(elem, cxx_elem, value_access + "[i]");
          elem_wrapper.nested_key_only_ = nested_key_only;
          Intro intro;
          elem_wrapper.done(&intro);
          const std::string indent = "    ";
          intro.join(be_global->impl_, indent);
          be_global->impl_ <<
            indent << "serialized_size(encoding, size, " << elem_wrapper.ref() << ");\n";
        }
        be_global->impl_ <<
          "  }\n";
      }
    }

    {
      Intro intro;
      Wrapper wrapper(base_wrapper);
      wrapper.done(&intro);
      const std::string value_access = wrapper.value_access();
      const std::string get_length = wrapper.seq_get_length();
      const std::string check_empty = wrapper.seq_check_empty();
      const std::string get_buffer = wrapper.seq_get_buffer();
      Function insertion("operator<<", "bool");
      insertion.addArg("strm", "Serializer&");
      insertion.addArg("seq", wrapper.wrapped_type_name());
      insertion.endArgs();

      be_global->impl_ <<
        "  const Encoding& encoding = strm.encoding();\n"
        "  ACE_UNUSED_ARG(encoding);\n";
<<<<<<< HEAD
      std::vector<string> code;
      code.push_back("serialized_size(encoding, total_size, seq);");
      code.push_back("if (!strm.write_delimiter(total_size)) {");
      code.push_back("  return false;");
      code.push_back("}");
      generate_dheader_code(code, !primitive);
=======
      generate_dheader_code(
        string("    serialized_size(encoding, total_size, ") + (use_cxx11 ? "wrap" : "seq") + ");\n"
        "    if (!strm.write_delimiter(total_size)) {\n"
        "      return false;\n"
        "    }\n", !primitive);
>>>>>>> 1c6c5393

      intro.join(be_global->impl_, "  ");

      be_global->impl_ <<
        "  const CORBA::ULong length = " << get_length << ";\n";
      if (!seq->unbounded()) {
        be_global->impl_ <<
          "  if (length > " << bounded_arg(seq) << ") {\n"
          "    return false;\n"
          "  }\n";
      }
      be_global->impl_ <<
        streamAndCheck("<< length") <<
        "  if (length == 0) {\n"
        "    return true;\n"
        "  }\n";
      if (elem_cls & CL_PRIMITIVE) {
        AST_PredefinedType* predef = dynamic_cast<AST_PredefinedType*>(elem);
        if (use_cxx11 && predef->pt() == AST_PredefinedType::PT_boolean) {
          be_global->impl_ <<
            "  for (CORBA::ULong i = 0; i < length; ++i) {\n" <<
            streamAndCheck("<< ACE_OutputCDR::from_boolean(" + value_access + "[i])", 4) <<
            "  }\n"
            "  return true;\n";
        } else {
          be_global->impl_ <<
            "  return strm.write_" << getSerializerName(elem)
            << "_array(" << get_buffer << ", length);\n";
        }
      } else if (elem_cls & CL_INTERFACE) {
        be_global->impl_ <<
          "  return false; // sequence of objrefs is not marshaled\n";
      } else if (elem_cls == CL_UNKNOWN) {
        be_global->impl_ <<
          "  return false; // sequence of unknown/unsupported type\n";
      } else { // Enum, String, Struct, Array, Sequence, Union
        be_global->impl_ <<
          "  for (CORBA::ULong i = 0; i < length; ++i) {\n";
        if ((elem_cls & (CL_STRING | CL_BOUNDED)) == (CL_STRING | CL_BOUNDED)) {
          const string args = value_access + "[i], " + bounded_arg(elem);
          be_global->impl_ <<
            streamAndCheck("<< " + getWrapper(args, elem, WD_OUTPUT), 4);
        } else {
          Wrapper elem_wrapper(elem, cxx_elem, value_access + "[i]");
          elem_wrapper.nested_key_only_ = nested_key_only;
          Intro intro;
          elem_wrapper.done(&intro);
          intro.join(be_global->impl_, "    ");
          be_global->impl_ << streamAndCheck("<< " + elem_wrapper.ref(), 4);
        }
        be_global->impl_ <<
          "  }\n"
          "  return true;\n";
      }
    }

    {
      Intro intro;
      Wrapper wrapper(base_wrapper);
      wrapper.is_const_ = false;
      wrapper.done(&intro);
      const std::string value_access = wrapper.value_access();
      const std::string get_length = wrapper.seq_get_length();
      const std::string check_empty = wrapper.seq_check_empty();
      const std::string get_buffer = wrapper.seq_get_buffer();
      Function extraction("operator>>", "bool");
      extraction.addArg("strm", "Serializer&");
      extraction.addArg("seq", wrapper.wrapped_type_name());
      extraction.endArgs();

      be_global->impl_ <<
        "  const Encoding& encoding = strm.encoding();\n"
        "  ACE_UNUSED_ARG(encoding);\n";
      generate_dheader_code(
        "    if (!strm.read_delimiter(total_size)) {\n"
        "      return false;\n"
        "    }\n", !primitive);

      if (!primitive) {
        be_global->impl_ << "  const size_t end_of_seq = strm.pos() + total_size;\n";
      }
      be_global->impl_ <<
        "  CORBA::ULong length;\n"
        << streamAndCheck(">> length");
      AST_PredefinedType* predef = dynamic_cast<AST_PredefinedType*>(elem);
      string bound;
      if (!seq->unbounded()) {
<<<<<<< HEAD
        bound = (use_cxx11 ? bounded_arg(seq) : value_access + ".maximum()");
=======
        bound = use_cxx11 ? bounded_arg(seq) : "seq.maximum()";
>>>>>>> 1c6c5393
      }
      //create a variable called newlength which tells us how long we need to copy to
      //for an unbounded sequence this is just our length
      //for a bounded sequence this is our maximum
      //we save the old length so we know how far we need to read until
      be_global->impl_ << "  CORBA::ULong new_length = length;\n";
      if (elem_cls & CL_PRIMITIVE) {
        // if we are a bounded primitive, we read to our max then return false
        if (!seq->unbounded()) {
          be_global->impl_ <<
            "  if (length > " << bound << ") {\n"
            "    new_length = " << bound << ";\n"
            "  }\n";
          be_global->impl_ <<
            (use_cxx11 ? "  " + value_access + ".resize(" : "  " + value_access +
            ".length(") << "new_length);\n";
          if (use_cxx11 && predef->pt() == AST_PredefinedType::PT_boolean) {
            be_global->impl_ <<
            "  for (CORBA::ULong i = 0; i < new_length; ++i) {\n"
            "    bool b;\n" <<
            streamAndCheck(">> ACE_InputCDR::to_boolean(b)", 4) <<
            "    " + value_access + "[i] = b;\n"
            "  }\n";
          } else {
            be_global->impl_ <<
              "  strm.read_" << getSerializerName(elem) << "_array(" << get_buffer << ", new_length);\n";
          }
          be_global->impl_ <<
            "  if (new_length != length) {\n"
            "    size_t skip_length = 0;\n"
            "    " << getSizeExprPrimitive(elem, "(length - new_length)", "skip_length", "encoding") << ";\n"
            "    strm.set_construction_status(Serializer::BoundConstructionFailure);\n"
            "    strm.skip(skip_length);\n"
            "    return false;\n"
            "  }\n";
        } else {
          be_global->impl_ <<
            (use_cxx11 ? "  " + value_access + ".resize(new_length);\n" : "  " + value_access +
            ".length(new_length);\n");
          if (use_cxx11 && predef->pt() == AST_PredefinedType::PT_boolean) {
            be_global->impl_ <<
              "  for (CORBA::ULong i = 0; i < length; ++i) {\n"
              "    bool b;\n" <<
              streamAndCheck(">> ACE_InputCDR::to_boolean(b)", 4) <<
              "    " << value_access << "[i] = b;\n"
              "  }\n"
              "  return true;\n";
          } else {
            be_global->impl_ <<
              "  if (length == 0) {\n"
              "    return true;\n"
              "  }\n"
              "  return strm.read_" << getSerializerName(elem)
              << "_array(" << get_buffer << ", length);\n";
          }
        }
      } else if (elem_cls & CL_INTERFACE) {
        be_global->impl_ <<
          "  return false; // sequence of objrefs is not marshaled\n";
        return;
      } else if (elem_cls == CL_UNKNOWN) {
        be_global->impl_ <<
          "  return false; // sequence of unknown/unsupported type\n";
        return;
      } else { // Enum, String, Struct, Array, Sequence, Union
        const std::string elem_access = value_access + "[i]";
        if (!seq->unbounded()) {
          be_global->impl_ <<
            "  if (length > " << (use_cxx11 ? bounded_arg(seq) : value_access + ".maximum()") << ") {\n"
            "    new_length = " << bound << ";\n"
            "  }\n";
        }
        //change the size of seq length to prepare
        be_global->impl_ <<
          (use_cxx11 ? "  " + value_access + ".resize(new_length);\n" : "  " + value_access + ".length(new_length);\n");
        //read the entire length of the writer's sequence
        be_global->impl_ <<
          "  for (CORBA::ULong i = 0; i < new_length; ++i) {\n";

        if (!use_cxx11 && (elem_cls & CL_ARRAY)) {
          // TODO(iguessthislldo): Replace this with Wrapper
          const string typedefname = scoped(seq->base_type()->name());
          be_global->impl_ <<
            "      " << typedefname << "_var tmp = " << typedefname
            << "_alloc();\n"
            "      " << typedefname << "_forany fa = tmp.inout();\n"
            << "    if (!(strm >> fa)) {\n";
        } else if (elem_cls & CL_STRING) {
          if (elem_cls & CL_BOUNDED) {
            const string args = elem_access + (use_cxx11 ? ", " : ".out(), ") + bounded_arg(elem);
            be_global->impl_ <<
              "    if (!(strm >> " << getWrapper(args, elem, WD_INPUT) << ")) {\n";
          } else {
            const string getbuffer =
              (be_global->language_mapping() == BE_GlobalData::LANGMAP_NONE)
              ? ".get_buffer()" : "";
            be_global->impl_ <<
              "    if (!(strm >> " << value_access << getbuffer << "[i])) {\n";
          }
<<<<<<< HEAD
=======
        } else if (use_cxx11 && (elem_cls & (CL_ARRAY | CL_SEQUENCE))) {
          be_global->impl_ <<
            "      if (!(strm >> IDL::DistinctType<" << cxx_elem << ", "  <<
            elem_underscores << "_tag>(seq[i])" << ")) {\n";
>>>>>>> 1c6c5393
        } else {
          Wrapper elem_wrapper(elem, cxx_elem, value_access + "[i]", false);
          elem_wrapper.nested_key_only_ = nested_key_only;
          Intro intro;
          elem_wrapper.done(&intro);
          const std::string indent = "    ";
          intro.join(be_global->impl_, indent);
          be_global->impl_ <<
            indent << " if (!(strm >> " << elem_wrapper.ref() << ")) {\n";
        }
<<<<<<< HEAD

=======
>>>>>>> 1c6c5393
        const std::string seq_resize_func = use_cxx11 ? "resize" : "length";

        if (try_construct == tryconstructfailaction_use_default) {
          be_global->impl_ <<
            "     " << type_to_default(elem, elem_access) <<
            "           strm.set_construction_status(Serializer::ConstructionSuccessful);\n";
        } else if ((try_construct == tryconstructfailaction_trim) && (elem_cls & CL_BOUNDED) &&
                   (elem_cls & (CL_STRING | CL_SEQUENCE))) {
          if (elem_cls & CL_STRING){
<<<<<<< HEAD
            const std::string check_not_empty =
              use_cxx11 ? "!" + elem_access + ".empty()" : elem_access + ".in()";
            const std::string get_length =
              use_cxx11 ? elem_access + ".length()" : "ACE_OS::strlen(" + elem_access + ".in())";
            string inout = use_cxx11 ? "" : ".inout()";
=======
            const string check_not_empty = use_cxx11 ? "!seq[i].empty()" : "seq[i].in()";
            const string get_length = use_cxx11 ? "seq[i].length()" : "ACE_OS::strlen(seq[i].in())";
            const string inout = use_cxx11 ? "" : ".inout()";
>>>>>>> 1c6c5393
            be_global->impl_ <<
              "        if (strm.get_construction_status() == Serializer::BoundConstructionFailure && " << check_not_empty << " && (" <<
              bounded_arg(elem) << " < " << get_length << ")) {\n"
              "          "  << elem_access << inout <<
              (use_cxx11 ? (".resize(" + bounded_arg(elem) +  ");\n") : ("[" + bounded_arg(elem) + "] = 0;\n")) <<
              "          strm.set_construction_status(Serializer::ConstructionSuccessful);\n"
              "        } else {\n"
<<<<<<< HEAD
              "          strm.set_construction_status(Serializer::ElementConstructionFailure);\n";
            skip_to_end_sequence("          ", "i", "length", named_as, use_cxx11, elem_cls, seq);
            be_global->impl_ <<
              "        return false;\n"
=======
              "        strm.set_construction_status(Serializer::ElementConstructionFailure);\n"
              "        ";
            skip_to_end_sequence("i", "length", scoped(tdname), use_cxx11, elem_cls, seq);
            be_global->impl_ <<   "        return false;\n"
>>>>>>> 1c6c5393
              "      }\n";
          } else if (elem_cls & CL_SEQUENCE) {
            be_global->impl_ <<
              "      if(strm.get_construction_status() == Serializer::ElementConstructionFailure) {\n";
            skip_to_end_sequence("          ", "i", "length", named_as, use_cxx11, elem_cls, seq);
            be_global->impl_ <<
              "        return false;\n"
              "      }\n"
              "      strm.set_construction_status(Serializer::ConstructionSuccessful);\n";
          }
        } else {
          //discard/default
          be_global->impl_ <<
            "      strm.set_construction_status(Serializer::ElementConstructionFailure);\n";
          skip_to_end_sequence("      ", "i", "length", named_as, use_cxx11, elem_cls, seq);
          be_global->impl_ <<
            "      return false;\n";
        }
        be_global->impl_ <<
          "    }\n";
        if (!use_cxx11 && (elem_cls & CL_ARRAY)) {
          be_global->impl_ <<
            "    " << scoped(seq->base_type()->name()) << "_copy(" << elem_access << ", tmp.in());\n";
        }
        be_global->impl_ << "  }\n";
      }
      if (!primitive) {
        be_global->impl_ <<
          "  if (new_length != length) {\n";
        skip_to_end_sequence("    ", "new_length", "length", named_as, use_cxx11, elem_cls, seq);
        be_global->impl_ <<
          "    strm.set_construction_status(Serializer::BoundConstructionFailure);\n"
          "    return false;\n"
          "  }\n";
      }
      be_global->impl_ <<
        "  return true;\n";
    }
  }

  void gen_sequence(UTL_ScopedName* name, AST_Sequence* seq)
  {
    gen_sequence_i(name, seq, false);
    if (needs_nested_key_only(seq)) {
      gen_sequence_i(name, seq, true);
    }
  }

  void gen_anonymous_sequence(const FieldInfo& sf)
  {
    gen_sequence_i(0, 0, false, &sf);
    if (needs_nested_key_only(sf.type_)) {
      gen_sequence_i(0, 0, true, &sf);
    }
  }

  void gen_array_i(
    UTL_ScopedName* name, AST_Array* arr, bool nested_key_only, const FieldInfo* anonymous = 0)
  {
    if (anonymous) {
      arr = dynamic_cast<AST_Array*>(anonymous->type_);
    }
    const std::string named_as = anonymous ? anonymous->scoped_type_ : scoped(name);
    Wrapper base_wrapper(arr, named_as, "arr");
    base_wrapper.nested_key_only_ = nested_key_only;
    if (!anonymous) {
      be_global->add_include("dds/DCPS/Serializer.h");
    }
    NamespaceGuard ng(!anonymous);

    const bool use_cxx11 = be_global->language_mapping() == BE_GlobalData::LANGMAP_CXX11;

    AST_Type* elem = resolveActualType(arr->base_type());
    AST_Annotation_Appl* ann_appl = arr->base_type_annotations().find("::@try_construct");
    TryConstructFailAction try_construct = get_try_construct_annotation(ann_appl);
    Classification elem_cls = classify(elem);
    const bool primitive = elem_cls & CL_PRIMITIVE;
    if (!elem->in_main_file()
        && elem->node_type() != AST_Decl::NT_pre_defined) {
      be_global->add_referenced(elem->file_name().c_str());
    }
    const std::string cxx_elem =
      anonymous ? anonymous->scoped_elem_ : scoped(arr->base_type()->name());
    size_t n_elems = 1;
    for (size_t i = 0; i < arr->n_dims(); ++i) {
      n_elems *= arr->dims()[i]->ev()->u.ulval;
    }

    base_wrapper.generate_tag();

    if (!nested_key_only) {
      Wrapper wrapper(base_wrapper);
      wrapper.is_const_ = false;
      wrapper.done();
      Function set_default("set_default", "void");
      set_default.addArg("arr", wrapper.wrapped_type_name());
      set_default.endArgs();
      string indent = "  ";
      NestedForLoops nfl("CORBA::ULong", "i", arr, indent);
      be_global->impl_ <<
        indent << type_to_default(elem, wrapper.value_access() + nfl.index_);
    }

    {
      Wrapper wrapper(base_wrapper);
      wrapper.done();
      Function serialized_size("serialized_size", "void");
      serialized_size.addArg("encoding", "const Encoding&");
      serialized_size.addArg("size", "size_t&");
      serialized_size.addArg("arr", wrapper.wrapped_type_name());
      serialized_size.endArgs();

      generate_dheader_code("    serialized_size_delimiter(encoding, size);\n", !primitive, false);

      if (elem_cls & CL_ENUM) {
        be_global->impl_ <<
          "  OpenDDS::DCPS::primitive_serialized_size_ulong(encoding, size);\n";
        if (n_elems > 1) {
          be_global->impl_ <<
            "  OpenDDS::DCPS::primitive_serialized_size_ulong(encoding, size, "
              << n_elems - 1 << ");\n";
        }
      } else if (elem_cls & CL_PRIMITIVE) {
        std::ostringstream n_elems_ss;
        n_elems_ss << n_elems;
        be_global->impl_ <<
          "  " << getSizeExprPrimitive(elem, n_elems_ss.str()) << ";\n";
      } else { // String, Struct, Array, Sequence, Union
        string indent = "  ";
        NestedForLoops nfl("CORBA::ULong", "i", arr, indent);
        if (elem_cls & CL_STRING) {
          be_global->impl_ <<
            indent << "OpenDDS::DCPS::primitive_serialized_size_ulong(encoding, size);\n" <<
            indent;
          if (use_cxx11) {
            be_global->impl_ << "size += " << wrapper.value_access() << nfl.index_ << ".size()";
          } else {
            be_global->impl_ << "size += ACE_OS::strlen(" << wrapper.value_access()
              << nfl.index_ << ".in())";
          }
          be_global->impl_ << ((elem_cls & CL_WIDE)
            ? " * OpenDDS::DCPS::char16_cdr_size;\n"
            : " + 1;\n");
        } else {
          Wrapper elem_wrapper(elem, cxx_elem, wrapper.value_access() + nfl.index_);
          elem_wrapper.nested_key_only_ = nested_key_only;
          Intro intro;
          elem_wrapper.done(&intro);
          intro.join(be_global->impl_, indent);
          be_global->impl_ <<
            indent << "serialized_size(encoding, size, " << elem_wrapper.ref() << ");\n";
        }
      }
    }

    {
      Wrapper wrapper(base_wrapper);
      wrapper.done();
      Function insertion("operator<<", "bool");
      insertion.addArg("strm", "Serializer&");
      insertion.addArg("arr", wrapper.wrapped_type_name());
      insertion.endArgs();

      be_global->impl_ <<
        "  const Encoding& encoding = strm.encoding();\n"
        "  ACE_UNUSED_ARG(encoding);\n";
<<<<<<< HEAD
      std::vector<string> code;
      code.push_back(
        "serialized_size(encoding, total_size, arr);");
      code.push_back("if (!strm.write_delimiter(total_size)) {");
      code.push_back("  return false;");
      code.push_back("}");
      generate_dheader_code(code, !primitive);
      const std::string accessor = wrapper.value_access() + (use_cxx11 ? ".data()" : ".in()");
      if (elem_cls & CL_PRIMITIVE) {
=======
      generate_dheader_code(
        string("    serialized_size(encoding, total_size, ") + (use_cxx11 ? "wrap" : "seq") + ");\n"
        "    if (!strm.write_delimiter(total_size)) {\n"
        "      return false;\n"
        "    }\n", !primitive);

      be_global->impl_ << sf.const_unwrap_ <<
        "  const CORBA::ULong length = " << get_length << ";\n";
      if (!sf.seq_->unbounded()) {
        be_global->impl_ <<
          "  if (length > " << bounded_arg(sf.seq_) << ") {\n"
          "    return false;\n"
          "  }\n";
      }
      be_global->impl_ <<
        streamAndCheck("<< length") <<
        "  if (length == 0) {\n"
        "    return true;\n"
        "  }\n";
      if (sf.as_cls_ & CL_PRIMITIVE) {
        AST_PredefinedType* predef = dynamic_cast<AST_PredefinedType*>(sf.as_act_);
        if (use_cxx11 && predef->pt() == AST_PredefinedType::PT_boolean) {
          be_global->impl_ <<
            "  for (CORBA::ULong i = 0; i < length; ++i) {\n" <<
            streamAndCheck("<< ACE_OutputCDR::from_boolean(seq[i])", 4) <<
            "  }\n"
            "  return true;\n";
        } else {
          be_global->impl_ <<
            "  return strm.write_" << getSerializerName(sf.as_act_)
            << "_array(" << get_buffer << ", length);\n";
        }
      } else if (sf.as_cls_ & CL_INTERFACE) {
        be_global->impl_ <<
          "  return false; // sequence of objrefs is not marshaled\n";
      } else if (sf.as_cls_ == CL_UNKNOWN) {
        be_global->impl_ <<
          "  return false; // sequence of unknown/unsupported type\n";
      } else { // Enum, String, Struct, Array, Sequence, Union
        be_global->impl_ <<
          "  for (CORBA::ULong i = 0; i < length; ++i) {\n";
        if (!use_cxx11 && (sf.as_cls_ & CL_ARRAY)) {
          be_global->impl_ <<
            "    " << sf.scoped_elem_ << "_var tmp_var = " << sf.scoped_elem_ << "_dup(seq[i]);\n"
            "    " << sf.scoped_elem_ << "_forany tmp = tmp_var.inout();\n"
            << streamAndCheck("<< tmp", 4);
        } else if ((sf.as_cls_ & (CL_STRING | CL_BOUNDED)) == (CL_STRING | CL_BOUNDED)) {
          const string args = "seq[i], " + bounded_arg(sf.as_act_);
          be_global->impl_ <<
            streamAndCheck("<< " + getWrapper(args, sf.as_act_, WD_OUTPUT), 4);
        } else if (use_cxx11 && (sf.as_cls_ & (CL_ARRAY | CL_SEQUENCE))) {
          be_global->impl_ <<
            streamAndCheck("<< " + sf.elem_const_ref_ + "(seq[i])", 4);
        } else {
          be_global->impl_ << streamAndCheck("<< seq[i]", 4);
        }
        be_global->impl_ <<
          "  }\n"
          "  return true;\n";
      }
    }
    {
      Function extraction("operator>>", "bool");
      extraction.addArg("strm", "Serializer&");
      extraction.addArg(sf.arg_.c_str(), sf.ref_);
      extraction.endArgs();

      be_global->impl_ <<
        "  const Encoding& encoding = strm.encoding();\n"
        "  ACE_UNUSED_ARG(encoding);\n";
      generate_dheader_code(
        "    if (!strm.read_delimiter(total_size)) {\n"
        "      return false;\n"
        "    }\n", !primitive);

      const string cxx_elem = scoped(sf.seq_->base_type()->name()),
        elem_underscores = dds_generator::scoped_helper(sf.seq_->base_type()->name(), "_");
      TryConstructFailAction try_construct = be_global->sequence_element_try_construct(sf.seq_);

      if (!primitive) {
        be_global->impl_ << "  const size_t end_of_seq = strm.pos() + total_size;\n";
      }
      be_global->impl_ << sf.unwrap_ <<
        "  CORBA::ULong length;\n"
        << streamAndCheck(">> length");
      AST_PredefinedType* predef = dynamic_cast<AST_PredefinedType*>(sf.as_act_);
      string bound;
      if (!sf.seq_->unbounded()) {
        bound = use_cxx11 ? bounded_arg(sf.seq_) : "seq.maximum()";
      }
      be_global->impl_ << "  CORBA::ULong new_length = length;\n";
      if (sf.as_cls_ & CL_PRIMITIVE) {
        if (!sf.seq_->unbounded()) {
          be_global->impl_ <<
            "  if (length > " << bound << ") {\n"
            "    new_length = " << bound << ";\n"
            "  }\n";
          be_global->impl_ <<
            (use_cxx11 ? "  wrap.val_->resize(" : "  seq.length(") << "new_length);\n";
          if (use_cxx11 && predef->pt() == AST_PredefinedType::PT_boolean) {
            be_global->impl_ <<
            "  for (CORBA::ULong i = 0; i < new_length; ++i) {\n"
            "    bool b;\n" <<
            streamAndCheck(">> ACE_InputCDR::to_boolean(b)", 4) <<
            "    seq[i] = b;\n"
            "  }\n";
          } else {
            be_global->impl_ <<
              "  strm.read_" << getSerializerName(sf.as_act_) << "_array(" << get_buffer << ", new_length);\n";
          }
          be_global->impl_ <<
            "  if (new_length != length) {\n"
            "    size_t skip_length = 0;\n"
            "    " << getSizeExprPrimitive(sf.as_act_, "(length - new_length)", "skip_length", "encoding") << ";\n"
            "    strm.set_construction_status(Serializer::BoundConstructionFailure);\n"
            "    strm.skip(skip_length);\n"
            "    return false;\n"
            "  }\n";
        } else {
          be_global->impl_ <<
            (use_cxx11 ? "  wrap.val_->resize(new_length);\n" : "  seq.length(new_length);\n");
          if (use_cxx11 && predef->pt() == AST_PredefinedType::PT_boolean) {
            be_global->impl_ <<
              "  for (CORBA::ULong i = 0; i < length; ++i) {\n"
              "    bool b;\n" <<
              streamAndCheck(">> ACE_InputCDR::to_boolean(b)", 4) <<
              "    seq[i] = b;\n"
              "  }\n"
              "  return true;\n";
          } else {
            be_global->impl_ <<
              "  if (length == 0) {\n"
              "    return true;\n"
              "  }\n"
              "  return strm.read_" << getSerializerName(sf.as_act_)
              << "_array(" << get_buffer << ", length);\n";
          }
        }
      } else if (sf.as_cls_ & CL_INTERFACE) {
        be_global->impl_ <<
          "  return false; // sequence of objrefs is not marshaled\n";
      } else if (sf.as_cls_ == CL_UNKNOWN) {
        be_global->impl_ <<
          "  return false; // sequence of unknown/unsupported type\n";
      } else { // Enum, String, Struct, Array, Sequence, Union
        if (!sf.seq_->unbounded()) {
          be_global->impl_ <<
            "  if (length > " << (use_cxx11 ? bounded_arg(sf.seq_) : "seq.maximum()") << ") {\n"
            "    new_length = " << bound << ";\n"
            "  }\n";
        }
        //change the size of seq length to prepare
        be_global->impl_ <<
          (use_cxx11 ? "  wrap.val_->resize(new_length);\n" : "  seq.length(new_length);\n");
        //read the entire length of the writer's sequence
        be_global->impl_ <<
          "  for (CORBA::ULong i = 0; i < new_length; ++i) {\n";
        if (!use_cxx11 && (sf.as_cls_ & CL_ARRAY)) {
          const string typedefname = scoped(sf.seq_->base_type()->name());
          be_global->impl_ <<
            "      " << typedefname << "_var tmp = " << typedefname
            << "_alloc();\n"
            "      " << typedefname << "_forany fa = tmp.inout();\n"
            << "    if (!(strm >> fa)) {\n";
        } else if (sf.as_cls_ & CL_STRING) {
          if (sf.as_cls_ & CL_BOUNDED) {
            const string args = string("seq[i]") + (use_cxx11 ? ", " : ".out(), ") + bounded_arg(sf.as_act_);
            be_global->impl_ << "    if (!(strm " << ">> " << getWrapper(args, sf.as_act_, WD_INPUT) << ")) {\n";
          } else {
            const string getbuffer =
              (be_global->language_mapping() == BE_GlobalData::LANGMAP_NONE)
              ? ".get_buffer()" : "";
            be_global->impl_ << "    if (!(strm >> seq" + getbuffer + "[i])) {\n";
          }
        } else if (use_cxx11 && (sf.as_cls_ & (CL_ARRAY | CL_SEQUENCE))) {
          be_global->impl_ <<
            "    if (!(strm >> " << sf.elem_ref_ << "(seq[i])" << ")) {\n";
        } else {
          be_global->impl_ << "   if (!(strm >> seq[i])) {\n";
        }

        if (try_construct == tryconstructfailaction_use_default) {
          be_global->impl_ <<
            "     " << type_to_default(sf.as_base_, "seq[i]") <<
            "           strm.set_construction_status(Serializer::ConstructionSuccessful);\n";
        } else if ((try_construct == tryconstructfailaction_trim) && (sf.as_cls_ & CL_BOUNDED) &&
                   (sf.as_cls_ & (CL_STRING | CL_SEQUENCE))) {
          if (sf.as_cls_ & CL_STRING){
            const string check_not_empty = use_cxx11 ? "!seq[i].empty()" : "seq[i].in()";
            const string get_length = use_cxx11 ? "seq[i].length()" : "ACE_OS::strlen(seq[i].in())";
            const string inout = use_cxx11 ? "" : ".inout()";
            be_global->impl_ <<
              "        if (strm.get_construction_status() == Serializer::BoundConstructionFailure && " << check_not_empty << " && (" <<
              bounded_arg(sf.as_act_) << " < " << get_length << ")) {\n"
              "          seq[i]" << inout <<
              (use_cxx11 ? (".resize(" + bounded_arg(sf.as_act_) +  ");\n") : ("[" + bounded_arg(sf.as_act_) + "] = 0;\n")) <<
              "          strm.set_construction_status(Serializer::ConstructionSuccessful);\n"
              "        } else {\n"
              "        strm.set_construction_status(Serializer::ElementConstructionFailure);\n"
              "        ";
            skip_to_end_sequence("i", "length", sf.scoped_type_, use_cxx11, sf.as_cls_, sf.seq_);
            be_global->impl_ <<
              "        return false;\n"
              "      }\n";
          } else if (sf.as_cls_ & CL_SEQUENCE) {
            be_global->impl_ << "      if(strm.get_construction_status() == Serializer::ElementConstructionFailure) {\n";
            skip_to_end_sequence("i", "length", sf.scoped_type_, use_cxx11, sf.as_cls_, sf.seq_);
            be_global->impl_ <<
              "        return false;\n"
              "      }\n"
              "      strm.set_construction_status(Serializer::ConstructionSuccessful);\n";
          }
        } else {
          //discard/default
          be_global->impl_ <<
            "      strm.set_construction_status(Serializer::ElementConstructionFailure);\n"
            "      ";
          skip_to_end_sequence("i", "length", sf.scoped_type_, use_cxx11, sf.as_cls_, sf.seq_);
          be_global->impl_ << "      return false;\n";
        }
        be_global->impl_ << "    }\n";
        if (!use_cxx11 && (sf.as_cls_ & CL_ARRAY)) {
          be_global->impl_ << "    " << scoped(sf.seq_->base_type()->name()) << "_copy(seq[i], tmp.in());\n";
        }
        be_global->impl_ << "  }\n";
      }
      if (!primitive) {
        be_global->impl_ << "  if (new_length != length) {\n";
        skip_to_end_sequence("new_length", "length", sf.scoped_type_, use_cxx11, sf.as_cls_, sf.seq_);
        be_global->impl_ <<
          "    strm.set_construction_status(Serializer::BoundConstructionFailure);\n"
          "    return false;\n"
          "  }\n";
      }
      be_global->impl_ << "  return true;\n";
    }
  }

  void gen_array(UTL_ScopedName* name, AST_Array* arr)
  {
    be_global->add_include("dds/DCPS/Serializer.h");
    NamespaceGuard ng;
    const bool use_cxx11 = be_global->language_mapping() == BE_GlobalData::LANGMAP_CXX11;
    string cxx = scoped(name);
    string const_cxx = cxx, unwrap, const_unwrap;
    if (use_cxx11) {
      const string underscores = dds_generator::scoped_helper(name, "_");
      be_global->header_ <<
        "struct " << underscores << "_tag {};\n\n";
      unwrap = "  " + cxx + "& arr = wrap;\n  ACE_UNUSED_ARG(arr);\n";
      const_unwrap = "  const " + cxx + "& arr = wrap;\n  ACE_UNUSED_ARG(arr);\n";
      const_cxx = "IDL::DistinctType<const " + cxx + ", " + underscores + "_tag>";
      cxx = "IDL::DistinctType<" + cxx + ", " + underscores + "_tag>";
    } else {
      const_cxx = "const " + cxx + "_forany&";
      cxx += "_forany&";
    }

    AST_Type* elem = resolveActualType(arr->base_type());
    TryConstructFailAction try_construct = be_global->array_element_try_construct(arr);
    Classification elem_cls = classify(elem);
    const bool primitive = elem_cls & CL_PRIMITIVE;
    if (!elem->in_main_file()
        && elem->node_type() != AST_Decl::NT_pre_defined) {
      be_global->add_referenced(elem->file_name().c_str());
    }
    const string cxx_elem = scoped(arr->base_type()->name());
    size_t n_elems = 1;
    for (size_t i = 0; i < arr->n_dims(); ++i) {
      n_elems *= arr->dims()[i]->ev()->u.ulval;
    }
    {
      Function set_default("set_default", "void");
      set_default.addArg("stru", cxx);
      set_default.endArgs();
      string indent = "  ";
      string var_name = "stru";
      if (use_cxx11) {
        be_global->impl_ << "  " << scoped(arr->name()) + "& arr = stru;\n";
        var_name = "arr";
      }
      NestedForLoops nfl("CORBA::ULong", "i", arr, indent);
      be_global->impl_ << "    " << type_to_default(elem, var_name + nfl.index_);
    }
    {
      Function serialized_size("serialized_size", "void");
      serialized_size.addArg("encoding", "const Encoding&");
      serialized_size.addArg("size", "size_t&");
      serialized_size.addArg(use_cxx11 ? "wrap" : "arr", const_cxx);
      serialized_size.endArgs();

      generate_dheader_code("    serialized_size_delimiter(encoding, size);\n", !primitive, false);

      be_global->impl_ << const_unwrap;
      if (elem_cls & CL_ENUM) {
        be_global->impl_ <<
          "  OpenDDS::DCPS::primitive_serialized_size_ulong(encoding, size);\n";
        if (n_elems > 1) {
          be_global->impl_ <<
            "  OpenDDS::DCPS::primitive_serialized_size_ulong(encoding, size, "
              << n_elems - 1 << ");\n";
        }
      } else if (elem_cls & CL_PRIMITIVE) {
        std::ostringstream n_elems_ss;
        n_elems_ss << n_elems;
        be_global->impl_ <<
          "  " << getSizeExprPrimitive(elem, n_elems_ss.str()) << ";\n";
      } else { // String, Struct, Array, Sequence, Union
        string indent = "  ";
        NestedForLoops nfl("CORBA::ULong", "i", arr, indent);
        if (elem_cls & CL_STRING) {
          be_global->impl_ <<
            indent << "OpenDDS::DCPS::primitive_serialized_size_ulong(encoding, size);\n" <<
            indent;
          if (use_cxx11) {
            be_global->impl_ << "size += arr" << nfl.index_ << ".size()";
          } else {
            be_global->impl_ << "size += ACE_OS::strlen(arr" << nfl.index_ << ".in())";
          }
          be_global->impl_ << ((elem_cls & CL_WIDE)
            ? " * OpenDDS::DCPS::char16_cdr_size;\n"
            : " + 1;\n");
        } else if (!use_cxx11 && (elem_cls & CL_ARRAY)) {
          be_global->impl_ <<
            indent << cxx_elem << "_var tmp_var = " << cxx_elem
            << "_dup(arr" << nfl.index_ << ");\n" <<
            indent << cxx_elem << "_forany tmp = tmp_var.inout();\n" <<
            indent << "serialized_size(encoding, size, tmp);\n";
        } else { // Struct, Sequence, Union, C++11 Array
          string pre, post;
          if (use_cxx11 && (elem_cls & (CL_ARRAY | CL_SEQUENCE))) {
            pre = "IDL::DistinctType<const " + cxx_elem + ", " +
              dds_generator::scoped_helper(arr->base_type()->name(), "_") + "_tag>(";
            post = ')';
          }
          be_global->impl_ <<
            indent << "serialized_size(encoding, size, "
              << pre << "arr" << nfl.index_ << post << ");\n";
        }
      }
    }
    {
      Function insertion("operator<<", "bool");
      insertion.addArg("strm", "Serializer&");
      insertion.addArg(use_cxx11 ? "wrap" : "arr", const_cxx);
      insertion.endArgs();

      be_global->impl_ <<
        "  const Encoding& encoding = strm.encoding();\n"
        "  ACE_UNUSED_ARG(encoding);\n";
      generate_dheader_code(
        string("    serialized_size(encoding, total_size, ") + (use_cxx11 ? "wrap" : "arr") + ");\n"
        "    if (!strm.write_delimiter(total_size)) {\n"
        "      return false;\n"
        "    }\n", !primitive);

      be_global->impl_ << const_unwrap;
      const std::string accessor = use_cxx11 ? ".data()" : ".in()";
      if (elem_cls & CL_PRIMITIVE) {
        string suffix;
        for (unsigned int i = 1; i < arr->n_dims(); ++i)
          suffix += use_cxx11 ? "->data()" : "[0]";
        be_global->impl_ <<
          "  return strm.write_" << getSerializerName(elem)
          << "_array(arr" << accessor << suffix << ", " << n_elems << ");\n";
      } else { // Enum, String, Struct, Array, Sequence, Union
        {
          string indent = "  ";
          NestedForLoops nfl("CORBA::ULong", "i", arr, indent);
          if (!use_cxx11 && (elem_cls & CL_ARRAY)) {
            be_global->impl_ <<
              indent << cxx_elem << "_var tmp_var = " << cxx_elem
              << "_dup(arr" << nfl.index_ << ");\n" <<
              indent << cxx_elem << "_forany tmp = tmp_var.inout();\n" <<
              streamAndCheck("<< tmp", indent.size());
          } else {
            string suffix = (elem_cls & CL_STRING) ? (use_cxx11 ? "" : ".in()") : "";
            string pre;
            if (use_cxx11 && (elem_cls & (CL_ARRAY | CL_SEQUENCE))) {
              pre = "IDL::DistinctType<const " + cxx_elem + ", " +
                dds_generator::scoped_helper(arr->base_type()->name(), "_") + "_tag>(";
              suffix += ')';
            }
            be_global->impl_ <<
              streamAndCheck("<< " + pre + "arr" + nfl.index_ + suffix , indent.size());
          }
        }
        be_global->impl_ << "  return true;\n";
      }
    }
    {
      Function extraction("operator>>", "bool");
      extraction.addArg("strm", "Serializer&");
      extraction.addArg(use_cxx11 ? "wrap" : "arr", cxx);
      extraction.endArgs();
      be_global->impl_ <<
        "  bool discard_flag = false;\n"
        "  const Encoding& encoding = strm.encoding();\n"
        "  ACE_UNUSED_ARG(encoding);\n";
      generate_dheader_code(
        "    if (!strm.read_delimiter(total_size)) {\n"
        "      return false;\n"
        "    }\n", !primitive);

      if (!primitive && (try_construct != tryconstructfailaction_use_default)) {
        be_global->impl_ << "  const size_t end_of_arr = strm.pos() + total_size;\n";
      }

      be_global->impl_ << unwrap;
      const std::string accessor = use_cxx11 ? ".data()" : ".out()";
      if (elem_cls & CL_PRIMITIVE) {
        string suffix;
        for (unsigned int i = 1; i < arr->n_dims(); ++i)
          suffix += use_cxx11 ? "->data()" : "[0]";
        be_global->impl_ <<
          "  return strm.read_" << getSerializerName(elem)
          << "_array(arr" << accessor << suffix << ", " << n_elems << ");\n";
      } else { // Enum, String, Struct, Array, Sequence, Union
        string indent = "  ";
        string suffix = "";
        NestedForLoops nfl("CORBA::ULong", "i", arr, indent);

        if (!use_cxx11 && (elem_cls & CL_ARRAY)) {
          const string typedefname = scoped(arr->base_type()->name());
          be_global->impl_ <<
            indent << typedefname << "_var tmp = " << typedefname << "_alloc();\n" <<
            indent << typedefname << "_forany fa = tmp.inout();\n" <<
            indent <<  "    if (!(strm >> fa)) {\n";
        } else {
          string intro;
          be_global->impl_ <<
            "    if (!" <<
              streamCommon("", arr->base_type(), string(">> ") + "arr" + nfl.index_, intro) <<
              ") {\n";
        }
        if (try_construct == tryconstructfailaction_use_default) {
          if (elem_cls & CL_ARRAY) {
            be_global->impl_ <<
              "      " << type_to_default(elem, "arr" + nfl.index_) <<
              "      strm.set_construction_status(Serializer::ConstructionSuccessful);\n";
          } else {
            be_global->impl_ << "      " << type_to_default(elem, "arr" + nfl.index_ + suffix) <<
                                "      strm.set_construction_status(Serializer::ConstructionSuccessful);\n";
          }
        } else if ((try_construct == tryconstructfailaction_trim) && (elem_cls & CL_BOUNDED) &&
                   (elem_cls & (CL_STRING | CL_SEQUENCE))) {
          if (elem_cls & CL_STRING) {
            const string check_not_empty = use_cxx11 ? "!arr" + nfl.index_ + ".empty()" : "arr" + nfl.index_ + ".in()";
            const string get_length = use_cxx11 ? "arr" + nfl.index_ + ".length()" : "ACE_OS::strlen(arr" + nfl.index_ + ".in())";
            const string inout = use_cxx11 ? "" : ".inout()";
            be_global->impl_ <<
              "        if (strm.get_construction_status() == Serializer::BoundConstructionFailure && " << check_not_empty << " && (" <<
              bounded_arg(elem) << " < " << get_length << ")) {\n"
              "          arr" << nfl.index_ << inout <<
              (use_cxx11 ? (".resize(" + bounded_arg(elem) +  ");\n") : ("[" + bounded_arg(elem) + "] = 0;\n")) <<
              "          strm.set_construction_status(Serializer::ConstructionSuccessful);\n"
              "        } else {\n";
            skip_to_end_array();
            be_global->impl_ << "      }\n";
          } else if (elem_cls & CL_SEQUENCE) {
            be_global->impl_ << "      if(strm.get_construction_status() == Serializer::ElementConstructionFailure) {\n";
            skip_to_end_array();
            be_global->impl_ << "      } else {\n"
                                "        strm.set_construction_status(Serializer::ConstructionSuccessful);\n"
                                "      }\n";
          }
        } else {
          //discard/default
          skip_to_end_array();
        }
        if (!use_cxx11 && (elem_cls & CL_ARRAY)) {
          const string typedefname = scoped(arr->base_type()->name());
          be_global->impl_ <<
            indent << "} else {\n" <<
            indent << "  " << typedefname << "_copy(arr" << nfl.index_ << ", tmp.in());\n";
        }
        be_global->impl_ << "    }\n";
      }
      be_global->impl_ <<
        "  if (discard_flag) {\n"
        "    strm.set_construction_status(Serializer::ElementConstructionFailure);\n"
        "    return false;\n"
        "  }\n"
        "  return true;\n";
    }
  }

  void gen_anonymous_array(const FieldInfo& af)
  {
    const bool use_cxx11 = be_global->language_mapping() == BE_GlobalData::LANGMAP_CXX11;
    const bool primitive = af.as_cls_ & CL_PRIMITIVE;
    if (!af.as_act_->in_main_file() && af.as_act_->node_type() != AST_Decl::NT_pre_defined) {
      be_global->add_referenced(af.as_act_->file_name().c_str());
    }
    if (use_cxx11) {
      be_global->header_ << "struct " << af.underscored_ << "_tag {};\n\n";
    }
    {
      Function set_default("set_default", "void");
      set_default.addArg("stru", af.ref_);
      set_default.endArgs();
      AST_Type* elem = resolveActualType(af.arr_->base_type());
      string indent = "  ";
      string var_name = "stru";
      if (use_cxx11) {
        std::string n = scoped(af.arr_->name());
        n = n.substr(0, n.rfind("::") + 2) + "AnonymousType_" + af.arr_->local_name()->get_string();
        be_global->impl_ << "  " << n + "& arr = stru;\n";
        var_name = "arr";
      }
      NestedForLoops nfl("CORBA::ULong", "i", af.arr_, indent);
      be_global->impl_ << "    " << type_to_default(elem, var_name + nfl.index_);
    }
    {

      Function serialized_size("serialized_size", "void");
      serialized_size.addArg("encoding", "const Encoding&");
      serialized_size.addArg("size", "size_t&");
      serialized_size.addArg(af.arg_.c_str(), af.const_ref_);
      serialized_size.endArgs();

      generate_dheader_code("    serialized_size_delimiter(encoding, size);\n", !primitive, false);

      be_global->impl_ << af.const_unwrap_;
      if (af.as_cls_ & CL_ENUM) {
        be_global->impl_ <<
          "  OpenDDS::DCPS::primitive_serialized_size_ulong(encoding, size);\n";
        if (af.n_elems_ > 1) {
          be_global->impl_ <<
            "  OpenDDS::DCPS::primitive_serialized_size_ulong(encoding, size, "
              << (af.n_elems_ - 1) << ");\n";
        }
      } else if (af.as_cls_ & CL_PRIMITIVE) {
        std::ostringstream n_elems_ss;
        n_elems_ss << af.n_elems_;
        be_global->impl_ <<
          "  " << getSizeExprPrimitive(af.as_act_, n_elems_ss.str()) << ";\n";
      } else { // String, Struct, Array, Sequence, Union
        string indent = "  ";
        NestedForLoops nfl("CORBA::ULong", "i", af.arr_, indent);
        if (af.as_cls_ & CL_STRING) {
          be_global->impl_ <<
            indent << "OpenDDS::DCPS::primitive_serialized_size_ulong(encoding, size);\n" <<
            indent;
          if (use_cxx11) {
            be_global->impl_ << "size += arr" << nfl.index_ << ".size()";
          } else {
            be_global->impl_ << "size += ACE_OS::strlen(arr" << nfl.index_ << ".in())";
          }
          be_global->impl_ << ((af.as_cls_ & CL_WIDE)
            ? " * OpenDDS::DCPS::char16_cdr_size;\n"
            : " + 1;\n");
        } else if (!use_cxx11 && (af.as_cls_ & CL_ARRAY)) {
          be_global->impl_ <<
            indent << af.scoped_elem_ << "_var tmp_var = " << af.scoped_elem_
            << "_dup(arr" << nfl.index_ << ");\n" <<
            indent << af.scoped_elem_ << "_forany tmp = tmp_var.inout();\n" <<
            indent << "serialized_size(encoding, size, tmp);\n";
        } else { // Struct, Sequence, Union, C++11 Array
          string pre, post;
          if (use_cxx11 && (af.as_cls_ & (CL_ARRAY | CL_SEQUENCE))) {
            pre = "IDL::DistinctType<const " + af.scoped_elem_ + ", " +
              dds_generator::scoped_helper(af.as_base_->name(), "_") + "_tag>(";
            post = ')';
          }
          be_global->impl_ <<
            indent << "serialized_size(encoding, size, "
              << pre << "arr" << nfl.index_ << post << ");\n";
        }
      }
    }
    {
      Function insertion("operator<<", "bool");
      insertion.addArg("strm", "Serializer&");
      insertion.addArg(af.arg_.c_str(), af.const_ref_);
      insertion.endArgs();

      be_global->impl_ <<
        "  const Encoding& encoding = strm.encoding();\n"
        "  ACE_UNUSED_ARG(encoding);\n";
      generate_dheader_code(
        string("    serialized_size(encoding, total_size, ") + (use_cxx11 ? "wrap" : "arr") + ");\n"
        "    if (!strm.write_delimiter(total_size)) {\n"
        "      return false;\n"
        "    }\n", !primitive);

      be_global->impl_ << af.const_unwrap_;
      const std::string accessor = use_cxx11 ? ".data()" : ".in()";
      if (af.as_cls_ & CL_PRIMITIVE) {
>>>>>>> 1c6c5393
        string suffix;
        for (unsigned int i = 1; i < arr->n_dims(); ++i)
          suffix += use_cxx11 ? "->data()" : "[0]";
        be_global->impl_ <<
          "  return strm.write_" << getSerializerName(elem)
          << "_array(" << accessor << suffix << ", " << n_elems << ");\n";
      } else { // Enum, String, Struct, Array, Sequence, Union
        {
          string indent = "  ";
          NestedForLoops nfl("CORBA::ULong", "i", arr, indent);
          Wrapper elem_wrapper(elem, cxx_elem, wrapper.value_access() + nfl.index_);
          elem_wrapper.nested_key_only_ = nested_key_only;
          Intro intro;
          elem_wrapper.done(&intro);
          intro.join(be_global->impl_, indent);
          be_global->impl_ << streamAndCheck("<< " + elem_wrapper.ref(), indent.size());
        }
        be_global->impl_ << "  return true;\n";
      }
    }

    {
      Wrapper wrapper(base_wrapper);
      wrapper.is_const_ = false;
      wrapper.done();
      Function extraction("operator>>", "bool");
      extraction.addArg("strm", "Serializer&");
      extraction.addArg("arr", wrapper.wrapped_type_name());
      extraction.endArgs();
<<<<<<< HEAD
=======

      TryConstructFailAction try_construct = be_global->array_element_try_construct(af.arr_);

>>>>>>> 1c6c5393
      be_global->impl_ <<
        "  bool discard_flag = false;\n"
        "  const Encoding& encoding = strm.encoding();\n"
        "  ACE_UNUSED_ARG(encoding);\n";
      generate_dheader_code(
        "    if (!strm.read_delimiter(total_size)) {\n"
        "      return false;\n"
        "    }\n", !primitive);

      if (!primitive && (try_construct != tryconstructfailaction_use_default)) {
        be_global->impl_ << "  const size_t end_of_arr = strm.pos() + total_size;\n";
      }

      const std::string accessor = wrapper.value_access() + (use_cxx11 ? ".data()" : ".out()");
      if (elem_cls & CL_PRIMITIVE) {
        string suffix;
        for (unsigned int i = 1; i < arr->n_dims(); ++i)
          suffix += use_cxx11 ? "->data()" : "[0]";
        be_global->impl_ <<
          "  return strm.read_" << getSerializerName(elem)
          << "_array(" << accessor << suffix << ", " << n_elems << ");\n";
      } else { // Enum, String, Struct, Array, Sequence, Union
        string indent = "  ";
        NestedForLoops nfl("CORBA::ULong", "i", arr, indent);
        const std::string elem_access = wrapper.value_access() + nfl.index_;

        Intro intro;
        std::string stream;
        if (!use_cxx11 && (elem_cls & CL_ARRAY)) {
          // TODO(iguessthislldo): Replace this with Wrapper
          const string typedefname = scoped(arr->base_type()->name());
          intro.insert(typedefname + "_var tmp = " + typedefname + "_alloc();");
          intro.insert(typedefname + "_forany fa = tmp.inout();");
          stream = "(strm >> fa)";
        } else {
          stream = streamCommon(
            indent, "", arr->base_type(), ">> " + elem_access, nested_key_only, intro);
        }
        intro.join(be_global->impl_, indent);
        be_global->impl_ <<
          indent << "if (!" << stream << ") {\n";

        indent += "  ";
        if (try_construct == tryconstructfailaction_use_default) {
          be_global->impl_ <<
            indent << type_to_default(elem, elem_access) <<
            indent << "strm.set_construction_status(Serializer::ConstructionSuccessful);\n";
        } else if ((try_construct == tryconstructfailaction_trim) && (elem_cls & CL_BOUNDED) &&
                   (elem_cls & (CL_STRING | CL_SEQUENCE))) {
          if (elem_cls & CL_STRING) {
            const std::string check_not_empty =
              use_cxx11 ? "!" + elem_access + ".empty()" : elem_access + ".in()";
            const std::string get_length =
              use_cxx11 ? elem_access + ".length()" : "ACE_OS::strlen(" + elem_access + ".in())";
            string inout = use_cxx11 ? "" : ".inout()";
            be_global->impl_ <<
              indent << "if (strm.get_construction_status() == Serializer::BoundConstructionFailure && " <<
                check_not_empty << " && (" << bounded_arg(elem) << " < " << get_length << ")) {\n" <<
              indent << "  " << wrapper.value_access() + nfl.index_ << inout <<
                (use_cxx11 ? (".resize(" + bounded_arg(elem) +  ")") : ("[" + bounded_arg(elem) + "] = 0")) << ";\n" <<
              indent << "  strm.set_construction_status(Serializer::ConstructionSuccessful);\n" <<
              indent << "} else {\n";
            skip_to_end_array(indent);
            be_global->impl_ <<
<<<<<<< HEAD
              indent << "}\n";
          } else if (elem_cls & CL_SEQUENCE) {
            be_global->impl_ <<
              indent << "if (strm.get_construction_status() == Serializer::ElementConstructionFailure) {\n";
            skip_to_end_array(indent);
=======
              "      " << type_to_default(af.as_base_, "arr" + nfl.index_ + suffix) <<
              "      strm.set_construction_status(Serializer::ConstructionSuccessful);\n";
          }
        } else if ((try_construct == tryconstructfailaction_trim) && (af.as_cls_ & CL_BOUNDED) &&
                   (af.as_cls_ & (CL_STRING | CL_SEQUENCE))) {
          if (af.as_cls_ & CL_STRING){
            const string check_not_empty = use_cxx11 ? "!arr" + nfl.index_ + ".empty()" : "arr" + nfl.index_ + ".in()";
            const string get_length = use_cxx11 ? "arr" + nfl.index_ + ".length()" : "ACE_OS::strlen(arr" + nfl.index_ + ".in())";
            const string inout = use_cxx11 ? "" : ".inout()";
            be_global->impl_ <<
              "        if (strm.get_construction_status() == Serializer::BoundConstructionFailure && " << check_not_empty << " && (" <<
              bounded_arg(af.as_act_) << " < " << get_length << ")) {\n"
              "          arr" << nfl.index_ << inout <<
              (use_cxx11 ? (".resize(" + bounded_arg(af.as_act_) +  ");\n") : ("[" + bounded_arg(af.as_act_) + "] = 0;\n")) <<
              "          strm.set_construction_status(Serializer::ConstructionSuccessful);\n"
              "        } else {\n";
            skip_to_end_array();
            be_global->impl_ << "      }\n";
          } else if (af.as_cls_ & CL_SEQUENCE) {
            be_global->impl_ << "      if(strm.get_construction_status() == Serializer::ElementConstructionFailure) {\n";
            skip_to_end_array();
>>>>>>> 1c6c5393
            be_global->impl_ <<
              indent << "} else {\n" <<
              indent << "  strm.set_construction_status(Serializer::ConstructionSuccessful);\n" <<
              indent << "}\n";
          }
        } else {
          //discard/default
          skip_to_end_array(indent);
        }
        if (!use_cxx11 && (elem_cls & CL_ARRAY)) {
          const string typedefname = scoped(arr->base_type()->name());
          be_global->impl_ <<
            indent << "} else {\n" <<
            indent << "  " << typedefname << "_copy(" <<
            wrapper.value_access() << nfl.index_ << ", tmp.in());\n";
        }
        indent.erase(0, 2);
        be_global->impl_ <<
          indent << "}\n";
      }
      be_global->impl_ <<
        "  if (discard_flag) {\n"
        "    strm.set_construction_status(Serializer::ElementConstructionFailure);\n"
        "    return false;\n"
        "  }\n"
        "  return true;\n";
    }
  }

  void gen_array(UTL_ScopedName* name, AST_Array* arr)
  {
    gen_array_i(name, arr, false);
    if (needs_nested_key_only(arr)) {
      gen_array_i(name, arr, true);
    }
  }

  void gen_anonymous_array(const FieldInfo& af)
  {
    gen_array_i(0, 0, false, &af);
    if (needs_nested_key_only(af.type_)) {
      gen_array_i(0, 0, true, &af);
    }
  }

  // This function looks through the fields of a struct for the key
  // specified and returns the AST_Type associated with that key.
  // Because the key name can contain indexed arrays and nested
  // structures, things can get interesting.
  AST_Type* find_type(AST_Structure* struct_node, const string& key)
  {
    string key_base = key;   // the field we are looking for here
    string key_rem;          // the sub-field we will look for recursively
    bool is_array = false;
    size_t pos = key.find_first_of(".[");
    if (pos != string::npos) {
      key_base = key.substr(0, pos);
      if (key[pos] == '[') {
        is_array = true;
        size_t l_brack = key.find("]");
        if (l_brack == string::npos) {
          throw string("Missing right bracket");
        } else if (l_brack != key.length()) {
          key_rem = key.substr(l_brack+1);
        }
      } else {
        key_rem = key.substr(pos+1);
      }
    }

    const Fields fields(struct_node);
    const Fields::Iterator fields_end = fields.end();
    for (Fields::Iterator i = fields.begin(); i != fields_end; ++i) {
      AST_Field* const field = *i;
      if (key_base == field->local_name()->get_string()) {
        AST_Type* field_type = resolveActualType(field->field_type());
        if (!is_array && key_rem.empty()) {
          // The requested key field matches this one.  We do not allow
          // arrays (must be indexed specifically) or structs (must
          // identify specific sub-fields).
          AST_Structure* sub_struct = dynamic_cast<AST_Structure*>(field_type);
          if (sub_struct != 0) {
            throw string("Structs not allowed as keys");
          }
          AST_Array* array_node = dynamic_cast<AST_Array*>(field_type);
          if (array_node != 0) {
            throw string("Arrays not allowed as keys");
          }
          return field_type;
        } else if (is_array) {
          // must be a typedef of an array
          AST_Array* array_node = dynamic_cast<AST_Array*>(field_type);
          if (array_node == 0) {
            throw string("Indexing for non-array type");
          }
          if (array_node->n_dims() > 1) {
            throw string("Only single dimension arrays allowed in keys");
          }
          if (key_rem == "") {
            return array_node->base_type();
          } else {
            // This must be a struct...
            if ((key_rem[0] != '.') || (key_rem.length() == 1)) {
              throw string("Unexpected characters after array index");
            } else {
              // Set up key_rem and field_type and let things fall into
              // the struct code below
              key_rem = key_rem.substr(1);
              field_type = array_node->base_type();
            }
          }
        }

        // nested structures
        AST_Structure* sub_struct = dynamic_cast<AST_Structure*>(field_type);
        if (sub_struct == 0) {
          throw string("Expected structure field for ") + key_base;
        }

        // find type of nested struct field
        return find_type(sub_struct, key_rem);
      }
    }
    throw string("Field not found.");
  }

  bool is_bounded_type(AST_Type* type, Encoding encoding)
  {
    bool bounded = true;
    static std::vector<AST_Type*> type_stack;
    type = resolveActualType(type);
    for (unsigned int i = 0; i < type_stack.size(); i++) {
      // If we encounter the same type recursively, then we are unbounded
      if (type == type_stack[i]) return false;
    }
    type_stack.push_back(type);
    Classification fld_cls = classify(type);
    if ((fld_cls & CL_STRING) && !(fld_cls & CL_BOUNDED)) {
      bounded = false;
    } else if (fld_cls & CL_STRUCTURE) {
      const ExtensibilityKind exten = be_global->extensibility(type);
      if (exten != extensibilitykind_final && encoding != encoding_unaligned_cdr) {
        /**
         * This is a workaround for not properly implementing
         * max_serialized_size for XCDR.
         */
        bounded = false;
      } else {
        const Fields fields(dynamic_cast<AST_Structure*>(type));
        const Fields::Iterator fields_end = fields.end();
        for (Fields::Iterator i = fields.begin(); i != fields_end; ++i) {
          if (!is_bounded_type((*i)->field_type(), encoding)) {
            bounded = false;
            break;
          }
        }
      }
    } else if (fld_cls & CL_SEQUENCE) {
      if (fld_cls & CL_BOUNDED) {
        AST_Sequence* seq_node = dynamic_cast<AST_Sequence*>(type);
        if (!is_bounded_type(seq_node->base_type(), encoding)) bounded = false;
      } else {
        bounded = false;
      }
    } else if (fld_cls & CL_ARRAY) {
      AST_Array* array_node = dynamic_cast<AST_Array*>(type);
      if (!is_bounded_type(array_node->base_type(), encoding)) bounded = false;
    } else if (fld_cls & CL_UNION) {
      const ExtensibilityKind exten = be_global->extensibility(type);
      if (exten != extensibilitykind_final && encoding != encoding_unaligned_cdr) {
        /**
         * This is a workaround for not properly implementing
         * max_serialized_size for XCDR.
         */
        bounded = false;
      } else {
        const Fields fields(dynamic_cast<AST_Union*>(type));
        const Fields::Iterator fields_end = fields.end();
        for (Fields::Iterator i = fields.begin(); i != fields_end; ++i) {
          if (!is_bounded_type((*i)->field_type(), encoding)) {
            bounded = false;
            break;
          }
        }
      }
    }
    type_stack.pop_back();
    return bounded;
  }

  /**
   * Convert a compiler Encoding value to the string name of the corresponding
   * OpenDDS::DCPS::Encoding::XcdrVersion.
   */
  std::string encoding_to_xcdr_version(Encoding encoding)
  {
    switch (encoding) {
    case encoding_xcdr1:
      return "Encoding::XCDR_VERSION_1";
    case encoding_xcdr2:
      return "Encoding::XCDR_VERSION_2";
    default:
      return "Encoding::XCDR_VERSION_NONE";
    }
  }

  /**
   * Convert a compiler Encoding value to the string name of the corresponding
   * OpenDDS::DCPS::Encoding::Kind.
   */
  std::string encoding_to_encoding_kind(Encoding encoding)
  {
    switch (encoding) {
    case encoding_xcdr1:
      return "Encoding::KIND_XCDR1";
    case encoding_xcdr2:
      return "Encoding::KIND_XCDR2";
    default:
      return "Encoding::KIND_UNALIGNED_CDR";
    }
  }

  size_t max_alignment(Encoding encoding)
  {
    switch (encoding) {
    case encoding_xcdr1:
      return 8;
    case encoding_xcdr2:
      return 4;
    default:
      return 0;
    }
  }

  // TODO(iguessthislldo): Replace with align from libOpenDDS_Util. See XTYPE-140
  void align(Encoding encoding, size_t& value, size_t by)
  {
    const size_t align_by = std::min(max_alignment(encoding), by);
    if (align_by) {
      const size_t offset_by = value % align_by;
      if (offset_by) {
        value += align_by - offset_by;
      }
    }
  }

  void idl_max_serialized_size_dheader(
    Encoding encoding, ExtensibilityKind exten, size_t& size)
  {
    if (exten != extensibilitykind_final && encoding == encoding_xcdr2) {
      align(encoding, size, 4);
      size += 4;
    }
  }

  void idl_max_serialized_size(Encoding encoding, size_t& size, AST_Type* type);

  // Max marshaled size of repeating 'type' 'n' times in the stream
  // (for an array or sequence)
  void idl_max_serialized_size_repeating(
    Encoding encoding, size_t& size, AST_Type* type, size_t n)
  {
    if (n > 0) {
      // 1st element may need padding relative to whatever came before
      idl_max_serialized_size(encoding, size, type);
    }
    if (n > 1) {
      // subsequent elements may need padding relative to prior element
      // TODO(iguessthislldo): https://github.com/objectcomputing/OpenDDS/pull/1668#discussion_r432521888
      const size_t prev_size = size;
      idl_max_serialized_size(encoding, size, type);
      size += (n - 2) * (size - prev_size);
    }
  }

  /// Should only be called on bounded types
  void idl_max_serialized_size(Encoding encoding, size_t& size, AST_Type* type)
  {
    type = resolveActualType(type);
    const ExtensibilityKind exten = be_global->extensibility(type);
    switch (type->node_type()) {
    case AST_Decl::NT_pre_defined: {
      AST_PredefinedType* p = dynamic_cast<AST_PredefinedType*>(type);
      switch (p->pt()) {
      case AST_PredefinedType::PT_char:
      case AST_PredefinedType::PT_boolean:
      case AST_PredefinedType::PT_octet:
        size += 1;
        break;
      case AST_PredefinedType::PT_short:
      case AST_PredefinedType::PT_ushort:
        align(encoding, size, 2);
        size += 2;
        break;
      case AST_PredefinedType::PT_wchar:
        align(encoding, size, 2);
        size += 2;
        break;
      case AST_PredefinedType::PT_long:
      case AST_PredefinedType::PT_ulong:
      case AST_PredefinedType::PT_float:
        align(encoding, size, 4);
        size += 4;
        break;
      case AST_PredefinedType::PT_longlong:
      case AST_PredefinedType::PT_ulonglong:
      case AST_PredefinedType::PT_double:
        align(encoding, size, 8);
        size += 8;
        break;
      case AST_PredefinedType::PT_longdouble:
        align(encoding, size, 16);
        size += 16;
        break;
      default:
        // Anything else shouldn't be in a DDS type or is unbounded.
        break;
      }
      break;
    }
    case AST_Decl::NT_enum:
      align(encoding, size, 4);
      size += 4;
      break;
    case AST_Decl::NT_string:
    case AST_Decl::NT_wstring: {
      AST_String* string_node = dynamic_cast<AST_String*>(type);
      align(encoding, size, 4);
      size += 4;
      const int width = (string_node->width() == 1) ? 1 : 2 /*UTF-16*/;
      size += width * string_node->max_size()->ev()->u.ulval;
      if (type->node_type() == AST_Decl::NT_string) {
        size += 1; // narrow string includes the null terminator
      }
      break;
    }
    case AST_Decl::NT_struct: {
      const Fields fields(dynamic_cast<AST_Structure*>(type));
      const Fields::Iterator fields_end = fields.end();
      idl_max_serialized_size_dheader(encoding, exten, size);
      // TODO(iguessthislldo) Handle Parameter List
      for (Fields::Iterator i = fields.begin(); i != fields_end; ++i) {
        idl_max_serialized_size(encoding, size, (*i)->field_type());
      }
      break;
    }
    case AST_Decl::NT_sequence: {
      AST_Sequence* seq_node = dynamic_cast<AST_Sequence*>(type);
      AST_Type* base_node = seq_node->base_type();
      idl_max_serialized_size_dheader(encoding, exten, size);
      size_t bound = seq_node->max_size()->ev()->u.ulval;
      align(encoding, size, 4);
      size += 4;
      idl_max_serialized_size_repeating(encoding, size, base_node, bound);
      break;
    }
    case AST_Decl::NT_array: {
      AST_Array* array_node = dynamic_cast<AST_Array*>(type);
      AST_Type* base_node = array_node->base_type();
      idl_max_serialized_size_dheader(encoding, exten, size);
      size_t array_size = 1;
      AST_Expression** dims = array_node->dims();
      for (unsigned long i = 0; i < array_node->n_dims(); i++) {
        array_size *= dims[i]->ev()->u.ulval;
      }
      idl_max_serialized_size_repeating(encoding, size, base_node, array_size);
      break;
    }
    case AST_Decl::NT_union: {
      AST_Union* union_node = dynamic_cast<AST_Union*>(type);
      idl_max_serialized_size_dheader(encoding, exten, size);
      // TODO(iguessthislldo) Handle Parameter List
      idl_max_serialized_size(encoding, size, union_node->disc_type());
      size_t largest_field_size = 0;
      const size_t starting_size = size;
      const Fields fields(union_node);
      const Fields::Iterator fields_end = fields.end();
      for (Fields::Iterator i = fields.begin(); i != fields_end; ++i) {
        idl_max_serialized_size(encoding, size, (*i)->field_type());
        size_t field_size = size - starting_size;
        if (field_size > largest_field_size) {
          largest_field_size = field_size;
        }
        // rewind:
        size = starting_size;
      }
      size += largest_field_size;
      break;
    }
    default:
      // Anything else should be not here or is unbounded
      break;
    }
  }
}

bool marshal_generator::gen_typedef(AST_Typedef*, UTL_ScopedName* name, AST_Type* base, const char*)
{
  switch (base->node_type()) {
  case AST_Decl::NT_sequence:
    gen_sequence(name, dynamic_cast<AST_Sequence*>(base));
    break;
  case AST_Decl::NT_array:
    gen_array(name, dynamic_cast<AST_Array*>(base));
    break;
  default:
    return true;
  }
  return true;
}

namespace {
  // common to both fields (in structs) and branches (in unions)
  string findSizeCommon(const std::string& indent, const string& name, AST_Type* type,
                        const string& prefix, bool wrap_nested_key_only, Intro& intro,
                        const string& = "", bool = false) // same sig as streamCommon
  {
    const bool use_cxx11 = be_global->language_mapping() == BE_GlobalData::LANGMAP_CXX11;
    const bool is_union_member = prefix == "uni";

    AST_Type* const actual_type = resolveActualType(type);
    const Classification fld_cls = classify(actual_type);

    const string qual = prefix + '.' + insert_cxx11_accessor_parens(name, is_union_member);

    if (fld_cls & CL_ENUM) {
      return indent + "OpenDDS::DCPS::primitive_serialized_size_ulong(encoding, size);\n";
    } else if (fld_cls & CL_STRING) {
      const string suffix = is_union_member ? "" : ".in()";
      const string get_size = use_cxx11 ? (qual + ".size()")
        : ("ACE_OS::strlen(" + qual + suffix + ")");
      return indent + "OpenDDS::DCPS::primitive_serialized_size_ulong(encoding, size);\n" +
        indent + "size += " + get_size
        + ((fld_cls & CL_WIDE) ? " * OpenDDS::DCPS::char16_cdr_size;\n"
                               : " + 1;\n");
    } else if (fld_cls & CL_PRIMITIVE) {
      AST_PredefinedType* const p = dynamic_cast<AST_PredefinedType*>(actual_type);
      if (p->pt() == AST_PredefinedType::PT_longdouble) {
        // special case use to ACE's NONNATIVE_LONGDOUBLE in CDR_Base.h
        return indent +
          "primitive_serialized_size(encoding, size, ACE_CDR::LongDouble());\n";
      }
      return indent + "primitive_serialized_size(encoding, size, " +
        getWrapper(qual, actual_type, WD_OUTPUT) + ");\n";
    } else if (fld_cls == CL_UNKNOWN) {
      return ""; // warning will be issued for the serialize functions
    } else { // sequence, struct, union, array
      Wrapper wrapper(type, scoped(type->name()),
        prefix + "." + insert_cxx11_accessor_parens(name, is_union_member));
      wrapper.nested_key_only_ = wrap_nested_key_only;
      wrapper.done(&intro);
      return indent + "serialized_size(encoding, size, " + wrapper.ref() + ");\n";
    }
  }

  std::string generate_field_serialized_size(
    const std::string& indent, AST_Field* field, const std::string& prefix,
    bool wrap_nested_key_only, Intro& intro)
  {
    FieldInfo af(*field);
    if (af.anonymous()) {
      Wrapper wrapper(af.type_, af.scoped_type_,
        prefix + "." + insert_cxx11_accessor_parens(af.name_));
      wrapper.nested_key_only_ = wrap_nested_key_only;
      wrapper.done(&intro);
      return indent + "serialized_size(encoding, size, " + wrapper.ref() + ");\n";
    }
    return findSizeCommon(
      indent, field->local_name()->get_string(), field->field_type(), prefix,
      wrap_nested_key_only, intro);
  }

  // common to both fields (in structs) and branches (in unions)
  string streamCommon(const std::string& /*indent*/, const string& name, AST_Type* type,
                      const string& prefix, bool wrap_nested_key_only, Intro& intro,
                      const string& stru, bool printing)
  {
    const bool use_cxx11 = be_global->language_mapping() == BE_GlobalData::LANGMAP_CXX11;
    const bool is_union_member = prefix.substr(3) == "uni";

    AST_Type* const actual_type = resolveActualType(type);
    const Classification fld_cls = classify(actual_type);

    string qual = prefix + '.' + insert_cxx11_accessor_parens(name, is_union_member);
    // if there is a stray '.' on the end, strip it off
    if (qual[qual.length() - 1] == '.') {
      qual.erase(qual.length() - 1);
    }
    const string shift = prefix.substr(0, 2),
                 expr = qual.substr(3);

    WrapDirection dir = (shift == ">>") ? WD_INPUT : WD_OUTPUT;
    if ((fld_cls & CL_STRING) && (dir == WD_INPUT)) {
      if ((fld_cls & CL_BOUNDED) && !printing) {
        const string args = expr + (use_cxx11 ? ", " : ".out(), ") + bounded_arg(actual_type);
        return "(strm " + shift + ' ' + getWrapper(args, actual_type, WD_INPUT) + ')';
      }
      return "(strm " + qual + (use_cxx11 ? "" : ".out()") + ')';
    } else if (fld_cls & CL_PRIMITIVE) {
      return "(strm " + shift + ' ' + getWrapper(expr, actual_type, dir) + ')';
    } else if (fld_cls == CL_UNKNOWN) {
      if (dir == WD_INPUT) { // no need to warn twice
        std::cerr << "WARNING: field " << name << " can not be serialized.  "
          "The struct or union it belongs to (" << stru <<
          ") can not be used in an OpenDDS topic type." << std::endl;
      }
      return "false";
    } else { // sequence, struct, union, array, enum, string(insertion)
      const std::string type_name = scoped(type->name());
      string fieldref = prefix, local = insert_cxx11_accessor_parens(name, is_union_member);
      const bool accessor = local.size() > 2 && local.substr(local.size() - 2) == "()";
      if (fld_cls & CL_STRING) {
        if (!accessor && !use_cxx11) {
          local += ".in()";
        }
        if ((fld_cls & CL_BOUNDED) && !printing) {
          const string args = (fieldref + '.' + local).substr(3) + ", " + bounded_arg(actual_type);
          return "(strm " + shift + ' ' + getWrapper(args, actual_type, WD_OUTPUT) + ')';
        }
      }
      Wrapper wrapper(type, scoped(type->name()), fieldref, local, dir == WD_OUTPUT);
      wrapper.nested_key_only_ = wrap_nested_key_only;
      wrapper.done(&intro);
      return "(strm " + shift + " " + wrapper.ref() + ")";
    }
  }

  std::string generate_field_stream(
    const std::string& indent, AST_Field* field, const std::string& prefix,
    bool wrap_nested_key_only, Intro& intro)
  {
    FieldInfo af(*field);
    if (af.anonymous()) {
      Wrapper wrapper(af.type_, af.scoped_type_,
        prefix + "." + insert_cxx11_accessor_parens(af.name_));
      wrapper.nested_key_only_ = wrap_nested_key_only;
      wrapper.done(&intro);
      return "(strm " + wrapper.stream() + ")";
    }
    return streamCommon(
      indent, field->local_name()->get_string(), field->field_type(), prefix,
      wrap_nested_key_only, intro);
  }

  bool isBinaryProperty_t(const string& cxx)
  {
    return cxx == "DDS::BinaryProperty_t";
  }

  bool genBinaryProperty_t(const string& cxx)
  {
    {
      Function serialized_size("serialized_size", "void");
      serialized_size.addArg("encoding", "const Encoding&");
      serialized_size.addArg("size", "size_t&");
      serialized_size.addArg("stru", "const " + cxx + "&");
      serialized_size.endArgs();
      be_global->impl_ <<
        "  if (stru.propagate) {\n"
        "    OpenDDS::DCPS::primitive_serialized_size_ulong(encoding, size);\n"
        "    size += ACE_OS::strlen(stru.name.in()) + 1;\n"
        "    serialized_size(encoding, size, stru.value);\n"
        "  }\n";
    }
    {
      Function insertion("operator<<", "bool");
      insertion.addArg("strm", "Serializer&");
      insertion.addArg("stru", "const " + cxx + "&");
      insertion.endArgs();
      be_global->impl_ <<
        "  if (stru.propagate) {\n"
        "    return (strm << stru.name.in()) && (strm << stru.value);\n"
        "  }\n"
        "  return true;\n";
    }
    {
      Function extraction("operator>>", "bool");
      extraction.addArg("strm", "Serializer&");
      extraction.addArg("stru", cxx + "&");
      extraction.endArgs();
      be_global->impl_ <<
        "  stru.propagate = true;\n"
        "  return (strm >> stru.name.out()) && (strm >> stru.value);\n";
    }
    return true;
  }

  bool isProperty_t(const string& cxx)
  {
    return cxx == "DDS::Property_t";
  }

  bool genProperty_t(const string& cxx)
  {
    {
      Function serialized_size("serialized_size", "void");
      serialized_size.addArg("encoding", "const Encoding&");
      serialized_size.addArg("size", "size_t&");
      serialized_size.addArg("stru", "const " + cxx + "&");
      serialized_size.endArgs();
      be_global->impl_ <<
        "  if (stru.propagate) {\n"
        "    OpenDDS::DCPS::primitive_serialized_size_ulong(encoding, size);\n"
        "    size += ACE_OS::strlen(stru.name.in()) + 1;\n"
        "    OpenDDS::DCPS::primitive_serialized_size_ulong(encoding, size);\n"
        "    size += ACE_OS::strlen(stru.value.in()) + 1;\n"
        "  }\n";
    }
    {
      Function insertion("operator<<", "bool");
      insertion.addArg("strm", "Serializer&");
      insertion.addArg("stru", "const " + cxx + "&");
      insertion.endArgs();
      be_global->impl_ <<
        "  if (stru.propagate) {\n"
        "    return (strm << stru.name.in()) && (strm << stru.value.in());\n"
        "  }\n"
        "  return true;\n";
    }
    {
      Function extraction("operator>>", "bool");
      extraction.addArg("strm", "Serializer&");
      extraction.addArg("stru", cxx + "&");
      extraction.endArgs();
      be_global->impl_ <<
        "  stru.propagate = true;\n"
        "  return (strm >> stru.name.out()) && (strm >> stru.value.out());\n";
    }
    return true;
  }

  bool isPropertyQosPolicy(const string& cxx)
  {
    return cxx == "DDS::PropertyQosPolicy";
  }

  bool genPropertyQosPolicy(const string& cxx)
  {
    {
      Function serialized_size("serialized_size", "void");
      serialized_size.addArg("encoding", "const Encoding&");
      serialized_size.addArg("size", "size_t&");
      serialized_size.addArg("stru", "const " + cxx + "&");
      serialized_size.endArgs();
      be_global->impl_ <<
        "  serialized_size(encoding, size, stru.value);\n"
        "  serialized_size(encoding, size, stru.binary_value);\n";
    }
    {
      Function insertion("operator<<", "bool");
      insertion.addArg("strm", "Serializer&");
      insertion.addArg("stru", "const " + cxx + "&");
      insertion.endArgs();
      be_global->impl_ <<
        "  return (strm << stru.value)\n"
        "    && (strm << stru.binary_value);\n";
    }
    {
      Function extraction("operator>>", "bool");
      extraction.addArg("strm", "Serializer&");
      extraction.addArg("stru", cxx + "&");
      extraction.endArgs();
      be_global->impl_ <<
        "  if (!(strm >> stru.value)) {\n"
        "    return false;\n"
        "  }\n"
        "  if (!strm.length() || !strm.skip(0, 4) || !strm.length()) {\n"
        "    return true; // optional member missing\n"
        "  }\n"
        "  return strm >> stru.binary_value;\n";
    }
    return true;
  }

  bool isSecuritySubmessage(const string& cxx)
  {
    return cxx == "OpenDDS::RTPS::SecuritySubmessage";
  }

  bool genSecuritySubmessage(const string& cxx)
  {
    {
      Function serialized_size("serialized_size", "void");
      serialized_size.addArg("encoding", "const Encoding&");
      serialized_size.addArg("size", "size_t&");
      serialized_size.addArg("stru", "const " + cxx + "&");
      serialized_size.endArgs();
      be_global->impl_ <<
        "  serialized_size(encoding, size, stru.smHeader);\n"
        "  primitive_serialized_size_octet(encoding, size, stru.content.length());\n";
    }
    {
      Function insertion("operator<<", "bool");
      insertion.addArg("strm", "Serializer&");
      insertion.addArg("stru", "const " + cxx + "&");
      insertion.endArgs();
      be_global->impl_ <<
        "  return (strm << stru.smHeader)\n"
        "    && strm.write_octet_array(stru.content.get_buffer(), "
        "stru.content.length());\n";
    }
    {
      Function extraction("operator>>", "bool");
      extraction.addArg("strm", "Serializer&");
      extraction.addArg("stru", cxx + "&");
      extraction.endArgs();
      be_global->impl_ <<
        "  if (strm >> stru.smHeader) {\n"
        "    stru.content.length(stru.smHeader.submessageLength);\n"
        "    if (strm.read_octet_array(stru.content.get_buffer(),\n"
        "                              stru.smHeader.submessageLength)) {\n"
        "      return true;\n"
        "    }\n"
        "  }\n"
        "  return false;\n";
    }
    return true;
  }

  bool isRtpsSpecialStruct(const string& cxx)
  {
    return cxx == "OpenDDS::RTPS::SequenceNumberSet"
      || cxx == "OpenDDS::RTPS::FragmentNumberSet";
  }

  bool genRtpsSpecialStruct(const string& cxx)
  {
    {
      Function serialized_size("serialized_size", "void");
      serialized_size.addArg("encoding", "const Encoding&");
      serialized_size.addArg("size", "size_t&");
      serialized_size.addArg("stru", "const " + cxx + "&");
      serialized_size.endArgs();
      be_global->impl_ <<
        "  size += "
        << ((cxx == "OpenDDS::RTPS::SequenceNumberSet") ? "12" : "8")
        << " + 4 * ((stru.numBits + 31) / 32); // RTPS Custom\n";
    }
    {
      Function insertion("operator<<", "bool");
      insertion.addArg("strm", "Serializer&");
      insertion.addArg("stru", "const " + cxx + "&");
      insertion.endArgs();
      be_global->impl_ <<
        "  if ((strm << stru.bitmapBase) && (strm << stru.numBits)) {\n"
        "    const CORBA::ULong M = (stru.numBits + 31) / 32;\n"
        "    if (stru.bitmap.length() < M) {\n"
        "      return false;\n"
        "    }\n"
        "    for (CORBA::ULong i = 0; i < M; ++i) {\n"
        "      if (!(strm << stru.bitmap[i])) {\n"
        "        return false;\n"
        "      }\n"
        "    }\n"
        "    return true;\n"
        "  }\n"
        "  return false;\n";
    }
    {
      Function extraction("operator>>", "bool");
      extraction.addArg("strm", "Serializer&");
      extraction.addArg("stru", cxx + "&");
      extraction.endArgs();
      be_global->impl_ <<
        "  if ((strm >> stru.bitmapBase) && (strm >> stru.numBits)) {\n"
        "    const CORBA::ULong M = (stru.numBits + 31) / 32;\n"
        "    if (M > 8) {\n"
        "      return false;\n"
        "    }\n"
        "    stru.bitmap.length(M);\n"
        "    for (CORBA::ULong i = 0; i < M; ++i) {\n"
        "      if (!(strm >> stru.bitmap[i])) {\n"
        "        return false;\n"
        "      }\n"
        "    }\n"
        "    return true;\n"
        "  }\n"
        "  return false;\n";
    }
    return true;
  }

  struct RtpsFieldCustomizer {

    explicit RtpsFieldCustomizer(const string& cxx)
    {
      if (cxx == "OpenDDS::RTPS::DataSubmessage") {
        cst_["inlineQos"] = "stru.smHeader.flags & 2";
        iQosOffset_ = "16";

      } else if (cxx == "OpenDDS::RTPS::DataFragSubmessage") {
        cst_["inlineQos"] = "stru.smHeader.flags & 2";
        iQosOffset_ = "28";

      } else if (cxx == "OpenDDS::RTPS::InfoReplySubmessage") {
        cst_["multicastLocatorList"] = "stru.smHeader.flags & 2";

      } else if (cxx == "OpenDDS::RTPS::InfoTimestampSubmessage") {
        cst_["timestamp"] = "!(stru.smHeader.flags & 2)";

      } else if (cxx == "OpenDDS::RTPS::InfoReplyIp4Submessage") {
        cst_["multicastLocator"] = "stru.smHeader.flags & 2";

      } else if (cxx == "OpenDDS::RTPS::SubmessageHeader") {
        intro_.insert("strm.swap_bytes(ACE_CDR_BYTE_ORDER != (stru.flags & 1));");
      }
    }

    string getConditional(const string& field_name) const
    {
      if (cst_.empty()) {
        return "";
      }
      std::map<string, string>::const_iterator it = cst_.find(field_name);
      if (it != cst_.end()) {
        return it->second;
      }
      return "";
    }

    string preFieldRead(const string& field_name) const
    {
      if (cst_.empty() || field_name != "inlineQos" || iQosOffset_.empty()) {
        return "";
      }
      return "strm.skip(stru.octetsToInlineQos - " + iQosOffset_ + ")\n"
        "    && ";
    }

    std::map<string, string> cst_;
    string iQosOffset_;
    Intro intro_;
  };

  typedef void (*KeyIterationFn)(
    const std::string& indent,
    Encoding encoding,
    const string& key_name, AST_Type* ast_type,
    size_t* size,
    string* expr, Intro* intro);

  bool
  iterate_over_keys(
    const std::string& indent,
    Encoding encoding,
    AST_Structure* node,
    const std::string& struct_name,
    IDL_GlobalData::DCPS_Data_Type_Info* info,
    TopicKeys* keys,
    KeyIterationFn fn,
    size_t* size,
    string* expr, Intro* intro)
  {
    if (keys) {
      const TopicKeys::Iterator finished = keys->end();
      for (TopicKeys::Iterator i = keys->begin(); i != finished; ++i) {
        string key_access = i.path();
        AST_Type* straight_ast_type = i.get_ast_type();
        AST_Type* ast_type;
        if (i.root_type() == TopicKeys::UnionType) {
          AST_Union* union_type = dynamic_cast<AST_Union*>(straight_ast_type);
          if (!union_type) {
            std::cerr << "ERROR: Invalid key iterator for: " << struct_name;
            return false;
          }
          ast_type = dynamic_cast<AST_Type*>(union_type->disc_type());
          key_access.append("._d()");
        } else {
          ast_type = straight_ast_type;
        }
        fn(indent, encoding, key_access, ast_type, size, expr, intro);
      }
      return true;
    }

    if (info) {
      IDL_GlobalData::DCPS_Data_Type_Info_Iter iter(info->key_list_);
      for (ACE_TString* kp = 0; iter.next(kp) != 0; iter.advance()) {
        const string key_name = ACE_TEXT_ALWAYS_CHAR(kp->c_str());
        AST_Type* field_type = 0;
        try {
          field_type = find_type(node, key_name);
        } catch (const string& error) {
          std::cerr << "ERROR: Invalid key specification for " << struct_name
                    << " (" << key_name << "). " << error << std::endl;
          return false;
        }
        fn(indent, encoding, key_name, field_type, size, expr, intro);
      }
    }

    return true;
  }

  // Args must match KeyIterationFn.
  void idl_max_serialized_size_iteration(
    const std::string&, Encoding encoding, const string&, AST_Type* ast_type,
    size_t* size, string*, Intro*)
  {
    idl_max_serialized_size(encoding, *size, ast_type);
  }

  void serialized_size_iteration(
    const std::string& indent, Encoding, const string& key_name, AST_Type* ast_type,
    size_t*, string* expr, Intro* intro)
  {
    *expr += findSizeCommon(indent, key_name, ast_type, "stru.value", false, *intro);
  }

  std::string fill_datareprseq(
    const OpenDDS::DataRepresentation& repr,
    const std::string& name,
    const std::string& indent)
  {
    std::vector<std::string> values;
    if (repr.xcdr1) {
      values.push_back("DDS::XCDR_DATA_REPRESENTATION");
    }
    if (repr.xcdr2) {
      values.push_back("DDS::XCDR2_DATA_REPRESENTATION");
    }
    if (repr.xml) {
      values.push_back("DDS::XML_DATA_REPRESENTATION");
    }

    std::ostringstream ss;
    ss << indent << name << ".length(" << values.size() << ");\n";
    for (size_t i = 0; i < values.size(); ++i) {
      ss << indent << name << "[" << i << "] = " << values[i] << ";\n";
    }
    return ss.str();
  }

  bool is_bounded_topic_struct(AST_Type* type, Encoding encoding, bool key_only,
    TopicKeys& keys, IDL_GlobalData::DCPS_Data_Type_Info* info = 0)
  {
    bool bounded = true;
    if (key_only) {
      if (info) {
        IDL_GlobalData::DCPS_Data_Type_Info_Iter iter(info->key_list_);
        AST_Structure* const struct_type = dynamic_cast<AST_Structure*>(type);
        for (ACE_TString* kp = 0; iter.next(kp) != 0; iter.advance()) {
          const string key_name = ACE_TEXT_ALWAYS_CHAR(kp->c_str());
          AST_Type* field_type = find_type(struct_type, key_name);
          if (!is_bounded_type(field_type, encoding)) {
            bounded = false;
            break;
          }
        }
      } else {
        const TopicKeys::Iterator finished = keys.end();
        for (TopicKeys::Iterator i = keys.begin(); i != finished; ++i) {
          if (!is_bounded_type(i.get_ast_type(), encoding)) {
            bounded = false;
            break;
          }
        }
      }
    } else {
      bounded = is_bounded_type(type, encoding);
    }
    return bounded;
  }

  bool generate_marshal_traits_struct_bounds_functions(AST_Structure* node,
    TopicKeys& keys, IDL_GlobalData::DCPS_Data_Type_Info* info, bool key_only)
  {
    const char* function_prefix = key_only ? "key_only_" : "";
    AST_Type* const type_node = dynamic_cast<AST_Type*>(node);
    const Fields fields(node);
    const Fields::Iterator fields_end = fields.end();
    const std::string name = scoped(node->name());

    be_global->header_ <<
      "  static SerializedSizeBound " << function_prefix <<
        "serialized_size_bound(const Encoding& encoding)\n"
      "  {\n"
      "    switch (encoding.kind()) {\n";
    for (unsigned e = 0; e < encoding_count; ++e) {
      const Encoding encoding = static_cast<Encoding>(e);
      be_global->header_ <<
        "    case " << encoding_to_encoding_kind(encoding) << ":\n"
        "      return SerializedSizeBound(";
      if (is_bounded_topic_struct(type_node, encoding, key_only, keys, info)) {
        size_t size = 0;
        if (key_only) {
          if (!iterate_over_keys("", encoding_unaligned_cdr, node, name, info, &keys,
                idl_max_serialized_size_iteration, &size, 0, 0)) {
            return false;
          }
        } else {
          for (Fields::Iterator i = fields.begin(); i != fields_end; ++i) {
            idl_max_serialized_size(encoding, size, (*i)->field_type());
          }
        }
        be_global->header_ << size;
      }
      be_global->header_ << ");\n";
    }
    be_global->header_ <<
      "    default:\n"
      "      OPENDDS_ASSERT(false);\n"
      "      return SerializedSizeBound();\n"
      "    }\n"
      "  }\n"
      "\n";

    return true;
  }

  bool generate_marshal_traits_struct(AST_Structure* node,
    TopicKeys& keys, IDL_GlobalData::DCPS_Data_Type_Info* info = 0)
  {
    return
      generate_marshal_traits_struct_bounds_functions(node, keys, info, false) && // All Fields
      generate_marshal_traits_struct_bounds_functions(node, keys, info, true); // Key Fields
  }

  bool generate_marshal_traits_union(AST_Union* node, bool has_key, ExtensibilityKind exten)
  {
    be_global->header_ <<
      "  static SerializedSizeBound serialized_size_bound(const Encoding& encoding)\n"
      "  {\n"
      "    switch (encoding.kind()) {\n";
    for (unsigned e = 0; e < encoding_count; ++e) {
      const Encoding encoding = static_cast<Encoding>(e);
      be_global->header_ <<
        "    case " << encoding_to_encoding_kind(encoding) << ":\n"
        "      return SerializedSizeBound(";
      if (is_bounded_type(node, encoding)) {
        size_t size = 0;
        idl_max_serialized_size(encoding, size, node);
        be_global->header_ << size;
      }
      be_global->header_ << ");\n";
    }
    be_global->header_ <<
      "    default:\n"
      "      OPENDDS_ASSERT(false);\n"
      "      return SerializedSizeBound();\n"
      "    }\n"
      "  }\n"
      "\n";

    be_global->header_ <<
      "  static SerializedSizeBound key_only_serialized_size_bound(const Encoding& encoding)\n"
      "  {\n"
      "    switch (encoding.kind()) {\n";
    for (unsigned e = 0; e < encoding_count; ++e) {
      const Encoding encoding = static_cast<Encoding>(e);
      be_global->header_ <<
        "    case " << encoding_to_encoding_kind(encoding) << ":\n"
        "      return SerializedSizeBound(";
      // TODO(iguessthislldo): This is the same workaround for
      // idl_max_serialized_size as in is_bounded_type
      if (exten == extensibilitykind_final) {
        size_t size = 0;
        if (has_key) {
          idl_max_serialized_size(encoding, size, node->disc_type());
        }
        be_global->header_ << size;
      }
      be_global->header_ << ");\n";
    }
    be_global->header_ <<
      "    default:\n"
      "      OPENDDS_ASSERT(false);\n"
      "      return SerializedSizeBound();\n"
      "    }\n"
      "  }\n"
      "\n";

    return true;
  }

  bool generate_marshal_traits(
    AST_Decl* node, const std::string& cxx, ExtensibilityKind exten,
    TopicKeys& keys, IDL_GlobalData::DCPS_Data_Type_Info* info = 0)
  {
    AST_Structure* const struct_node =
      node->node_type() == AST_Decl::NT_struct ? dynamic_cast<AST_Structure*>(node) : 0;
    AST_Union* const union_node =
      node->node_type() == AST_Decl::NT_union ? dynamic_cast<AST_Union*>(node) : 0;
    if (!struct_node && !union_node) {
      idl_global->err()->misc_error("Can't generate MarshalTraits for this node", node);
      return false;
    }

    std::string octetSeqOnly;
    if (struct_node && struct_node->nfields() == 1) {
      AST_Field* const field = get_struct_field(struct_node, 0);
      AST_Type* const type = resolveActualType(field->field_type());
      const Classification fld_cls = classify(type);
      if (fld_cls & CL_SEQUENCE) {
        AST_Sequence* const seq = dynamic_cast<AST_Sequence*>(type);
        AST_Type* const base = seq->base_type();
        if (classify(base) & CL_PRIMITIVE) {
          AST_PredefinedType* const pt = dynamic_cast<AST_PredefinedType*>(base);
          if (pt->pt() == AST_PredefinedType::PT_octet) {
            octetSeqOnly = field->local_name()->get_string();
          }
        }
      }
    }

    std::string export_string;
    if (octetSeqOnly.size()) {
      const ACE_CString exporter = be_global->export_macro();
      if (exporter != "") {
        export_string = string(" ") + exporter.c_str();
      }
    }

    be_global->header_ <<
      "template <>\n"
      "struct" << export_string << " MarshalTraits<" << cxx << "> {\n"
      "  static void representations_allowed_by_type(DDS::DataRepresentationIdSeq& seq)\n"
      "  {\n"
        << fill_datareprseq(be_global->data_representations(node), "seq", "    ") <<
      "  }\n"
      "\n";

    if (struct_node) {
      if (!generate_marshal_traits_struct(struct_node, keys, info)) {
        return false;
      }
    } else if (union_node) {
      if (!generate_marshal_traits_union(union_node, keys.count(), exten)) {
        return false;
      }
    }

    const char* msg_block_fn_decl_end = " { return false; }";
    if (octetSeqOnly.size()) {
      const char* get_len;
      const char* set_len;
      const char* get_buffer;
      const char* buffer_pre = "";
      if (be_global->language_mapping() == BE_GlobalData::LANGMAP_CXX11) {
        get_len = "size";
        set_len = "resize";
        get_buffer = "[0]";
        buffer_pre = "&";
        octetSeqOnly += "()";
      } else {
        get_len = set_len = "length";
        get_buffer = ".get_buffer()";
      }

      be_global->impl_ <<
        "bool MarshalTraits<" << cxx << ">::to_message_block(ACE_Message_Block& mb, "
        "const " << cxx << "& stru)\n"
        "{\n"
        "  if (mb.size(stru." << octetSeqOnly << "." << get_len << "()) != 0) {\n"
        "    return false;\n"
        "  }\n"
        "  return mb.copy(reinterpret_cast<const char*>(" << buffer_pre << "stru."
          << octetSeqOnly << get_buffer << "), stru." << octetSeqOnly << "." << get_len
          << "()) == 0;\n"
        "}\n\n"
        "bool MarshalTraits<" << cxx << ">::from_message_block(" << cxx << "& stru, "
        "const ACE_Message_Block& mb)\n"
        "{\n"
        "  stru." << octetSeqOnly << "." << set_len << "(static_cast<unsigned>(mb.length()));\n"
        "  std::memcpy(" << buffer_pre << "stru." << octetSeqOnly << get_buffer
          << ", mb.rd_ptr(), mb.length());\n"
        "  return true;\n"
        "}\n\n";

      msg_block_fn_decl_end = ";";
    }
    be_global->header_ <<
      "  static bool to_message_block(ACE_Message_Block&, const " << cxx << "&)"
        << msg_block_fn_decl_end << "\n"
      "  static bool from_message_block(" << cxx << "&, const ACE_Message_Block&)"
        << msg_block_fn_decl_end << "\n";

    /*
     * This is used for the CDR header.
     * This is just for the base type, nested types can have different
     * extensibilities.
     */
    be_global->header_ <<
      "  static Extensibility extensibility() { return ";
    switch (exten) {
    case extensibilitykind_final:
      be_global->header_ << "FINAL";
      break;
    case extensibilitykind_appendable:
      be_global->header_ << "APPENDABLE";
      break;
    case extensibilitykind_mutable:
      be_global->header_ << "MUTABLE";
      break;
    default:
      idl_global->err()->misc_error(
        "Unexpected extensibility while generating MarshalTraits", node);
      return false;
    }
    be_global->header_ << "; }\n"
      "};\n";

    return true;
  }

<<<<<<< HEAD
  bool generate_struct_serialization_functions(AST_Structure* node, FieldFilter field_type)
=======
} // anonymous namespace

bool marshal_generator::gen_struct(AST_Structure* node,
                                   UTL_ScopedName* name,
                                   const std::vector<AST_Field*>& fields,
                                   AST_Type::SIZE_TYPE /* size */,
                                   const char* /* repoid */)
{
  NamespaceGuard ng;
  be_global->add_include("dds/DCPS/Serializer.h");
  string cxx = scoped(name); // name as a C++ class
  const ExtensibilityKind exten = be_global->extensibility(node);
  OpenDDS::DataRepresentation repr;
  repr.set_all(true);

  const bool xcdr = repr.xcdr1 || repr.xcdr2;
  const bool not_final = exten != extensibilitykind_final;
  const bool may_be_parameter_list = exten == extensibilitykind_mutable && xcdr;
  const bool use_cxx11 = be_global->language_mapping() == BE_GlobalData::LANGMAP_CXX11;
>>>>>>> 1c6c5393
  {
    const std::string actual_cpp_name = scoped(node->name());
    std::string cpp_name = actual_cpp_name;
    std::string const_cpp_name;
    switch (field_type) {
    case FieldFilter_All:
      const_cpp_name = "const " + actual_cpp_name + "&";
      break;
    case FieldFilter_NestedKeyOnly:
      cpp_name = "const NestedKeyOnly<" + actual_cpp_name + ">";
      const_cpp_name = "const NestedKeyOnly<const " + actual_cpp_name + ">&";
      break;
    case FieldFilter_KeyOnly:
      cpp_name = "const KeyOnly<" + actual_cpp_name + ">";
      const_cpp_name = "const KeyOnly<const " + actual_cpp_name + ">&";
      break;
    }
    const std::string value_access = field_type == FieldFilter_All ? "" : ".value";
    const bool wrap_nested_key_only = field_type != FieldFilter_All;
    const Fields fields(node, field_type);
    const Fields::Iterator fields_end = fields.end();
    RtpsFieldCustomizer rtpsCustom(cpp_name);

    const ExtensibilityKind exten = be_global->extensibility(node);
    const bool not_final = exten != extensibilitykind_final;
    const bool is_mutable = exten == extensibilitykind_mutable;

    {
      Function serialized_size("serialized_size", "void");
      serialized_size.addArg("encoding", "const Encoding&");
      serialized_size.addArg("size", "size_t&");
      serialized_size.addArg("stru", const_cpp_name);
      serialized_size.endArgs();

<<<<<<< HEAD
      if (is_mutable) {
        /*
         * For parameter lists this is used to hold the total size while
         * size is hijacked for field sizes because of alignment resets.
         */
        be_global->impl_ <<
          "  size_t mutable_running_total = 0;\n";
      }

      std::vector<string> code;
      code.push_back("serialized_size_delimiter(encoding, size);");
      generate_dheader_code(code, not_final, false);
=======
    if (may_be_parameter_list) {
      /*
       * For parameter lists this is used to hold the total size while
       * size is hijacked for field sizes because of alignment resets.
       */
      be_global->impl_ <<
        "  size_t mutable_running_total = 0;\n";
    }
    generate_dheader_code("    serialized_size_delimiter(encoding, size);\n", not_final, false);
>>>>>>> 1c6c5393

      std::string expr;
      Intro intro;
      const std::string indent = "  ";
      for (Fields::Iterator i = fields.begin(); i != fields_end; ++i) {
        AST_Field* const field = *i;
        AST_Type* field_type = resolveActualType(field->field_type());
        if (!field_type->in_main_file() && field_type->node_type() != AST_Decl::NT_pre_defined) {
          be_global->add_referenced(field_type->file_name().c_str());
        }
        const string field_name = field->local_name()->get_string(),
          cond = rtpsCustom.getConditional(field_name);
        if (!cond.empty()) {
          expr += "  if (" + cond + ") {\n  ";
        }
        if (is_mutable) {
          expr +=
            "  serialized_size_parameter_id(encoding, size, mutable_running_total);\n";
        }
        expr += generate_field_serialized_size(
          indent, field, "stru" + value_access, wrap_nested_key_only, intro);
        if (!cond.empty()) {
          expr += "  }\n";
        }
      }
      intro.join(be_global->impl_, indent);
      be_global->impl_ << expr;

      if (is_mutable) {
        be_global->impl_ <<
          "  serialized_size_list_end_parameter_id(encoding, size, mutable_running_total);\n";
      }
    }

<<<<<<< HEAD
    {
      Function insertion("operator<<", "bool");
      insertion.addArg("strm", "Serializer&");
      insertion.addArg("stru", const_cpp_name);
      insertion.endArgs();
=======
    be_global->impl_ <<
      "  const Encoding& encoding = strm.encoding();\n"
      "  ACE_UNUSED_ARG(encoding);\n";
    generate_dheader_code(
      "    serialized_size(encoding, total_size, stru);\n"
      "    if (!strm.write_delimiter(total_size)) {\n"
      "      return false;\n"
      "    }\n", not_final);
>>>>>>> 1c6c5393

      be_global->impl_ <<
<<<<<<< HEAD
        "  const Encoding& encoding = strm.encoding();\n"
        "  ACE_UNUSED_ARG(encoding);\n";
      std::vector<string> code;
      code.push_back("serialized_size(encoding, total_size, stru" + value_access + ");");
      code.push_back("if (!strm.write_delimiter(total_size)) {");
      code.push_back("  return false;");
      code.push_back("}");
      generate_dheader_code(code, not_final);

      // Mutable Code
      std::ostringstream mutable_fields;
      Intro intro = rtpsCustom.intro_;
      const std::string indent = "  ";
      if (is_mutable) {
        const std::string mutable_indent = indent + "  ";
        mutable_fields <<
          "  if (encoding.xcdr_version() != Encoding::XCDR_VERSION_NONE) {\n"
          "    size_t size = 0;\n";
        const AutoidKind auto_id = be_global->autoid(node);
        for (Fields::Iterator i = fields.begin(); i != fields_end; ++i) {
          AST_Field* const field = *i;
          ACE_CDR::ULong default_id = i.pos();
          const ACE_CDR::ULong id = be_global->get_id(field, auto_id, default_id);
          const string field_name = field->local_name()->get_string();
          bool is_key = false;
          be_global->check_key(field, is_key);

          mutable_fields
            << generate_field_serialized_size(
              mutable_indent, field, "stru" + value_access, wrap_nested_key_only, intro)
            << "\n"
            "    if (!strm.write_parameter_id("
              << id << ", size" << (is_key ? ", true" : "") << ")) {\n"
            "      return false;\n"
            "    }\n"
            "    size = 0;\n"
            "    if (!" << generate_field_stream(
              mutable_indent, field, "<< stru" + value_access, wrap_nested_key_only, intro)
            << ") {\n"
            "    return false;\n"
            "  }\n";
        }
        mutable_fields << "\n"
          "    if (!strm.write_list_end_parameter_id()) {\n"
          "      return false;\n"
          "    }\n"
          "    return true;\n"
          "  }\n";
=======
        "  size_t size = 0;\n";
      std::ostringstream fields_encode;
      const AutoidKind auto_id = be_global->autoid(node);
      ACE_CDR::ULong member_id = 0;
      for (size_t i = 0; i < fields.size(); ++i) {
        const ACE_CDR::ULong id = be_global->get_id(fields[i], auto_id, member_id);
        const string field_name = fields[i]->local_name()->get_string();
        bool is_key = false;
        be_global->check_key(fields[i], is_key);
        fields_encode << "\n";
        expr = "";
        if (!findSizeAnonymous(fields[i], "stru", intro, expr)) {
          expr += findSizeCommon(field_name, fields[i]->field_type(), "stru", intro);
        }
        fields_encode << expr;
        expr = "";
        fields_encode <<
          "  if (!strm.write_parameter_id(" << id << ", size" << (is_key ? ", true" : "") << ")) {\n"
          "    return false;\n"
          "  }\n"
          "  size = 0;\n"
          "  if (!";
        if (!streamAnonymous(fields[i], "<<", intro, expr)) {
          expr += streamCommon(field_name, fields[i]->field_type(),
              "<< stru", intro, cxx);
        }
        fields_encode << expr <<
                      ") {\n"
                      "    return false;\n"
                      "  }\n";
>>>>>>> 1c6c5393
      }

      // Non-Mutable Code
      string expr;
      for (Fields::Iterator i = fields.begin(); i != fields_end; ++i) {
        AST_Field* const field = *i;
        if (i.pos()) expr += "\n    && ";
        const string field_name = field->local_name()->get_string(),
          cond = rtpsCustom.getConditional(field_name);
        if (!cond.empty()) {
          expr += "(!(" + cond + ") || ";
        }
        expr += generate_field_stream(
          indent, field, "<< stru" + value_access, wrap_nested_key_only, intro);
        if (!cond.empty()) {
          expr += ")";
        }
      }

      intro.join(be_global->impl_, indent);
      be_global->impl_ << mutable_fields.str() << "  return " << expr << ";\n";
    }

    return marshal_generator::generate_struct_deserialization(node, field_type);
  }

} // anonymous namespace

bool marshal_generator::generate_struct_deserialization(
  AST_Structure* node, FieldFilter field_type)
{
  const std::string actual_cpp_name = scoped(node->name());
  std::string cpp_name = actual_cpp_name;
  std::string const_cpp_name;
  switch (field_type) {
  case FieldFilter_All:
    const_cpp_name = "const " + actual_cpp_name + "&";
    break;
  case FieldFilter_NestedKeyOnly:
    cpp_name = "const NestedKeyOnly<" + actual_cpp_name + ">";
    const_cpp_name = "const NestedKeyOnly<const " + actual_cpp_name + ">&";
    break;
  case FieldFilter_KeyOnly:
    cpp_name = "const KeyOnly<" + actual_cpp_name + ">";
    const_cpp_name = "const KeyOnly<const " + actual_cpp_name + ">&";
    break;
  }
  const std::string value_access = field_type == FieldFilter_All ? "" : ".value";
  const bool wrap_nested_key_only = field_type != FieldFilter_All;
  const Fields fields(node, field_type);
  const Fields::Iterator fields_end = fields.end();
  RtpsFieldCustomizer rtpsCustom(cpp_name);

  const bool use_cxx11 = be_global->language_mapping() == BE_GlobalData::LANGMAP_CXX11;

  const ExtensibilityKind exten = be_global->extensibility(node);
  const bool not_final = exten != extensibilitykind_final;
  const bool is_mutable = exten == extensibilitykind_mutable;
  const bool is_appendable = exten == extensibilitykind_appendable;

  {
    Function extraction("operator>>", "bool");
    extraction.addArg("strm", "Serializer&");
    extraction.addArg("stru", cpp_name + "&");
    extraction.endArgs();
<<<<<<< HEAD
    Intro intro;
=======

    string intro;
>>>>>>> 1c6c5393
    string expr;
    const std::string indent = "  ";

    be_global->impl_ <<
      "  const Encoding& encoding = strm.encoding();\n"
<<<<<<< HEAD
      "  ACE_UNUSED_ARG(encoding);\n"
      "\n";
    std::vector<string> code;
    code.push_back("if (!strm.read_delimiter(total_size)) {");
    code.push_back("  return false;");
    code.push_back("}");
    generate_dheader_code(code, not_final);
=======
      "  ACE_UNUSED_ARG(encoding);\n";
    generate_dheader_code(
      "    if (!strm.read_delimiter(total_size)) {\n"
      "      return false;\n"
      "    }\n", not_final);

>>>>>>> 1c6c5393
    if (not_final) {
      be_global->impl_ <<
        "  const size_t end_of_struct = strm.pos() + total_size;\n"
        "\n";
    }

<<<<<<< HEAD
    if (is_mutable) {
=======
    if (may_be_parameter_list) {
      be_global->impl_ <<
        "  unsigned member_id;\n"
        "  size_t field_size;\n"
        "  set_default(stru);\n"
        "  while (true) {\n";

      if (repr.xcdr2) {
        /**
         * We don't have a PID marking the end in XCDR2 parameter lists, but we
         * have the size, so we need to stop after we hit this offset.
         */
        be_global->impl_ <<
          "\n"
          "    if (strm.pos() - start_pos >= total_size";
        if (repr.not_only_xcdr2()) {
          be_global->impl_ <<
            " &&\n"
            "        encoding.xcdr_version() == Encoding::XCDR_VERSION_2";
        }
        be_global->impl_ <<
          ") {\n"
          "      return true;\n"
          "    }\n";
      }

>>>>>>> 1c6c5393
      be_global->impl_ <<
        "  if (encoding.xcdr_version() != Encoding::XCDR_VERSION_NONE) {\n"
        "    set_default(stru" << (wrap_nested_key_only ? ".value" : "") << ");\n"
        "\n"
        "    unsigned member_id;\n"
        "    size_t field_size;\n"
        "    while (true) {\n";

<<<<<<< HEAD
      /*
       * Get the Member ID and see if we're done. In XCDR1 we use a special
       * member ID to stop the loop. We don't have a PID marking the end in
       * XCDR2 parameter lists, but we have the size, so we need to stop
       * after we hit the offset marked by the delimiter, but before trying
       * to read a non-existent member id.
       */
=======
      if (repr.xcdr1) {
        be_global->impl_ << "    if (member_id == Serializer::pid_list_end";
        if (repr.not_only_xcdr1()) {
          be_global->impl_ << " && encoding.xcdr_version() == Encoding::XCDR_VERSION_1";
        }
        be_global->impl_ << ") {\n"
          "      return true;\n"
          "    }\n";
      }
>>>>>>> 1c6c5393
      be_global->impl_ <<
        "      if (encoding.xcdr_version() == Encoding::XCDR_VERSION_2 &&\n"
        "            strm.pos() >= end_of_struct) {\n"
        "        return true;\n"
        "      }\n"
        "      bool must_understand = false;\n"
        "      if (!strm.read_parameter_id(member_id, field_size, must_understand)) {\n"
        "        return false;\n"
        "      }\n"
        "      if (encoding.xcdr_version() == Encoding::XCDR_VERSION_1 &&\n"
        "            member_id == Serializer::pid_list_end) {\n"
        "        return true;\n"
        "      }\n"
        "      const size_t end_of_field = strm.pos() + field_size;\n"
        "      ACE_UNUSED_ARG(end_of_field);\n"
        "\n";

      std::ostringstream cases;
      const AutoidKind auto_id = be_global->autoid(node);
      for (Fields::Iterator i = fields.begin(); i != fields_end; ++i) {
        AST_Field* const field = *i;
        ACE_CDR::ULong default_id = i.pos();
        const ACE_CDR::ULong id = be_global->get_id(field, auto_id, default_id);
        string field_name =
          string("stru") + value_access + "." + field->local_name()->get_string();
        cases <<
<<<<<<< HEAD
          "      case " << id << ": {\n"
          "        if (!" << generate_field_stream(
          indent, field, ">> stru" + value_access, wrap_nested_key_only, intro) << ") {\n";
        AST_Type* field_type = resolveActualType(field->field_type());
=======
          expr <<
          ") {\n";
        AST_Type* field_type = resolveActualType(fields[i]->field_type());
>>>>>>> 1c6c5393
        Classification fld_cls = classify(field_type);

        if (use_cxx11) {
          field_name += "()";
        }
        const TryConstructFailAction try_construct = be_global->try_construct(field);
        if (try_construct == tryconstructfailaction_use_default) {
          cases <<
            "          " << type_to_default(field_type, field_name, field->field_type()->anonymous()) <<
            "          strm.set_construction_status(Serializer::ConstructionSuccessful);\n";
          if (!(fld_cls & CL_STRING)) cases << "        strm.skip(end_of_field - strm.pos());\n";
        } else if ((try_construct == tryconstructfailaction_trim) && (fld_cls & CL_BOUNDED) &&
                   ((fld_cls & CL_STRING) || (fld_cls & CL_SEQUENCE))) {
          if ((fld_cls & CL_STRING) && (fld_cls & CL_BOUNDED)) {
<<<<<<< HEAD
            const std::string check_not_empty = use_cxx11 ? "!" + field_name + ".empty()" : field_name + ".in()";
            const std::string get_length = use_cxx11 ? field_name + ".length()" : "ACE_OS::strlen(" + field_name + ".in())";
            const std::string inout = use_cxx11 ? "" : ".inout()";
=======
            const string check_not_empty = use_cxx11 ? "!" + field_name + ".empty()" : field_name + ".in()";
            const string get_length = use_cxx11 ? field_name + ".length()" : "ACE_OS::strlen(" + field_name + ".in())";
            const string inout = use_cxx11 ? "" : ".inout()";
>>>>>>> 1c6c5393
            cases <<
              "        if (strm.good_bit() && " << check_not_empty << " && ("
                       << bounded_arg(field_type) << " < " << get_length << ")) {\n"
              "          " << field_name << inout;
            if (use_cxx11) {
              cases <<
                ".resize(" << bounded_arg(field_type) <<  ");\n";
            } else {
              cases <<
                "[" << bounded_arg(field_type) << "] = 0;\n";
            }
            cases <<
              "        } else {\n"
              "          strm.set_construction_status(Serializer::ElementConstructionFailure);\n"
              "          return false;\n"
              "        }\n";
          } else if (fld_cls & CL_SEQUENCE) {
            cases <<
              "          if (strm.get_construction_status() == Serializer::ElementConstructionFailure) {\n"
              "            return false;\n"
              "          }\n"
              "          strm.set_construction_status(Serializer::ConstructionSuccessful);\n"
              "          strm.skip(end_of_field - strm.pos());\n";
          }

        } else { //discard/default
          cases <<
            "          strm.set_construction_status(Serializer::ElementConstructionFailure);\n";
          if (!(fld_cls & CL_STRING)) {
            cases <<
              "          strm.skip(end_of_field - strm.pos());\n";
          }
          cases <<
            "          return false;\n";
        }
        cases <<
          "        }\n"
          "        break;\n"
          "      }\n";
      }
      intro.join(be_global->impl_, indent);
      be_global->impl_ <<
        "      switch (member_id) {\n"
        << cases.str() <<
        "      default:\n"
        "        if (must_understand) {\n"
        "          if (DCPS_debug_level >= 8) {\n"
        "            ACE_DEBUG((LM_DEBUG, ACE_TEXT(\"(%P|%t) unknown must_understand field(%u) in "
                       << cpp_name << "\\n\"), member_id));\n" <<
        "          }\n"
        "          return false;\n"
        "        }\n"
        "        strm.skip(field_size);\n"
        "        break;\n"
        "      }\n"
        "    }\n"
        "    return false;\n"
        "  }\n"
<<<<<<< HEAD
        "\n";
    }

    expr = "";
    for (Fields::Iterator i = fields.begin(); i != fields_end; ++i) {
      AST_Field* const field = *i;
      if (i.pos() && exten != extensibilitykind_appendable) {
        expr += "\n    && ";
      }
      // TODO (sonndinh): Integrate with try-construct for when the stream
      // ends before some fields on the reader side get their values.
      if (is_appendable) {
        expr +=
          "  if (encoding.xcdr_version() == Encoding::XCDR_VERSION_2 &&\n"
          "      strm.pos() >= end_of_struct) {\n"
          "    return true;\n"
          "  }\n";
      }
      const string field_name = field->local_name()->get_string();
      const string cond = rtpsCustom.getConditional(field_name);
      if (!cond.empty()) {
        string prefix = rtpsCustom.preFieldRead(field_name);
        if (is_appendable) {
          if (!prefix.empty()) {
            prefix = prefix.substr(0, prefix.length() - 8);
            expr +=
              "  if (!" + prefix + ") {\n"
              "    return false;\n"
              "  }\n";
=======
        "  return false;\n";
    } else {
      string expr;
      for (size_t i = 0; i < fields.size(); ++i) {
        if (i && exten != extensibilitykind_appendable) {
          expr += "\n    && ";
        }
        // TODO (sonndinh): Integrate with try-construct for when the stream
        // ends before some fields on the reader side get their values.
        if (exten == extensibilitykind_appendable) {
          expr += "  if (encoding.xcdr_version() == Encoding::XCDR_VERSION_2 &&\n";
          expr += "      strm.pos() - start_pos >= total_size) {\n";
          expr += "    return true;\n";
          expr += "  }\n";
        }
        const string field_name = fields[i]->local_name()->get_string();
        const string cond = rtpsCustom.getConditional(field_name);
        if (!cond.empty()) {
          string prefix = rtpsCustom.preFieldRead(field_name);
          if (exten == extensibilitykind_appendable) {
            if (!prefix.empty()) {
              prefix = prefix.substr(0, prefix.length() - 8);
              expr += "  if (!" + prefix + ") {\n";
              expr += "    return false;\n";
              expr += "  }\n";
            }
            expr += "  if ((" + cond + ") && !";
          } else {
            expr += prefix + "(!(" + cond + ") || ";
>>>>>>> 1c6c5393
          }
          expr += "  if ((" + cond + ") && !";
        } else {
          expr += prefix + "(!(" + cond + ") || ";
        }
      } else if (is_appendable) {
        expr += "  if (!";
      }
<<<<<<< HEAD
      expr += generate_field_stream(
        indent, field, ">> stru" + value_access, wrap_nested_key_only, intro);
      if (is_appendable) {
        expr += ") {\n"
          "    return false;\n"
          "  }\n";
      } else if (!cond.empty()) {
        expr += ")";
      }
    }
    intro.join(be_global->impl_, indent);
    if (is_appendable) {
      expr +=
        "  if (encoding.xcdr_version() == Encoding::XCDR_VERSION_2 &&\n"
        "      strm.pos() < end_of_struct) {\n"
        "    strm.skip(end_of_struct - strm.pos());\n"
        "  }\n"
        "  return true;\n";
      be_global->impl_ << expr;
    } else {
      be_global->impl_ << "  return " << expr << ";\n";
    }
  }
  return true;
}

bool marshal_generator::gen_struct(AST_Structure* node,
                                   UTL_ScopedName* name,
                                   const std::vector<AST_Field*>& fields,
                                   AST_Type::SIZE_TYPE /* size */,
                                   const char* /* repoid */)
{
  NamespaceGuard ng;
  be_global->add_include("dds/DCPS/Serializer.h");
  const string cxx = scoped(name); // name as a C++ class
  const bool use_cxx11 = be_global->language_mapping() == BE_GlobalData::LANGMAP_CXX11;

  {
    Function set_default("set_default", "void");
    set_default.addArg("stru", cxx + "&");
    set_default.endArgs();
    std::ostringstream contents;
    Intro intro;
    for (size_t i = 0; i < fields.size(); ++i) {
      AST_Field* const field = fields[i];
      AST_Type* const type = field->field_type();
      string field_name = string("stru.") + field->local_name()->get_string();
      if (use_cxx11) {
        field_name += "()";
      }
      contents << "  " << type_to_default(type, field_name, type->anonymous());
    }
    intro.join(be_global->impl_, "  ");
    be_global->impl_ << contents.str();
  }

  const special_struct* special_struct_ptr = get_special_struct(cxx);
  if (special_struct_ptr) {
    return special_struct_ptr->gen(cxx);
  }

  FieldInfo::EleLenSet anonymous_seq_generated;
  for (size_t i = 0; i < fields.size(); ++i) {
    if (fields[i]->field_type()->anonymous()) {
      FieldInfo af(*fields[i]);
      if (af.arr_) {
        gen_anonymous_array(af);
      } else if (af.seq_ && af.is_new(anonymous_seq_generated)) {
        gen_anonymous_sequence(af);
=======
      if (exten == extensibilitykind_appendable) {
        expr += "  if (encoding.xcdr_version() == Encoding::XCDR_VERSION_2 &&\n";
        expr += "      strm.pos() - start_pos < total_size) {\n";
        expr += "    strm.skip(total_size - strm.pos() + start_pos);\n";
        expr += "  }\n";
        expr += "  return true;\n";
        be_global->impl_ << intro << expr;
      } else {
        be_global->impl_ << intro << "  return " << expr << ";\n";
>>>>>>> 1c6c5393
      }
    }
  }

  if (!generate_struct_serialization_functions(node, FieldFilter_All) ||
      !generate_struct_serialization_functions(node, FieldFilter_NestedKeyOnly)) {
    return false;
  }

  if (be_global->printer()) {
    be_global->add_include("dds/DCPS/Printer.h");
    PreprocessorIfGuard g("ndef OPENDDS_SAFETY_PROFILE");
    g.extra_newline(true);
    Function shift("operator<<", "std::ostream&");
    shift.addArg("strm", "Printable");
    shift.addArg("stru", "const " + cxx + "&");
    shift.endArgs();
    shift.extra_newline_ = false;
    Intro intro;
    const std::string indent = "  ";
    std::string expr = indent + "strm.push_indent();\n";
    for (size_t i = 0; i < fields.size(); ++i) {
      const string field_name = fields[i]->local_name()->get_string();
      AST_Type* const field_type = resolveActualType(fields[i]->field_type());
      const AST_Decl::NodeType node_type = field_type->node_type();
      const bool is_composite_type = node_type == AST_Decl::NT_struct;
      const bool is_string_type = node_type == AST_Decl::NT_string ||
        node_type == AST_Decl::NT_wstring;
      expr +=
        "\n"
        "  // Print " + field_name  + "\n"
        "  strm.print_indent();\n"
        "  if (strm.printer().print_field_names()) {\n"
        "    strm.os() << \"" + field_name + ":";
      if (is_composite_type) {
        expr += "\" << std::endl";
      } else {
        expr += " \"";
      }
      expr += ";\n"
        "  }\n";
      if (is_string_type) {
        expr +=
          "  strm.os() << '\"';\n";
      }
      expr += indent + streamCommon(
        indent, field_name, fields[i]->field_type(), "<< stru", false, intro, cxx, true);
      if (is_string_type) {
        expr += " << '\"'";
      }
      if (!is_composite_type) {
        expr += " << std::endl";
      }
      expr += ";\n";
    }
    intro.join(be_global->impl_, indent);
    be_global->impl_ << expr << "\n"
      "  return strm.os();\n";
  }

  IDL_GlobalData::DCPS_Data_Type_Info* info = idl_global->is_dcps_type(name);
  const bool is_topic_type = be_global->is_topic_type(node);
  TopicKeys keys;
  if (is_topic_type) {
    keys = TopicKeys(node);
    info = 0; // Annotations Override DCPS_DATA_TYPE

    if (!generate_struct_serialization_functions(node, FieldFilter_KeyOnly)) {
      return false;
    }
  }

  if ((info || is_topic_type) &&
      !generate_marshal_traits(node, cxx, be_global->extensibility(node), keys, info)) {
    return false;
  }

  if (info && !is_topic_type) {
    {
      Function serialized_size("serialized_size", "void");
      serialized_size.addArg("encoding", "const Encoding&");
      serialized_size.addArg("size", "size_t&");
      serialized_size.addArg("stru", "const KeyOnly<const " + cxx + ">");
      serialized_size.endArgs();

      be_global->impl_ <<
        "  switch (encoding.xcdr_version()) {\n";
      const char* indent = "    ";
      for (unsigned e = 0; e < encoding_count; ++e) {
        string expr;
        Intro intro;
        const Encoding encoding = static_cast<Encoding>(e);
        if (!iterate_over_keys(indent, encoding, node, cxx, info, 0,
              serialized_size_iteration, 0, &expr, &intro)) {
          return false;
        }
        be_global->impl_ <<
          "  case " << encoding_to_xcdr_version(encoding) << ":\n"
          "    {\n";
        intro.join(be_global->impl_, indent);
        be_global->impl_
          << expr <<
          "    break;\n"
          "    }\n";
      }
      be_global->impl_ <<
        "  }\n";
    }

    {
      Function insertion("operator<<", "bool");
      insertion.addArg("strm", "Serializer&");
      insertion.addArg("stru", "KeyOnly<const " + cxx + ">");
      insertion.endArgs();

      bool first = true;
      std::string expr;
      Intro intro;
      const char* indent = "  ";

      IDL_GlobalData::DCPS_Data_Type_Info_Iter iter(info->key_list_);
      for (ACE_TString* kp = 0; iter.next(kp) != 0; iter.advance()) {
        const string key_name = ACE_TEXT_ALWAYS_CHAR(kp->c_str());
        AST_Type* field_type = 0;
        try {
          field_type = find_type(node, key_name);
        } catch (const string& error) {
          std::cerr << "ERROR: Invalid key specification for " << cxx
                    << " (" << key_name << "). " << error << std::endl;
          return false;
        }
        if (first) {
          first = false;
        } else {
          expr += "\n    && ";
        }
        expr += streamCommon(indent, key_name, field_type, "<< stru.value", false, intro);
      }

      intro.join(be_global->impl_, indent);
      be_global->impl_ << "  return " << (first ? "true" : expr) << ";\n";
    }

    {
      Function extraction("operator>>", "bool");
      extraction.addArg("strm", "Serializer&");
      extraction.addArg("stru", "KeyOnly<" + cxx + ">");
      extraction.endArgs();

      bool first = true;
      Intro intro;
      std::string expr;
      const std::string indent = "  ";

      IDL_GlobalData::DCPS_Data_Type_Info_Iter iter(info->key_list_);
      for (ACE_TString* kp = 0; iter.next(kp) != 0; iter.advance()) {
        const string key_name = ACE_TEXT_ALWAYS_CHAR(kp->c_str());
        AST_Type* field_type = 0;
        try {
          field_type = find_type(node, key_name);
        } catch (const string& error) {
          std::cerr << "ERROR: Invalid key specification for " << cxx
                    << " (" << key_name << "). " << error << std::endl;
          return false;
        }
        if (first) {
          first = false;
        } else {
          expr += "\n    && ";
        }
        expr += streamCommon(indent, key_name, field_type, ">> stru.value", false, intro);
      }

<<<<<<< HEAD
      intro.join(be_global->impl_, indent);
      be_global->impl_ << "  return " << (first ? "true" : expr) << ";\n";
=======
      if (first) {
        be_global->impl_ << intro << "  return true;\n";
      } else {
        be_global->impl_ << intro << "  return " << expr << ";\n";
      }
    }

    if (!generate_marshal_traits(node, cxx, be_global->data_representations(node), exten, keys, info, octetSeqOnly)) {
      return false;
>>>>>>> 1c6c5393
    }
  }

  return true;
}

namespace {

  bool isRtpsSpecialUnion(const string& cxx)
  {
    return cxx == "OpenDDS::RTPS::Parameter"
      || cxx == "OpenDDS::RTPS::Submessage";
  }

  bool genRtpsParameter(AST_Union* u, AST_Type* discriminator,
                        const std::vector<AST_UnionBranch*>& branches)
  {
    const string cxx = "OpenDDS::RTPS::Parameter";
    {
      Function serialized_size("serialized_size", "void");
      serialized_size.addArg("encoding", "const Encoding&");
      serialized_size.addArg("size", "size_t&");
      serialized_size.addArg("uni", "const " + cxx + "&");
      serialized_size.endArgs();
      generateSwitchForUnion(u, "uni._d()", findSizeCommon, branches,
                             discriminator, "", "", cxx.c_str());
      be_global->impl_ <<
        "  size += 4; // parameterId & length\n";
    }
    {
      Function insertion("operator<<", "bool");
      insertion.addArg("outer_strm", "Serializer&");
      insertion.addArg("uni", "const " + cxx + "&");
      insertion.endArgs();
      be_global->impl_ <<
        "  if (!(outer_strm << uni._d())) {\n"
        "    return false;\n"
        "  }\n"
        "  size_t size = serialized_size(outer_strm.encoding(), uni);\n"
        "  size -= 4; // parameterId & length\n"
        "  const size_t post_pad = 4 - (size % 4);\n"
        "  const size_t total = size + ((post_pad < 4) ? post_pad : 0);\n"
        "  if (size > ACE_UINT16_MAX || "
        "!(outer_strm << ACE_CDR::UShort(total))) {\n"
        "    return false;\n"
        "  }\n"
        "  ACE_Message_Block param(size);\n"
        "  Serializer strm(&param, outer_strm.encoding());"
        "  if (!insertParamData(strm, uni)) {\n"
        "    return false;\n"
        "  }\n"
        "  const ACE_CDR::Octet* data = reinterpret_cast<ACE_CDR::Octet*>("
        "param.rd_ptr());\n"
        "  if (!outer_strm.write_octet_array(data, ACE_CDR::ULong(param.length()))) {\n"
        "    return false;\n"
        "  }\n"
        "  if (post_pad < 4 && outer_strm.encoding().alignment() != "
        "Encoding::ALIGN_NONE) {\n"
        "    static const ACE_CDR::Octet padding[3] = {0};\n"
        "    return outer_strm.write_octet_array(padding, "
        "ACE_CDR::ULong(post_pad));\n"
        "  }\n"
        "  return true;\n";
    }
    {
      Function insertData("insertParamData", "bool");
      insertData.addArg("strm", "Serializer&");
      insertData.addArg("uni", "const " + cxx + "&");
      insertData.endArgs();
      generateSwitchForUnion(u, "uni._d()", streamCommon, branches, discriminator,
                             "return", "<< ", cxx.c_str());
    }
    {
      Function extraction("operator>>", "bool");
      extraction.addArg("outer_strm", "Serializer&");
      extraction.addArg("uni", cxx + "&");
      extraction.endArgs();
      be_global->impl_ <<
        "  ACE_CDR::UShort disc, size;\n"
        "  if (!(outer_strm >> disc) || !(outer_strm >> size)) {\n"
        "    return false;\n"
        "  }\n"
        "  if (disc == OpenDDS::RTPS::PID_SENTINEL) {\n"
        "    uni._d(OpenDDS::RTPS::PID_SENTINEL);\n"
        "    return true;\n"
        "  }\n"
        "  ACE_Message_Block param(size);\n"
        "  ACE_CDR::Octet* data = reinterpret_cast<ACE_CDR::Octet*>("
        "param.wr_ptr());\n"
        "  if (!outer_strm.read_octet_array(data, size)) {\n"
        "    return false;\n"
        "  }\n"
        "  param.wr_ptr(size);\n"
        "  const Encoding encoding(\n"
        "    Encoding::KIND_XCDR1, outer_strm.swap_bytes());\n"
        "  Serializer strm(&param, encoding);"
        "  switch (disc) {\n";
      generateSwitchBody(u, streamCommon, branches, discriminator,
                         "return", ">> ", cxx.c_str(), true);
      be_global->impl_ <<
        "  default:\n"
        "    {\n"
        "      uni.unknown_data(DDS::OctetSeq(size));\n"
        "      uni.unknown_data().length(size);\n"
        "      std::memcpy(uni.unknown_data().get_buffer(), data, size);\n"
        "      uni._d(disc);\n"
        "    }\n"
        "  }\n"
        "  return true;\n";
    }
    return true;
  }

  bool genRtpsSubmessage(AST_Union* u, AST_Type* discriminator,
                         const std::vector<AST_UnionBranch*>& branches)
  {
    const string cxx = "OpenDDS::RTPS::Submessage";
    {
      Function serialized_size("serialized_size", "void");
      serialized_size.addArg("encoding", "const Encoding&");
      serialized_size.addArg("size", "size_t&");
      serialized_size.addArg("uni", "const " + cxx + "&");
      serialized_size.endArgs();
      generateSwitchForUnion(u, "uni._d()", findSizeCommon, branches,
                             discriminator, "", "", cxx.c_str());
    }
    {
      Function insertion("operator<<", "bool");
      insertion.addArg("strm", "Serializer&");
      insertion.addArg("uni", "const " + cxx + "&");
      insertion.endArgs();
      generateSwitchForUnion(u, "uni._d()", streamCommon, branches,
                             discriminator, "return", "<< ", cxx.c_str());
    }
    {
      Function insertion("operator>>", "bool");
      insertion.addArg("strm", "Serializer&");
      insertion.addArg("uni", cxx + "&");
      insertion.endArgs();
      be_global->impl_ << "  // unused\n  return false;\n";
    }
    return true;
  }

  bool genRtpsSpecialUnion(const string& cxx, AST_Union* u, AST_Type* discriminator,
                           const std::vector<AST_UnionBranch*>& branches)
  {
    if (cxx == "OpenDDS::RTPS::Parameter") {
      return genRtpsParameter(u, discriminator, branches);
    } else if (cxx == "OpenDDS::RTPS::Submessage") {
      return genRtpsSubmessage(u, discriminator, branches);
    } else {
      return false;
    }
  }
}

bool marshal_generator::gen_union(AST_Union* node, UTL_ScopedName* name,
   const std::vector<AST_UnionBranch*>& branches, AST_Type* discriminator,
   const char*)
{
  NamespaceGuard ng;
  be_global->add_include("dds/DCPS/Serializer.h");
  string cxx = scoped(name); // name as a C++ class
  Classification disc_cls = classify(discriminator);

  const ExtensibilityKind exten = be_global->extensibility(node);
  const bool not_final = exten != extensibilitykind_final;

  {
    Function set_default("set_default", "void");
    set_default.addArg("uni", cxx + "&");
    set_default.endArgs();
    be_global->impl_ << "  " << scoped(discriminator->name()) << " temp;\n";
    be_global->impl_ << type_to_default(discriminator, "  temp");
    be_global->impl_ << "  uni._d(temp);\n";
    AST_Type* disc_type = resolveActualType(discriminator);
    Classification disc_cls = classify(disc_type);
    ACE_CDR::ULong default_enum_val = 0;
    if (disc_cls & CL_ENUM) {
      AST_Enum* enu = dynamic_cast<AST_Enum*>(disc_type);
      UTL_ScopeActiveIterator i(enu, UTL_Scope::IK_decls);
      AST_EnumVal *item = dynamic_cast<AST_EnumVal*>(i.item());
      default_enum_val = item->constant_value()->ev()->u.eval;
    }
    bool found = false;
    for (std::vector<AST_UnionBranch*>::const_iterator itr = branches.begin(); itr < branches.end() && !found; ++itr) {
      AST_UnionBranch* branch = *itr;
      for (unsigned i = 0; i < branch->label_list_length(); ++i) {
        AST_UnionLabel* ul = branch->label(i);
        if (ul->label_kind() != AST_UnionLabel::UL_default) {
          AST_Expression::AST_ExprValue* ev = branch->label(i)->label_val()->ev();
          if ((ev->et == AST_Expression::EV_enum && ev->u.eval == default_enum_val) ||
              (ev->et == AST_Expression::EV_short && ev->u.sval == 0) ||
              (ev->et == AST_Expression::EV_ushort && ev->u.usval == 0) ||
              (ev->et == AST_Expression::EV_long && ev->u.lval == 0) ||
              (ev->et == AST_Expression::EV_ulong && ev->u.ulval == 0) ||
              (ev->et == AST_Expression::EV_longlong && ev->u.llval == 0) ||
              (ev->et == AST_Expression::EV_ulonglong && ev->u.ullval == 0) ||
              (ev->et == AST_Expression::EV_float && ev->u.fval == 0) ||
              (ev->et == AST_Expression::EV_double && ev->u.dval == 0) ||
              (ev->et == AST_Expression::EV_longdouble && ev->u.sval == 0) ||
              (ev->et == AST_Expression::EV_char && ev->u.cval == 0) ||
              (ev->et == AST_Expression::EV_wchar && ev->u.wcval == 0) ||
              (ev->et == AST_Expression::EV_octet && ev->u.oval == 0) ||
              (ev->et == AST_Expression::EV_bool && ev->u.bval == 0))
          {
            be_global->impl_ << type_to_default(branch->field_type(), string("uni.")
              + branch->local_name()->get_string(), false, true);
            found = true;
            break;
          }
        }
      }
    }
  }

  for (size_t i = 0; i < array_length(special_unions); ++i) {
    if (special_unions[i].check(cxx)) {
      return special_unions[i].gen(cxx, node, discriminator, branches);
    }
  }

  const string wrap_out = getWrapper("uni._d()", discriminator, WD_OUTPUT);
  {
    Function serialized_size("serialized_size", "void");
    serialized_size.addArg("encoding", "const Encoding&");
    serialized_size.addArg("size", "size_t&");
    serialized_size.addArg("uni", "const " + cxx + "&");
    serialized_size.endArgs();

    generate_dheader_code("    serialized_size_delimiter(encoding, size);\n", not_final, false);

    if (exten == extensibilitykind_mutable) {
      be_global->impl_ <<
        "  size_t mutable_running_total = 0;\n"
        "  serialized_size_parameter_id(encoding, size, mutable_running_total);\n";
    }

    if (disc_cls & CL_ENUM) {
      be_global->impl_ <<
        "  OpenDDS::DCPS::primitive_serialized_size_ulong(encoding, size);\n";
    } else {
      be_global->impl_ <<
        "  primitive_serialized_size(encoding, size, " << wrap_out << ");\n";
    }

    if (exten == extensibilitykind_mutable) {
      be_global->impl_ <<
        "  serialized_size_parameter_id(encoding, size, mutable_running_total);\n";
    }

    generateSwitchForUnion(node, "uni._d()", findSizeCommon, branches, discriminator,
                           "", "", cxx.c_str());

    if (exten == extensibilitykind_mutable) {
      be_global->impl_ <<
        "  serialized_size_list_end_parameter_id(encoding, size, mutable_running_total);\n";
    }
  }
  {
    Function insertion("operator<<", "bool");
    insertion.addArg("strm", "Serializer&");
    insertion.addArg("uni", "const " + cxx + "&");
    insertion.endArgs();

    be_global->impl_ <<
      "  const Encoding& encoding = strm.encoding();\n"
      "  ACE_UNUSED_ARG(encoding);\n";
    generate_dheader_code(
      "    serialized_size(encoding, total_size, uni);\n"
      "    if (!strm.write_delimiter(total_size)) {\n"
      "      return false;\n"
      "    }\n", not_final);

    // EMHEADER for discriminator
    if (exten == extensibilitykind_mutable) {
      be_global->impl_ <<
        "  size_t size = 0;\n";

      if (disc_cls & CL_ENUM) {
        be_global->impl_ <<
          "  primitive_serialized_size_ulong(encoding, size);\n";
      } else {
        be_global->impl_ <<
          "  primitive_serialized_size(encoding, size, " << wrap_out << ");\n";
      }

      be_global->impl_ <<
        "  if (!strm.write_parameter_id(0, size)) {\n"
        "    return false;\n"
        "  }\n"
        "  size = 0;\n";
    }

    be_global->impl_ <<
      streamAndCheck("<< " + wrap_out);
    if (generateSwitchForUnion(node, "uni._d()", streamCommon, branches,
                               discriminator, "return", "<< ", cxx.c_str(),
                               false, true, true,
                               exten == extensibilitykind_mutable ? findSizeCommon : 0)) {
      be_global->impl_ <<
        "  return true;\n";
    }
  }
  {
    Function extraction("operator>>", "bool");
    extraction.addArg("strm", "Serializer&");
    extraction.addArg("uni", cxx + "&");
    extraction.endArgs();

    be_global->impl_ <<
      "  const Encoding& encoding = strm.encoding();\n"
      "  ACE_UNUSED_ARG(encoding);\n";
    generate_dheader_code(
      "    if (!strm.read_delimiter(total_size)) {\n"
      "      return false;\n"
      "    }\n", not_final);

    if (exten == extensibilitykind_mutable) {
      // EMHEADER for discriminator
      be_global->impl_ <<
        "  unsigned member_id;\n"
        "  size_t field_size;\n"
        "  bool must_understand = false;\n"
        "  if (!strm.read_parameter_id(member_id, field_size, must_understand)) {\n"
        "    return false;\n"
        "  }\n";
      TryConstructFailAction try_construct = be_global->union_discriminator_try_construct(node);
      be_global->impl_ <<
        "  " << scoped(discriminator->name()) << " disc;\n"
        "  if (!(strm >> disc)) {\n";
      if (try_construct == tryconstructfailaction_use_default) {
        be_global->impl_ <<
          "    set_default(uni);\n"
          "    if (!strm.read_parameter_id(member_id, field_size, must_understand)) {\n"
          "      return false;\n"
          "    }\n"
          "    strm.skip(field_size);\n"
          "    strm.set_construction_status(Serializer::ConstructionSuccessful);\n"
          "    return true;\n";
      } else {
        be_global->impl_ <<
          "    if (!strm.read_parameter_id(member_id, field_size, must_understand)) {\n"
          "      return false;\n"
          "    }\n"
          "    strm.skip(field_size);\n"
          "    strm.set_construction_status(Serializer::ElementConstructionFailure);\n"
          "    return false;\n";
      }
      be_global->impl_ << "  }\n";

      be_global->impl_ <<
        "  member_id = 0;\n"
        "  field_size = 0;\n"
        "  must_understand = false;\n"
        "  if (!strm.read_parameter_id(member_id, field_size, must_understand)) {\n"
        "    return false;\n"
        "  }\n";

      if (generateSwitchForUnion(node, "disc", streamCommon, branches,
        discriminator, "if", ">> ", cxx.c_str(), false, true, true, 0)) {
        be_global->impl_ <<
          "  return true;\n";
      }
    } else {
      be_global->impl_ <<
        "  " << scoped(discriminator->name()) << " disc;\n" <<
        streamAndCheck(">> " + getWrapper("disc", discriminator, WD_INPUT));
      if (generateSwitchForUnion(node, "disc", streamCommon, branches,
          discriminator, "if", ">> ", cxx.c_str())) {
        be_global->impl_ <<
          "  return true;\n";
      }
    }
  }

  const bool has_key = be_global->union_discriminator_is_key(node);
  const bool is_topic_type = be_global->is_topic_type(node);

  if (!is_topic_type) {
    if (has_key) {
      idl_global->err()->misc_warning(
        "Union has @key on its discriminator, "
        "but it's not a topic type, ignoring it...", node);
    }
    return true;
  }

  const string key_only_wrap_out = getWrapper("uni.value._d()", discriminator, WD_OUTPUT);

  {
    Function serialized_size("serialized_size", "void");
    serialized_size.addArg("encoding", "const Encoding&");
    serialized_size.addArg("size", "size_t&");
    serialized_size.addArg("uni", "const KeyOnly<const " + cxx + ">");
    serialized_size.endArgs();

    if (has_key) {
      generate_dheader_code("    serialized_size_delimiter(encoding, size);\n", not_final, false);

      if (exten == extensibilitykind_mutable) {
        be_global->impl_ <<
          "  size_t mutable_running_total = 0;\n"
          "  serialized_size_parameter_id(encoding, size, mutable_running_total);\n";
      }

      if (disc_cls & CL_ENUM) {
        be_global->impl_ <<
          "  OpenDDS::DCPS::primitive_serialized_size_ulong(encoding, size);\n";
      } else {
        be_global->impl_ <<
          "  primitive_serialized_size(encoding, size, " << key_only_wrap_out << ");\n";
      }

      if (exten == extensibilitykind_mutable) {
        be_global->impl_ <<
          "  serialized_size_list_end_parameter_id(encoding, size, mutable_running_total);\n";
      }
    }
  }

  {
    Function insertion("operator<<", "bool");
    insertion.addArg("strm", "Serializer&");
    insertion.addArg("uni", "KeyOnly<const " + cxx + ">");
    insertion.endArgs();

    if (has_key) {
      be_global->impl_ <<
        "  const Encoding& encoding = strm.encoding();\n"
        "  ACE_UNUSED_ARG(encoding);\n";
      generate_dheader_code(
        "    serialized_size(encoding, total_size, uni);\n"
        "    if (!strm.write_delimiter(total_size)) {\n"
        "      return false;\n"
        "    }\n", not_final);

      // EMHEADER for discriminator
      if (exten == extensibilitykind_mutable) {
        be_global->impl_ <<
          "  size_t size = 0;\n";

        if (disc_cls & CL_ENUM) {
          be_global->impl_ <<
            "  primitive_serialized_size_ulong(encoding, size);\n";
        } else {
          be_global->impl_ <<
            "  primitive_serialized_size(encoding, size, " << wrap_out << ");\n";
        }

        be_global->impl_ <<
          "  if (!strm.write_parameter_id(0, size)) {\n"
          "    return false;\n"
          "  }\n"
          "  size = 0;\n";
      }

      be_global->impl_ << streamAndCheck("<< " + key_only_wrap_out);
    }

    be_global->impl_ << "  return true;\n";
  }

  {
    Function extraction("operator>>", "bool");
    extraction.addArg("strm", "Serializer&");
    extraction.addArg("uni", "KeyOnly<" + cxx + ">");
    extraction.endArgs();

    if (has_key) {
      // DHEADER
      be_global->impl_ <<
        "  const Encoding& encoding = strm.encoding();\n"
        "  ACE_UNUSED_ARG(encoding);\n";
      generate_dheader_code(
        "    if (!strm.read_delimiter(total_size)) {\n"
        "      return false;\n"
        "    }\n", not_final);

      if (exten == extensibilitykind_mutable) {
        // EMHEADER for discriminator
        be_global->impl_ <<
          "  unsigned member_id;\n"
          "  size_t field_size;\n"
          "  bool must_understand = false;\n"
          "  if (!strm.read_parameter_id(member_id, field_size, must_understand)) {\n"
          "    return false;\n"
          "  }\n";
      }

      be_global->impl_
        << "  " << scoped(discriminator->name()) << " disc;\n"
        << streamAndCheck(">> " + getWrapper("disc", discriminator, WD_INPUT))
        << "  uni.value._d(disc);\n";
    }

    be_global->impl_ << "  return true;\n";
  }

  TopicKeys keys(node);
  return generate_marshal_traits(node, cxx, exten, keys);
}<|MERGE_RESOLUTION|>--- conflicted
+++ resolved
@@ -743,21 +743,12 @@
   {
     std::string seq_resize_func = use_cxx11 ? "resize" : "length";
     be_global->impl_ <<
-<<<<<<< HEAD
       indent << "if (encoding.xcdr_version() == Encoding::XCDR_VERSION_2) {\n" <<
       indent << "  strm.skip(end_of_seq - strm.pos());\n" <<
       indent << "} else {\n" <<
       indent << "  " << tempvar << " tempvar;\n" <<
       indent << "  tempvar." << seq_resize_func << "(1);\n" <<
       indent << "  for (CORBA::ULong j = " << start << " + 1; j < " << end << "; ++j) {\n";
-=======
-      "    if (encoding.xcdr_version() == Encoding::XCDR_VERSION_2) {\n"
-      "      strm.skip(end_of_seq - strm.pos());\n"
-      "    } else {\n"
-      "      " << tempvar << " tempvar;\n"
-      "      tempvar." << seq_resize_func << "(1);\n"
-      "      for (CORBA::ULong j = " << start << " + 1; j < " << end << "; ++j) {\n";
->>>>>>> 1c6c5393
     if (!use_cxx11 && (cls & CL_ARRAY)) {
       const string typedefname = scoped(seq->base_type()->name());
       be_global->impl_ <<
@@ -795,7 +786,6 @@
   void skip_to_end_array(const std::string& indent)
   {
     be_global->impl_ <<
-<<<<<<< HEAD
       indent << "if (encoding.xcdr_version() == Encoding::XCDR_VERSION_2) {\n" <<
       indent << "  strm.set_construction_status(Serializer::ElementConstructionFailure);\n" <<
       indent << "  strm.skip(end_of_arr - strm.pos());\n" <<
@@ -804,16 +794,6 @@
       indent << "  strm.set_construction_status(Serializer::ConstructionSuccessful);\n" <<
       indent << "  discard_flag = true;\n" <<
       indent << "}\n";
-=======
-      "      if (encoding.xcdr_version() == Encoding::XCDR_VERSION_2) {\n"
-      "        strm.set_construction_status(Serializer::ElementConstructionFailure);\n"
-      "        strm.skip(end_of_arr - strm.pos());\n"
-      "        return false;\n"
-      "      } else {\n"
-      "        strm.set_construction_status(Serializer::ConstructionSuccessful);\n"
-      "        discard_flag = true;\n"
-      "      }\n";
->>>>>>> 1c6c5393
   }
 
   void gen_sequence_i(
@@ -944,20 +924,11 @@
       be_global->impl_ <<
         "  const Encoding& encoding = strm.encoding();\n"
         "  ACE_UNUSED_ARG(encoding);\n";
-<<<<<<< HEAD
-      std::vector<string> code;
-      code.push_back("serialized_size(encoding, total_size, seq);");
-      code.push_back("if (!strm.write_delimiter(total_size)) {");
-      code.push_back("  return false;");
-      code.push_back("}");
-      generate_dheader_code(code, !primitive);
-=======
       generate_dheader_code(
-        string("    serialized_size(encoding, total_size, ") + (use_cxx11 ? "wrap" : "seq") + ");\n"
+        "    serialized_size(encoding, total_size, seq);\n"
         "    if (!strm.write_delimiter(total_size)) {\n"
         "      return false;\n"
         "    }\n", !primitive);
->>>>>>> 1c6c5393
 
       intro.join(be_global->impl_, "  ");
 
@@ -1045,11 +1016,7 @@
       AST_PredefinedType* predef = dynamic_cast<AST_PredefinedType*>(elem);
       string bound;
       if (!seq->unbounded()) {
-<<<<<<< HEAD
-        bound = (use_cxx11 ? bounded_arg(seq) : value_access + ".maximum()");
-=======
-        bound = use_cxx11 ? bounded_arg(seq) : "seq.maximum()";
->>>>>>> 1c6c5393
+        bound = use_cxx11 ? bounded_arg(seq) : value_access + ".maximum()";
       }
       //create a variable called newlength which tells us how long we need to copy to
       //for an unbounded sequence this is just our length
@@ -1149,13 +1116,6 @@
             be_global->impl_ <<
               "    if (!(strm >> " << value_access << getbuffer << "[i])) {\n";
           }
-<<<<<<< HEAD
-=======
-        } else if (use_cxx11 && (elem_cls & (CL_ARRAY | CL_SEQUENCE))) {
-          be_global->impl_ <<
-            "      if (!(strm >> IDL::DistinctType<" << cxx_elem << ", "  <<
-            elem_underscores << "_tag>(seq[i])" << ")) {\n";
->>>>>>> 1c6c5393
         } else {
           Wrapper elem_wrapper(elem, cxx_elem, value_access + "[i]", false);
           elem_wrapper.nested_key_only_ = nested_key_only;
@@ -1166,10 +1126,7 @@
           be_global->impl_ <<
             indent << " if (!(strm >> " << elem_wrapper.ref() << ")) {\n";
         }
-<<<<<<< HEAD
-
-=======
->>>>>>> 1c6c5393
+
         const std::string seq_resize_func = use_cxx11 ? "resize" : "length";
 
         if (try_construct == tryconstructfailaction_use_default) {
@@ -1179,17 +1136,11 @@
         } else if ((try_construct == tryconstructfailaction_trim) && (elem_cls & CL_BOUNDED) &&
                    (elem_cls & (CL_STRING | CL_SEQUENCE))) {
           if (elem_cls & CL_STRING){
-<<<<<<< HEAD
             const std::string check_not_empty =
               use_cxx11 ? "!" + elem_access + ".empty()" : elem_access + ".in()";
             const std::string get_length =
               use_cxx11 ? elem_access + ".length()" : "ACE_OS::strlen(" + elem_access + ".in())";
             string inout = use_cxx11 ? "" : ".inout()";
-=======
-            const string check_not_empty = use_cxx11 ? "!seq[i].empty()" : "seq[i].in()";
-            const string get_length = use_cxx11 ? "seq[i].length()" : "ACE_OS::strlen(seq[i].in())";
-            const string inout = use_cxx11 ? "" : ".inout()";
->>>>>>> 1c6c5393
             be_global->impl_ <<
               "        if (strm.get_construction_status() == Serializer::BoundConstructionFailure && " << check_not_empty << " && (" <<
               bounded_arg(elem) << " < " << get_length << ")) {\n"
@@ -1197,17 +1148,10 @@
               (use_cxx11 ? (".resize(" + bounded_arg(elem) +  ");\n") : ("[" + bounded_arg(elem) + "] = 0;\n")) <<
               "          strm.set_construction_status(Serializer::ConstructionSuccessful);\n"
               "        } else {\n"
-<<<<<<< HEAD
               "          strm.set_construction_status(Serializer::ElementConstructionFailure);\n";
             skip_to_end_sequence("          ", "i", "length", named_as, use_cxx11, elem_cls, seq);
             be_global->impl_ <<
               "        return false;\n"
-=======
-              "        strm.set_construction_status(Serializer::ElementConstructionFailure);\n"
-              "        ";
-            skip_to_end_sequence("i", "length", scoped(tdname), use_cxx11, elem_cls, seq);
-            be_global->impl_ <<   "        return false;\n"
->>>>>>> 1c6c5393
               "      }\n";
           } else if (elem_cls & CL_SEQUENCE) {
             be_global->impl_ <<
@@ -1281,8 +1225,7 @@
     const bool use_cxx11 = be_global->language_mapping() == BE_GlobalData::LANGMAP_CXX11;
 
     AST_Type* elem = resolveActualType(arr->base_type());
-    AST_Annotation_Appl* ann_appl = arr->base_type_annotations().find("::@try_construct");
-    TryConstructFailAction try_construct = get_try_construct_annotation(ann_appl);
+    TryConstructFailAction try_construct = be_global->array_element_try_construct(arr);
     Classification elem_cls = classify(elem);
     const bool primitive = elem_cls & CL_PRIMITIVE;
     if (!elem->in_main_file()
@@ -1374,607 +1317,14 @@
       be_global->impl_ <<
         "  const Encoding& encoding = strm.encoding();\n"
         "  ACE_UNUSED_ARG(encoding);\n";
-<<<<<<< HEAD
-      std::vector<string> code;
-      code.push_back(
-        "serialized_size(encoding, total_size, arr);");
-      code.push_back("if (!strm.write_delimiter(total_size)) {");
-      code.push_back("  return false;");
-      code.push_back("}");
-      generate_dheader_code(code, !primitive);
+
+      generate_dheader_code(
+        "serialized_size(encoding, total_size, arr);"
+        "if (!strm.write_delimiter(total_size)) {"
+        "  return false;"
+        "}", !primitive);
       const std::string accessor = wrapper.value_access() + (use_cxx11 ? ".data()" : ".in()");
       if (elem_cls & CL_PRIMITIVE) {
-=======
-      generate_dheader_code(
-        string("    serialized_size(encoding, total_size, ") + (use_cxx11 ? "wrap" : "seq") + ");\n"
-        "    if (!strm.write_delimiter(total_size)) {\n"
-        "      return false;\n"
-        "    }\n", !primitive);
-
-      be_global->impl_ << sf.const_unwrap_ <<
-        "  const CORBA::ULong length = " << get_length << ";\n";
-      if (!sf.seq_->unbounded()) {
-        be_global->impl_ <<
-          "  if (length > " << bounded_arg(sf.seq_) << ") {\n"
-          "    return false;\n"
-          "  }\n";
-      }
-      be_global->impl_ <<
-        streamAndCheck("<< length") <<
-        "  if (length == 0) {\n"
-        "    return true;\n"
-        "  }\n";
-      if (sf.as_cls_ & CL_PRIMITIVE) {
-        AST_PredefinedType* predef = dynamic_cast<AST_PredefinedType*>(sf.as_act_);
-        if (use_cxx11 && predef->pt() == AST_PredefinedType::PT_boolean) {
-          be_global->impl_ <<
-            "  for (CORBA::ULong i = 0; i < length; ++i) {\n" <<
-            streamAndCheck("<< ACE_OutputCDR::from_boolean(seq[i])", 4) <<
-            "  }\n"
-            "  return true;\n";
-        } else {
-          be_global->impl_ <<
-            "  return strm.write_" << getSerializerName(sf.as_act_)
-            << "_array(" << get_buffer << ", length);\n";
-        }
-      } else if (sf.as_cls_ & CL_INTERFACE) {
-        be_global->impl_ <<
-          "  return false; // sequence of objrefs is not marshaled\n";
-      } else if (sf.as_cls_ == CL_UNKNOWN) {
-        be_global->impl_ <<
-          "  return false; // sequence of unknown/unsupported type\n";
-      } else { // Enum, String, Struct, Array, Sequence, Union
-        be_global->impl_ <<
-          "  for (CORBA::ULong i = 0; i < length; ++i) {\n";
-        if (!use_cxx11 && (sf.as_cls_ & CL_ARRAY)) {
-          be_global->impl_ <<
-            "    " << sf.scoped_elem_ << "_var tmp_var = " << sf.scoped_elem_ << "_dup(seq[i]);\n"
-            "    " << sf.scoped_elem_ << "_forany tmp = tmp_var.inout();\n"
-            << streamAndCheck("<< tmp", 4);
-        } else if ((sf.as_cls_ & (CL_STRING | CL_BOUNDED)) == (CL_STRING | CL_BOUNDED)) {
-          const string args = "seq[i], " + bounded_arg(sf.as_act_);
-          be_global->impl_ <<
-            streamAndCheck("<< " + getWrapper(args, sf.as_act_, WD_OUTPUT), 4);
-        } else if (use_cxx11 && (sf.as_cls_ & (CL_ARRAY | CL_SEQUENCE))) {
-          be_global->impl_ <<
-            streamAndCheck("<< " + sf.elem_const_ref_ + "(seq[i])", 4);
-        } else {
-          be_global->impl_ << streamAndCheck("<< seq[i]", 4);
-        }
-        be_global->impl_ <<
-          "  }\n"
-          "  return true;\n";
-      }
-    }
-    {
-      Function extraction("operator>>", "bool");
-      extraction.addArg("strm", "Serializer&");
-      extraction.addArg(sf.arg_.c_str(), sf.ref_);
-      extraction.endArgs();
-
-      be_global->impl_ <<
-        "  const Encoding& encoding = strm.encoding();\n"
-        "  ACE_UNUSED_ARG(encoding);\n";
-      generate_dheader_code(
-        "    if (!strm.read_delimiter(total_size)) {\n"
-        "      return false;\n"
-        "    }\n", !primitive);
-
-      const string cxx_elem = scoped(sf.seq_->base_type()->name()),
-        elem_underscores = dds_generator::scoped_helper(sf.seq_->base_type()->name(), "_");
-      TryConstructFailAction try_construct = be_global->sequence_element_try_construct(sf.seq_);
-
-      if (!primitive) {
-        be_global->impl_ << "  const size_t end_of_seq = strm.pos() + total_size;\n";
-      }
-      be_global->impl_ << sf.unwrap_ <<
-        "  CORBA::ULong length;\n"
-        << streamAndCheck(">> length");
-      AST_PredefinedType* predef = dynamic_cast<AST_PredefinedType*>(sf.as_act_);
-      string bound;
-      if (!sf.seq_->unbounded()) {
-        bound = use_cxx11 ? bounded_arg(sf.seq_) : "seq.maximum()";
-      }
-      be_global->impl_ << "  CORBA::ULong new_length = length;\n";
-      if (sf.as_cls_ & CL_PRIMITIVE) {
-        if (!sf.seq_->unbounded()) {
-          be_global->impl_ <<
-            "  if (length > " << bound << ") {\n"
-            "    new_length = " << bound << ";\n"
-            "  }\n";
-          be_global->impl_ <<
-            (use_cxx11 ? "  wrap.val_->resize(" : "  seq.length(") << "new_length);\n";
-          if (use_cxx11 && predef->pt() == AST_PredefinedType::PT_boolean) {
-            be_global->impl_ <<
-            "  for (CORBA::ULong i = 0; i < new_length; ++i) {\n"
-            "    bool b;\n" <<
-            streamAndCheck(">> ACE_InputCDR::to_boolean(b)", 4) <<
-            "    seq[i] = b;\n"
-            "  }\n";
-          } else {
-            be_global->impl_ <<
-              "  strm.read_" << getSerializerName(sf.as_act_) << "_array(" << get_buffer << ", new_length);\n";
-          }
-          be_global->impl_ <<
-            "  if (new_length != length) {\n"
-            "    size_t skip_length = 0;\n"
-            "    " << getSizeExprPrimitive(sf.as_act_, "(length - new_length)", "skip_length", "encoding") << ";\n"
-            "    strm.set_construction_status(Serializer::BoundConstructionFailure);\n"
-            "    strm.skip(skip_length);\n"
-            "    return false;\n"
-            "  }\n";
-        } else {
-          be_global->impl_ <<
-            (use_cxx11 ? "  wrap.val_->resize(new_length);\n" : "  seq.length(new_length);\n");
-          if (use_cxx11 && predef->pt() == AST_PredefinedType::PT_boolean) {
-            be_global->impl_ <<
-              "  for (CORBA::ULong i = 0; i < length; ++i) {\n"
-              "    bool b;\n" <<
-              streamAndCheck(">> ACE_InputCDR::to_boolean(b)", 4) <<
-              "    seq[i] = b;\n"
-              "  }\n"
-              "  return true;\n";
-          } else {
-            be_global->impl_ <<
-              "  if (length == 0) {\n"
-              "    return true;\n"
-              "  }\n"
-              "  return strm.read_" << getSerializerName(sf.as_act_)
-              << "_array(" << get_buffer << ", length);\n";
-          }
-        }
-      } else if (sf.as_cls_ & CL_INTERFACE) {
-        be_global->impl_ <<
-          "  return false; // sequence of objrefs is not marshaled\n";
-      } else if (sf.as_cls_ == CL_UNKNOWN) {
-        be_global->impl_ <<
-          "  return false; // sequence of unknown/unsupported type\n";
-      } else { // Enum, String, Struct, Array, Sequence, Union
-        if (!sf.seq_->unbounded()) {
-          be_global->impl_ <<
-            "  if (length > " << (use_cxx11 ? bounded_arg(sf.seq_) : "seq.maximum()") << ") {\n"
-            "    new_length = " << bound << ";\n"
-            "  }\n";
-        }
-        //change the size of seq length to prepare
-        be_global->impl_ <<
-          (use_cxx11 ? "  wrap.val_->resize(new_length);\n" : "  seq.length(new_length);\n");
-        //read the entire length of the writer's sequence
-        be_global->impl_ <<
-          "  for (CORBA::ULong i = 0; i < new_length; ++i) {\n";
-        if (!use_cxx11 && (sf.as_cls_ & CL_ARRAY)) {
-          const string typedefname = scoped(sf.seq_->base_type()->name());
-          be_global->impl_ <<
-            "      " << typedefname << "_var tmp = " << typedefname
-            << "_alloc();\n"
-            "      " << typedefname << "_forany fa = tmp.inout();\n"
-            << "    if (!(strm >> fa)) {\n";
-        } else if (sf.as_cls_ & CL_STRING) {
-          if (sf.as_cls_ & CL_BOUNDED) {
-            const string args = string("seq[i]") + (use_cxx11 ? ", " : ".out(), ") + bounded_arg(sf.as_act_);
-            be_global->impl_ << "    if (!(strm " << ">> " << getWrapper(args, sf.as_act_, WD_INPUT) << ")) {\n";
-          } else {
-            const string getbuffer =
-              (be_global->language_mapping() == BE_GlobalData::LANGMAP_NONE)
-              ? ".get_buffer()" : "";
-            be_global->impl_ << "    if (!(strm >> seq" + getbuffer + "[i])) {\n";
-          }
-        } else if (use_cxx11 && (sf.as_cls_ & (CL_ARRAY | CL_SEQUENCE))) {
-          be_global->impl_ <<
-            "    if (!(strm >> " << sf.elem_ref_ << "(seq[i])" << ")) {\n";
-        } else {
-          be_global->impl_ << "   if (!(strm >> seq[i])) {\n";
-        }
-
-        if (try_construct == tryconstructfailaction_use_default) {
-          be_global->impl_ <<
-            "     " << type_to_default(sf.as_base_, "seq[i]") <<
-            "           strm.set_construction_status(Serializer::ConstructionSuccessful);\n";
-        } else if ((try_construct == tryconstructfailaction_trim) && (sf.as_cls_ & CL_BOUNDED) &&
-                   (sf.as_cls_ & (CL_STRING | CL_SEQUENCE))) {
-          if (sf.as_cls_ & CL_STRING){
-            const string check_not_empty = use_cxx11 ? "!seq[i].empty()" : "seq[i].in()";
-            const string get_length = use_cxx11 ? "seq[i].length()" : "ACE_OS::strlen(seq[i].in())";
-            const string inout = use_cxx11 ? "" : ".inout()";
-            be_global->impl_ <<
-              "        if (strm.get_construction_status() == Serializer::BoundConstructionFailure && " << check_not_empty << " && (" <<
-              bounded_arg(sf.as_act_) << " < " << get_length << ")) {\n"
-              "          seq[i]" << inout <<
-              (use_cxx11 ? (".resize(" + bounded_arg(sf.as_act_) +  ");\n") : ("[" + bounded_arg(sf.as_act_) + "] = 0;\n")) <<
-              "          strm.set_construction_status(Serializer::ConstructionSuccessful);\n"
-              "        } else {\n"
-              "        strm.set_construction_status(Serializer::ElementConstructionFailure);\n"
-              "        ";
-            skip_to_end_sequence("i", "length", sf.scoped_type_, use_cxx11, sf.as_cls_, sf.seq_);
-            be_global->impl_ <<
-              "        return false;\n"
-              "      }\n";
-          } else if (sf.as_cls_ & CL_SEQUENCE) {
-            be_global->impl_ << "      if(strm.get_construction_status() == Serializer::ElementConstructionFailure) {\n";
-            skip_to_end_sequence("i", "length", sf.scoped_type_, use_cxx11, sf.as_cls_, sf.seq_);
-            be_global->impl_ <<
-              "        return false;\n"
-              "      }\n"
-              "      strm.set_construction_status(Serializer::ConstructionSuccessful);\n";
-          }
-        } else {
-          //discard/default
-          be_global->impl_ <<
-            "      strm.set_construction_status(Serializer::ElementConstructionFailure);\n"
-            "      ";
-          skip_to_end_sequence("i", "length", sf.scoped_type_, use_cxx11, sf.as_cls_, sf.seq_);
-          be_global->impl_ << "      return false;\n";
-        }
-        be_global->impl_ << "    }\n";
-        if (!use_cxx11 && (sf.as_cls_ & CL_ARRAY)) {
-          be_global->impl_ << "    " << scoped(sf.seq_->base_type()->name()) << "_copy(seq[i], tmp.in());\n";
-        }
-        be_global->impl_ << "  }\n";
-      }
-      if (!primitive) {
-        be_global->impl_ << "  if (new_length != length) {\n";
-        skip_to_end_sequence("new_length", "length", sf.scoped_type_, use_cxx11, sf.as_cls_, sf.seq_);
-        be_global->impl_ <<
-          "    strm.set_construction_status(Serializer::BoundConstructionFailure);\n"
-          "    return false;\n"
-          "  }\n";
-      }
-      be_global->impl_ << "  return true;\n";
-    }
-  }
-
-  void gen_array(UTL_ScopedName* name, AST_Array* arr)
-  {
-    be_global->add_include("dds/DCPS/Serializer.h");
-    NamespaceGuard ng;
-    const bool use_cxx11 = be_global->language_mapping() == BE_GlobalData::LANGMAP_CXX11;
-    string cxx = scoped(name);
-    string const_cxx = cxx, unwrap, const_unwrap;
-    if (use_cxx11) {
-      const string underscores = dds_generator::scoped_helper(name, "_");
-      be_global->header_ <<
-        "struct " << underscores << "_tag {};\n\n";
-      unwrap = "  " + cxx + "& arr = wrap;\n  ACE_UNUSED_ARG(arr);\n";
-      const_unwrap = "  const " + cxx + "& arr = wrap;\n  ACE_UNUSED_ARG(arr);\n";
-      const_cxx = "IDL::DistinctType<const " + cxx + ", " + underscores + "_tag>";
-      cxx = "IDL::DistinctType<" + cxx + ", " + underscores + "_tag>";
-    } else {
-      const_cxx = "const " + cxx + "_forany&";
-      cxx += "_forany&";
-    }
-
-    AST_Type* elem = resolveActualType(arr->base_type());
-    TryConstructFailAction try_construct = be_global->array_element_try_construct(arr);
-    Classification elem_cls = classify(elem);
-    const bool primitive = elem_cls & CL_PRIMITIVE;
-    if (!elem->in_main_file()
-        && elem->node_type() != AST_Decl::NT_pre_defined) {
-      be_global->add_referenced(elem->file_name().c_str());
-    }
-    const string cxx_elem = scoped(arr->base_type()->name());
-    size_t n_elems = 1;
-    for (size_t i = 0; i < arr->n_dims(); ++i) {
-      n_elems *= arr->dims()[i]->ev()->u.ulval;
-    }
-    {
-      Function set_default("set_default", "void");
-      set_default.addArg("stru", cxx);
-      set_default.endArgs();
-      string indent = "  ";
-      string var_name = "stru";
-      if (use_cxx11) {
-        be_global->impl_ << "  " << scoped(arr->name()) + "& arr = stru;\n";
-        var_name = "arr";
-      }
-      NestedForLoops nfl("CORBA::ULong", "i", arr, indent);
-      be_global->impl_ << "    " << type_to_default(elem, var_name + nfl.index_);
-    }
-    {
-      Function serialized_size("serialized_size", "void");
-      serialized_size.addArg("encoding", "const Encoding&");
-      serialized_size.addArg("size", "size_t&");
-      serialized_size.addArg(use_cxx11 ? "wrap" : "arr", const_cxx);
-      serialized_size.endArgs();
-
-      generate_dheader_code("    serialized_size_delimiter(encoding, size);\n", !primitive, false);
-
-      be_global->impl_ << const_unwrap;
-      if (elem_cls & CL_ENUM) {
-        be_global->impl_ <<
-          "  OpenDDS::DCPS::primitive_serialized_size_ulong(encoding, size);\n";
-        if (n_elems > 1) {
-          be_global->impl_ <<
-            "  OpenDDS::DCPS::primitive_serialized_size_ulong(encoding, size, "
-              << n_elems - 1 << ");\n";
-        }
-      } else if (elem_cls & CL_PRIMITIVE) {
-        std::ostringstream n_elems_ss;
-        n_elems_ss << n_elems;
-        be_global->impl_ <<
-          "  " << getSizeExprPrimitive(elem, n_elems_ss.str()) << ";\n";
-      } else { // String, Struct, Array, Sequence, Union
-        string indent = "  ";
-        NestedForLoops nfl("CORBA::ULong", "i", arr, indent);
-        if (elem_cls & CL_STRING) {
-          be_global->impl_ <<
-            indent << "OpenDDS::DCPS::primitive_serialized_size_ulong(encoding, size);\n" <<
-            indent;
-          if (use_cxx11) {
-            be_global->impl_ << "size += arr" << nfl.index_ << ".size()";
-          } else {
-            be_global->impl_ << "size += ACE_OS::strlen(arr" << nfl.index_ << ".in())";
-          }
-          be_global->impl_ << ((elem_cls & CL_WIDE)
-            ? " * OpenDDS::DCPS::char16_cdr_size;\n"
-            : " + 1;\n");
-        } else if (!use_cxx11 && (elem_cls & CL_ARRAY)) {
-          be_global->impl_ <<
-            indent << cxx_elem << "_var tmp_var = " << cxx_elem
-            << "_dup(arr" << nfl.index_ << ");\n" <<
-            indent << cxx_elem << "_forany tmp = tmp_var.inout();\n" <<
-            indent << "serialized_size(encoding, size, tmp);\n";
-        } else { // Struct, Sequence, Union, C++11 Array
-          string pre, post;
-          if (use_cxx11 && (elem_cls & (CL_ARRAY | CL_SEQUENCE))) {
-            pre = "IDL::DistinctType<const " + cxx_elem + ", " +
-              dds_generator::scoped_helper(arr->base_type()->name(), "_") + "_tag>(";
-            post = ')';
-          }
-          be_global->impl_ <<
-            indent << "serialized_size(encoding, size, "
-              << pre << "arr" << nfl.index_ << post << ");\n";
-        }
-      }
-    }
-    {
-      Function insertion("operator<<", "bool");
-      insertion.addArg("strm", "Serializer&");
-      insertion.addArg(use_cxx11 ? "wrap" : "arr", const_cxx);
-      insertion.endArgs();
-
-      be_global->impl_ <<
-        "  const Encoding& encoding = strm.encoding();\n"
-        "  ACE_UNUSED_ARG(encoding);\n";
-      generate_dheader_code(
-        string("    serialized_size(encoding, total_size, ") + (use_cxx11 ? "wrap" : "arr") + ");\n"
-        "    if (!strm.write_delimiter(total_size)) {\n"
-        "      return false;\n"
-        "    }\n", !primitive);
-
-      be_global->impl_ << const_unwrap;
-      const std::string accessor = use_cxx11 ? ".data()" : ".in()";
-      if (elem_cls & CL_PRIMITIVE) {
-        string suffix;
-        for (unsigned int i = 1; i < arr->n_dims(); ++i)
-          suffix += use_cxx11 ? "->data()" : "[0]";
-        be_global->impl_ <<
-          "  return strm.write_" << getSerializerName(elem)
-          << "_array(arr" << accessor << suffix << ", " << n_elems << ");\n";
-      } else { // Enum, String, Struct, Array, Sequence, Union
-        {
-          string indent = "  ";
-          NestedForLoops nfl("CORBA::ULong", "i", arr, indent);
-          if (!use_cxx11 && (elem_cls & CL_ARRAY)) {
-            be_global->impl_ <<
-              indent << cxx_elem << "_var tmp_var = " << cxx_elem
-              << "_dup(arr" << nfl.index_ << ");\n" <<
-              indent << cxx_elem << "_forany tmp = tmp_var.inout();\n" <<
-              streamAndCheck("<< tmp", indent.size());
-          } else {
-            string suffix = (elem_cls & CL_STRING) ? (use_cxx11 ? "" : ".in()") : "";
-            string pre;
-            if (use_cxx11 && (elem_cls & (CL_ARRAY | CL_SEQUENCE))) {
-              pre = "IDL::DistinctType<const " + cxx_elem + ", " +
-                dds_generator::scoped_helper(arr->base_type()->name(), "_") + "_tag>(";
-              suffix += ')';
-            }
-            be_global->impl_ <<
-              streamAndCheck("<< " + pre + "arr" + nfl.index_ + suffix , indent.size());
-          }
-        }
-        be_global->impl_ << "  return true;\n";
-      }
-    }
-    {
-      Function extraction("operator>>", "bool");
-      extraction.addArg("strm", "Serializer&");
-      extraction.addArg(use_cxx11 ? "wrap" : "arr", cxx);
-      extraction.endArgs();
-      be_global->impl_ <<
-        "  bool discard_flag = false;\n"
-        "  const Encoding& encoding = strm.encoding();\n"
-        "  ACE_UNUSED_ARG(encoding);\n";
-      generate_dheader_code(
-        "    if (!strm.read_delimiter(total_size)) {\n"
-        "      return false;\n"
-        "    }\n", !primitive);
-
-      if (!primitive && (try_construct != tryconstructfailaction_use_default)) {
-        be_global->impl_ << "  const size_t end_of_arr = strm.pos() + total_size;\n";
-      }
-
-      be_global->impl_ << unwrap;
-      const std::string accessor = use_cxx11 ? ".data()" : ".out()";
-      if (elem_cls & CL_PRIMITIVE) {
-        string suffix;
-        for (unsigned int i = 1; i < arr->n_dims(); ++i)
-          suffix += use_cxx11 ? "->data()" : "[0]";
-        be_global->impl_ <<
-          "  return strm.read_" << getSerializerName(elem)
-          << "_array(arr" << accessor << suffix << ", " << n_elems << ");\n";
-      } else { // Enum, String, Struct, Array, Sequence, Union
-        string indent = "  ";
-        string suffix = "";
-        NestedForLoops nfl("CORBA::ULong", "i", arr, indent);
-
-        if (!use_cxx11 && (elem_cls & CL_ARRAY)) {
-          const string typedefname = scoped(arr->base_type()->name());
-          be_global->impl_ <<
-            indent << typedefname << "_var tmp = " << typedefname << "_alloc();\n" <<
-            indent << typedefname << "_forany fa = tmp.inout();\n" <<
-            indent <<  "    if (!(strm >> fa)) {\n";
-        } else {
-          string intro;
-          be_global->impl_ <<
-            "    if (!" <<
-              streamCommon("", arr->base_type(), string(">> ") + "arr" + nfl.index_, intro) <<
-              ") {\n";
-        }
-        if (try_construct == tryconstructfailaction_use_default) {
-          if (elem_cls & CL_ARRAY) {
-            be_global->impl_ <<
-              "      " << type_to_default(elem, "arr" + nfl.index_) <<
-              "      strm.set_construction_status(Serializer::ConstructionSuccessful);\n";
-          } else {
-            be_global->impl_ << "      " << type_to_default(elem, "arr" + nfl.index_ + suffix) <<
-                                "      strm.set_construction_status(Serializer::ConstructionSuccessful);\n";
-          }
-        } else if ((try_construct == tryconstructfailaction_trim) && (elem_cls & CL_BOUNDED) &&
-                   (elem_cls & (CL_STRING | CL_SEQUENCE))) {
-          if (elem_cls & CL_STRING) {
-            const string check_not_empty = use_cxx11 ? "!arr" + nfl.index_ + ".empty()" : "arr" + nfl.index_ + ".in()";
-            const string get_length = use_cxx11 ? "arr" + nfl.index_ + ".length()" : "ACE_OS::strlen(arr" + nfl.index_ + ".in())";
-            const string inout = use_cxx11 ? "" : ".inout()";
-            be_global->impl_ <<
-              "        if (strm.get_construction_status() == Serializer::BoundConstructionFailure && " << check_not_empty << " && (" <<
-              bounded_arg(elem) << " < " << get_length << ")) {\n"
-              "          arr" << nfl.index_ << inout <<
-              (use_cxx11 ? (".resize(" + bounded_arg(elem) +  ");\n") : ("[" + bounded_arg(elem) + "] = 0;\n")) <<
-              "          strm.set_construction_status(Serializer::ConstructionSuccessful);\n"
-              "        } else {\n";
-            skip_to_end_array();
-            be_global->impl_ << "      }\n";
-          } else if (elem_cls & CL_SEQUENCE) {
-            be_global->impl_ << "      if(strm.get_construction_status() == Serializer::ElementConstructionFailure) {\n";
-            skip_to_end_array();
-            be_global->impl_ << "      } else {\n"
-                                "        strm.set_construction_status(Serializer::ConstructionSuccessful);\n"
-                                "      }\n";
-          }
-        } else {
-          //discard/default
-          skip_to_end_array();
-        }
-        if (!use_cxx11 && (elem_cls & CL_ARRAY)) {
-          const string typedefname = scoped(arr->base_type()->name());
-          be_global->impl_ <<
-            indent << "} else {\n" <<
-            indent << "  " << typedefname << "_copy(arr" << nfl.index_ << ", tmp.in());\n";
-        }
-        be_global->impl_ << "    }\n";
-      }
-      be_global->impl_ <<
-        "  if (discard_flag) {\n"
-        "    strm.set_construction_status(Serializer::ElementConstructionFailure);\n"
-        "    return false;\n"
-        "  }\n"
-        "  return true;\n";
-    }
-  }
-
-  void gen_anonymous_array(const FieldInfo& af)
-  {
-    const bool use_cxx11 = be_global->language_mapping() == BE_GlobalData::LANGMAP_CXX11;
-    const bool primitive = af.as_cls_ & CL_PRIMITIVE;
-    if (!af.as_act_->in_main_file() && af.as_act_->node_type() != AST_Decl::NT_pre_defined) {
-      be_global->add_referenced(af.as_act_->file_name().c_str());
-    }
-    if (use_cxx11) {
-      be_global->header_ << "struct " << af.underscored_ << "_tag {};\n\n";
-    }
-    {
-      Function set_default("set_default", "void");
-      set_default.addArg("stru", af.ref_);
-      set_default.endArgs();
-      AST_Type* elem = resolveActualType(af.arr_->base_type());
-      string indent = "  ";
-      string var_name = "stru";
-      if (use_cxx11) {
-        std::string n = scoped(af.arr_->name());
-        n = n.substr(0, n.rfind("::") + 2) + "AnonymousType_" + af.arr_->local_name()->get_string();
-        be_global->impl_ << "  " << n + "& arr = stru;\n";
-        var_name = "arr";
-      }
-      NestedForLoops nfl("CORBA::ULong", "i", af.arr_, indent);
-      be_global->impl_ << "    " << type_to_default(elem, var_name + nfl.index_);
-    }
-    {
-
-      Function serialized_size("serialized_size", "void");
-      serialized_size.addArg("encoding", "const Encoding&");
-      serialized_size.addArg("size", "size_t&");
-      serialized_size.addArg(af.arg_.c_str(), af.const_ref_);
-      serialized_size.endArgs();
-
-      generate_dheader_code("    serialized_size_delimiter(encoding, size);\n", !primitive, false);
-
-      be_global->impl_ << af.const_unwrap_;
-      if (af.as_cls_ & CL_ENUM) {
-        be_global->impl_ <<
-          "  OpenDDS::DCPS::primitive_serialized_size_ulong(encoding, size);\n";
-        if (af.n_elems_ > 1) {
-          be_global->impl_ <<
-            "  OpenDDS::DCPS::primitive_serialized_size_ulong(encoding, size, "
-              << (af.n_elems_ - 1) << ");\n";
-        }
-      } else if (af.as_cls_ & CL_PRIMITIVE) {
-        std::ostringstream n_elems_ss;
-        n_elems_ss << af.n_elems_;
-        be_global->impl_ <<
-          "  " << getSizeExprPrimitive(af.as_act_, n_elems_ss.str()) << ";\n";
-      } else { // String, Struct, Array, Sequence, Union
-        string indent = "  ";
-        NestedForLoops nfl("CORBA::ULong", "i", af.arr_, indent);
-        if (af.as_cls_ & CL_STRING) {
-          be_global->impl_ <<
-            indent << "OpenDDS::DCPS::primitive_serialized_size_ulong(encoding, size);\n" <<
-            indent;
-          if (use_cxx11) {
-            be_global->impl_ << "size += arr" << nfl.index_ << ".size()";
-          } else {
-            be_global->impl_ << "size += ACE_OS::strlen(arr" << nfl.index_ << ".in())";
-          }
-          be_global->impl_ << ((af.as_cls_ & CL_WIDE)
-            ? " * OpenDDS::DCPS::char16_cdr_size;\n"
-            : " + 1;\n");
-        } else if (!use_cxx11 && (af.as_cls_ & CL_ARRAY)) {
-          be_global->impl_ <<
-            indent << af.scoped_elem_ << "_var tmp_var = " << af.scoped_elem_
-            << "_dup(arr" << nfl.index_ << ");\n" <<
-            indent << af.scoped_elem_ << "_forany tmp = tmp_var.inout();\n" <<
-            indent << "serialized_size(encoding, size, tmp);\n";
-        } else { // Struct, Sequence, Union, C++11 Array
-          string pre, post;
-          if (use_cxx11 && (af.as_cls_ & (CL_ARRAY | CL_SEQUENCE))) {
-            pre = "IDL::DistinctType<const " + af.scoped_elem_ + ", " +
-              dds_generator::scoped_helper(af.as_base_->name(), "_") + "_tag>(";
-            post = ')';
-          }
-          be_global->impl_ <<
-            indent << "serialized_size(encoding, size, "
-              << pre << "arr" << nfl.index_ << post << ");\n";
-        }
-      }
-    }
-    {
-      Function insertion("operator<<", "bool");
-      insertion.addArg("strm", "Serializer&");
-      insertion.addArg(af.arg_.c_str(), af.const_ref_);
-      insertion.endArgs();
-
-      be_global->impl_ <<
-        "  const Encoding& encoding = strm.encoding();\n"
-        "  ACE_UNUSED_ARG(encoding);\n";
-      generate_dheader_code(
-        string("    serialized_size(encoding, total_size, ") + (use_cxx11 ? "wrap" : "arr") + ");\n"
-        "    if (!strm.write_delimiter(total_size)) {\n"
-        "      return false;\n"
-        "    }\n", !primitive);
-
-      be_global->impl_ << af.const_unwrap_;
-      const std::string accessor = use_cxx11 ? ".data()" : ".in()";
-      if (af.as_cls_ & CL_PRIMITIVE) {
->>>>>>> 1c6c5393
         string suffix;
         for (unsigned int i = 1; i < arr->n_dims(); ++i)
           suffix += use_cxx11 ? "->data()" : "[0]";
@@ -2004,12 +1354,6 @@
       extraction.addArg("strm", "Serializer&");
       extraction.addArg("arr", wrapper.wrapped_type_name());
       extraction.endArgs();
-<<<<<<< HEAD
-=======
-
-      TryConstructFailAction try_construct = be_global->array_element_try_construct(af.arr_);
-
->>>>>>> 1c6c5393
       be_global->impl_ <<
         "  bool discard_flag = false;\n"
         "  const Encoding& encoding = strm.encoding();\n"
@@ -2074,35 +1418,11 @@
               indent << "} else {\n";
             skip_to_end_array(indent);
             be_global->impl_ <<
-<<<<<<< HEAD
               indent << "}\n";
           } else if (elem_cls & CL_SEQUENCE) {
             be_global->impl_ <<
               indent << "if (strm.get_construction_status() == Serializer::ElementConstructionFailure) {\n";
             skip_to_end_array(indent);
-=======
-              "      " << type_to_default(af.as_base_, "arr" + nfl.index_ + suffix) <<
-              "      strm.set_construction_status(Serializer::ConstructionSuccessful);\n";
-          }
-        } else if ((try_construct == tryconstructfailaction_trim) && (af.as_cls_ & CL_BOUNDED) &&
-                   (af.as_cls_ & (CL_STRING | CL_SEQUENCE))) {
-          if (af.as_cls_ & CL_STRING){
-            const string check_not_empty = use_cxx11 ? "!arr" + nfl.index_ + ".empty()" : "arr" + nfl.index_ + ".in()";
-            const string get_length = use_cxx11 ? "arr" + nfl.index_ + ".length()" : "ACE_OS::strlen(arr" + nfl.index_ + ".in())";
-            const string inout = use_cxx11 ? "" : ".inout()";
-            be_global->impl_ <<
-              "        if (strm.get_construction_status() == Serializer::BoundConstructionFailure && " << check_not_empty << " && (" <<
-              bounded_arg(af.as_act_) << " < " << get_length << ")) {\n"
-              "          arr" << nfl.index_ << inout <<
-              (use_cxx11 ? (".resize(" + bounded_arg(af.as_act_) +  ");\n") : ("[" + bounded_arg(af.as_act_) + "] = 0;\n")) <<
-              "          strm.set_construction_status(Serializer::ConstructionSuccessful);\n"
-              "        } else {\n";
-            skip_to_end_array();
-            be_global->impl_ << "      }\n";
-          } else if (af.as_cls_ & CL_SEQUENCE) {
-            be_global->impl_ << "      if(strm.get_construction_status() == Serializer::ElementConstructionFailure) {\n";
-            skip_to_end_array();
->>>>>>> 1c6c5393
             be_global->impl_ <<
               indent << "} else {\n" <<
               indent << "  strm.set_construction_status(Serializer::ConstructionSuccessful);\n" <<
@@ -3308,29 +2628,7 @@
     return true;
   }
 
-<<<<<<< HEAD
   bool generate_struct_serialization_functions(AST_Structure* node, FieldFilter field_type)
-=======
-} // anonymous namespace
-
-bool marshal_generator::gen_struct(AST_Structure* node,
-                                   UTL_ScopedName* name,
-                                   const std::vector<AST_Field*>& fields,
-                                   AST_Type::SIZE_TYPE /* size */,
-                                   const char* /* repoid */)
-{
-  NamespaceGuard ng;
-  be_global->add_include("dds/DCPS/Serializer.h");
-  string cxx = scoped(name); // name as a C++ class
-  const ExtensibilityKind exten = be_global->extensibility(node);
-  OpenDDS::DataRepresentation repr;
-  repr.set_all(true);
-
-  const bool xcdr = repr.xcdr1 || repr.xcdr2;
-  const bool not_final = exten != extensibilitykind_final;
-  const bool may_be_parameter_list = exten == extensibilitykind_mutable && xcdr;
-  const bool use_cxx11 = be_global->language_mapping() == BE_GlobalData::LANGMAP_CXX11;
->>>>>>> 1c6c5393
   {
     const std::string actual_cpp_name = scoped(node->name());
     std::string cpp_name = actual_cpp_name;
@@ -3365,7 +2663,6 @@
       serialized_size.addArg("stru", const_cpp_name);
       serialized_size.endArgs();
 
-<<<<<<< HEAD
       if (is_mutable) {
         /*
          * For parameter lists this is used to hold the total size while
@@ -3375,20 +2672,7 @@
           "  size_t mutable_running_total = 0;\n";
       }
 
-      std::vector<string> code;
-      code.push_back("serialized_size_delimiter(encoding, size);");
-      generate_dheader_code(code, not_final, false);
-=======
-    if (may_be_parameter_list) {
-      /*
-       * For parameter lists this is used to hold the total size while
-       * size is hijacked for field sizes because of alignment resets.
-       */
-      be_global->impl_ <<
-        "  size_t mutable_running_total = 0;\n";
-    }
-    generate_dheader_code("    serialized_size_delimiter(encoding, size);\n", not_final, false);
->>>>>>> 1c6c5393
+      generate_dheader_code("    serialized_size_delimiter(encoding, size);\n", not_final, false);
 
       std::string expr;
       Intro intro;
@@ -3423,33 +2707,19 @@
       }
     }
 
-<<<<<<< HEAD
     {
       Function insertion("operator<<", "bool");
       insertion.addArg("strm", "Serializer&");
       insertion.addArg("stru", const_cpp_name);
       insertion.endArgs();
-=======
-    be_global->impl_ <<
-      "  const Encoding& encoding = strm.encoding();\n"
-      "  ACE_UNUSED_ARG(encoding);\n";
-    generate_dheader_code(
-      "    serialized_size(encoding, total_size, stru);\n"
-      "    if (!strm.write_delimiter(total_size)) {\n"
-      "      return false;\n"
-      "    }\n", not_final);
->>>>>>> 1c6c5393
-
-      be_global->impl_ <<
-<<<<<<< HEAD
+      be_global->impl_ <<
         "  const Encoding& encoding = strm.encoding();\n"
         "  ACE_UNUSED_ARG(encoding);\n";
-      std::vector<string> code;
-      code.push_back("serialized_size(encoding, total_size, stru" + value_access + ");");
-      code.push_back("if (!strm.write_delimiter(total_size)) {");
-      code.push_back("  return false;");
-      code.push_back("}");
-      generate_dheader_code(code, not_final);
+      generate_dheader_code(
+        "    serialized_size(encoding, total_size, stru" + value_access + "\n"
+        "    if (!strm.write_delimiter(total_size)) {\n"
+        "      return false;\n"
+        "    }\n", not_final);
 
       // Mutable Code
       std::ostringstream mutable_fields;
@@ -3490,38 +2760,6 @@
           "    }\n"
           "    return true;\n"
           "  }\n";
-=======
-        "  size_t size = 0;\n";
-      std::ostringstream fields_encode;
-      const AutoidKind auto_id = be_global->autoid(node);
-      ACE_CDR::ULong member_id = 0;
-      for (size_t i = 0; i < fields.size(); ++i) {
-        const ACE_CDR::ULong id = be_global->get_id(fields[i], auto_id, member_id);
-        const string field_name = fields[i]->local_name()->get_string();
-        bool is_key = false;
-        be_global->check_key(fields[i], is_key);
-        fields_encode << "\n";
-        expr = "";
-        if (!findSizeAnonymous(fields[i], "stru", intro, expr)) {
-          expr += findSizeCommon(field_name, fields[i]->field_type(), "stru", intro);
-        }
-        fields_encode << expr;
-        expr = "";
-        fields_encode <<
-          "  if (!strm.write_parameter_id(" << id << ", size" << (is_key ? ", true" : "") << ")) {\n"
-          "    return false;\n"
-          "  }\n"
-          "  size = 0;\n"
-          "  if (!";
-        if (!streamAnonymous(fields[i], "<<", intro, expr)) {
-          expr += streamCommon(field_name, fields[i]->field_type(),
-              "<< stru", intro, cxx);
-        }
-        fields_encode << expr <<
-                      ") {\n"
-                      "    return false;\n"
-                      "  }\n";
->>>>>>> 1c6c5393
       }
 
       // Non-Mutable Code
@@ -3587,69 +2825,25 @@
     extraction.addArg("strm", "Serializer&");
     extraction.addArg("stru", cpp_name + "&");
     extraction.endArgs();
-<<<<<<< HEAD
     Intro intro;
-=======
-
-    string intro;
->>>>>>> 1c6c5393
     string expr;
     const std::string indent = "  ";
 
     be_global->impl_ <<
       "  const Encoding& encoding = strm.encoding();\n"
-<<<<<<< HEAD
-      "  ACE_UNUSED_ARG(encoding);\n"
-      "\n";
-    std::vector<string> code;
-    code.push_back("if (!strm.read_delimiter(total_size)) {");
-    code.push_back("  return false;");
-    code.push_back("}");
-    generate_dheader_code(code, not_final);
-=======
       "  ACE_UNUSED_ARG(encoding);\n";
     generate_dheader_code(
       "    if (!strm.read_delimiter(total_size)) {\n"
       "      return false;\n"
       "    }\n", not_final);
 
->>>>>>> 1c6c5393
     if (not_final) {
       be_global->impl_ <<
         "  const size_t end_of_struct = strm.pos() + total_size;\n"
         "\n";
     }
 
-<<<<<<< HEAD
     if (is_mutable) {
-=======
-    if (may_be_parameter_list) {
-      be_global->impl_ <<
-        "  unsigned member_id;\n"
-        "  size_t field_size;\n"
-        "  set_default(stru);\n"
-        "  while (true) {\n";
-
-      if (repr.xcdr2) {
-        /**
-         * We don't have a PID marking the end in XCDR2 parameter lists, but we
-         * have the size, so we need to stop after we hit this offset.
-         */
-        be_global->impl_ <<
-          "\n"
-          "    if (strm.pos() - start_pos >= total_size";
-        if (repr.not_only_xcdr2()) {
-          be_global->impl_ <<
-            " &&\n"
-            "        encoding.xcdr_version() == Encoding::XCDR_VERSION_2";
-        }
-        be_global->impl_ <<
-          ") {\n"
-          "      return true;\n"
-          "    }\n";
-      }
-
->>>>>>> 1c6c5393
       be_global->impl_ <<
         "  if (encoding.xcdr_version() != Encoding::XCDR_VERSION_NONE) {\n"
         "    set_default(stru" << (wrap_nested_key_only ? ".value" : "") << ");\n"
@@ -3658,7 +2852,6 @@
         "    size_t field_size;\n"
         "    while (true) {\n";
 
-<<<<<<< HEAD
       /*
        * Get the Member ID and see if we're done. In XCDR1 we use a special
        * member ID to stop the loop. We don't have a PID marking the end in
@@ -3666,17 +2859,6 @@
        * after we hit the offset marked by the delimiter, but before trying
        * to read a non-existent member id.
        */
-=======
-      if (repr.xcdr1) {
-        be_global->impl_ << "    if (member_id == Serializer::pid_list_end";
-        if (repr.not_only_xcdr1()) {
-          be_global->impl_ << " && encoding.xcdr_version() == Encoding::XCDR_VERSION_1";
-        }
-        be_global->impl_ << ") {\n"
-          "      return true;\n"
-          "    }\n";
-      }
->>>>>>> 1c6c5393
       be_global->impl_ <<
         "      if (encoding.xcdr_version() == Encoding::XCDR_VERSION_2 &&\n"
         "            strm.pos() >= end_of_struct) {\n"
@@ -3703,16 +2885,10 @@
         string field_name =
           string("stru") + value_access + "." + field->local_name()->get_string();
         cases <<
-<<<<<<< HEAD
           "      case " << id << ": {\n"
           "        if (!" << generate_field_stream(
           indent, field, ">> stru" + value_access, wrap_nested_key_only, intro) << ") {\n";
-        AST_Type* field_type = resolveActualType(field->field_type());
-=======
-          expr <<
-          ") {\n";
-        AST_Type* field_type = resolveActualType(fields[i]->field_type());
->>>>>>> 1c6c5393
+        AST_Type* const field_type = resolveActualType(field->field_type());
         Classification fld_cls = classify(field_type);
 
         if (use_cxx11) {
@@ -3727,15 +2903,9 @@
         } else if ((try_construct == tryconstructfailaction_trim) && (fld_cls & CL_BOUNDED) &&
                    ((fld_cls & CL_STRING) || (fld_cls & CL_SEQUENCE))) {
           if ((fld_cls & CL_STRING) && (fld_cls & CL_BOUNDED)) {
-<<<<<<< HEAD
             const std::string check_not_empty = use_cxx11 ? "!" + field_name + ".empty()" : field_name + ".in()";
             const std::string get_length = use_cxx11 ? field_name + ".length()" : "ACE_OS::strlen(" + field_name + ".in())";
             const std::string inout = use_cxx11 ? "" : ".inout()";
-=======
-            const string check_not_empty = use_cxx11 ? "!" + field_name + ".empty()" : field_name + ".in()";
-            const string get_length = use_cxx11 ? field_name + ".length()" : "ACE_OS::strlen(" + field_name + ".in())";
-            const string inout = use_cxx11 ? "" : ".inout()";
->>>>>>> 1c6c5393
             cases <<
               "        if (strm.good_bit() && " << check_not_empty << " && ("
                        << bounded_arg(field_type) << " < " << get_length << ")) {\n"
@@ -3794,7 +2964,6 @@
         "    }\n"
         "    return false;\n"
         "  }\n"
-<<<<<<< HEAD
         "\n";
     }
 
@@ -3824,37 +2993,6 @@
               "  if (!" + prefix + ") {\n"
               "    return false;\n"
               "  }\n";
-=======
-        "  return false;\n";
-    } else {
-      string expr;
-      for (size_t i = 0; i < fields.size(); ++i) {
-        if (i && exten != extensibilitykind_appendable) {
-          expr += "\n    && ";
-        }
-        // TODO (sonndinh): Integrate with try-construct for when the stream
-        // ends before some fields on the reader side get their values.
-        if (exten == extensibilitykind_appendable) {
-          expr += "  if (encoding.xcdr_version() == Encoding::XCDR_VERSION_2 &&\n";
-          expr += "      strm.pos() - start_pos >= total_size) {\n";
-          expr += "    return true;\n";
-          expr += "  }\n";
-        }
-        const string field_name = fields[i]->local_name()->get_string();
-        const string cond = rtpsCustom.getConditional(field_name);
-        if (!cond.empty()) {
-          string prefix = rtpsCustom.preFieldRead(field_name);
-          if (exten == extensibilitykind_appendable) {
-            if (!prefix.empty()) {
-              prefix = prefix.substr(0, prefix.length() - 8);
-              expr += "  if (!" + prefix + ") {\n";
-              expr += "    return false;\n";
-              expr += "  }\n";
-            }
-            expr += "  if ((" + cond + ") && !";
-          } else {
-            expr += prefix + "(!(" + cond + ") || ";
->>>>>>> 1c6c5393
           }
           expr += "  if ((" + cond + ") && !";
         } else {
@@ -3863,7 +3001,6 @@
       } else if (is_appendable) {
         expr += "  if (!";
       }
-<<<<<<< HEAD
       expr += generate_field_stream(
         indent, field, ">> stru" + value_access, wrap_nested_key_only, intro);
       if (is_appendable) {
@@ -3933,17 +3070,6 @@
         gen_anonymous_array(af);
       } else if (af.seq_ && af.is_new(anonymous_seq_generated)) {
         gen_anonymous_sequence(af);
-=======
-      if (exten == extensibilitykind_appendable) {
-        expr += "  if (encoding.xcdr_version() == Encoding::XCDR_VERSION_2 &&\n";
-        expr += "      strm.pos() - start_pos < total_size) {\n";
-        expr += "    strm.skip(total_size - strm.pos() + start_pos);\n";
-        expr += "  }\n";
-        expr += "  return true;\n";
-        be_global->impl_ << intro << expr;
-      } else {
-        be_global->impl_ << intro << "  return " << expr << ";\n";
->>>>>>> 1c6c5393
       }
     }
   }
@@ -4117,20 +3243,8 @@
         expr += streamCommon(indent, key_name, field_type, ">> stru.value", false, intro);
       }
 
-<<<<<<< HEAD
       intro.join(be_global->impl_, indent);
       be_global->impl_ << "  return " << (first ? "true" : expr) << ";\n";
-=======
-      if (first) {
-        be_global->impl_ << intro << "  return true;\n";
-      } else {
-        be_global->impl_ << intro << "  return " << expr << ";\n";
-      }
-    }
-
-    if (!generate_marshal_traits(node, cxx, be_global->data_representations(node), exten, keys, info, octetSeqOnly)) {
-      return false;
->>>>>>> 1c6c5393
     }
   }
 
