/*
 *
 *
 * Distributed under the OpenDDS License.
 * See: http://www.opendds.org/license.html
 */

#include "marshal_generator.h"
#include "be_extern.h"
#include "utl_identifier.h"
#include <string>
#include <sstream>
#include <iostream>
#include <cctype>
#include <map>

using std::string;
using namespace AstTypeClassification;

#define LENGTH(CARRAY) (sizeof(CARRAY)/sizeof(CARRAY[0]))

namespace {

  typedef bool (*is_special_case)(const string& cxx);
  typedef bool (*gen_special_case)(const string& cxx);

  typedef is_special_case is_special_sequence;
  typedef gen_special_case gen_special_sequence;

  typedef is_special_case is_special_struct;
  typedef gen_special_case gen_special_struct;

  typedef is_special_case is_special_union;
  typedef bool (*gen_special_union)(const string& cxx,
                                    AST_Type* discriminator,
                                    const std::vector<AST_UnionBranch*>& branches);

  struct special_sequence
  {
    is_special_sequence check;
    gen_special_sequence gen;
  };

  struct special_struct
  {
    is_special_struct check;
    gen_special_struct gen;
  };

  struct special_union
  {
    is_special_union check;
    gen_special_union gen;
  };

  bool isRtpsSpecialSequence(const string& cxx);
  bool genRtpsSpecialSequence(const string& cxx);

  bool isPropertySpecialSequence(const string& cxx);
  bool genPropertySpecialSequence(const string& cxx);

  bool isRtpsSpecialStruct(const string& cxx);
  bool genRtpsSpecialStruct(const string& cxx);

  bool isRtpsSpecialUnion(const string& cxx);
  bool genRtpsSpecialUnion(const string& cxx,
                           AST_Type* discriminator,
                           const std::vector<AST_UnionBranch*>& branches);

  bool isProperty_t(const string& cxx);
  bool genProperty_t(const string& cxx);

  bool isBinaryProperty_t(const string& cxx);
  bool genBinaryProperty_t(const string& cxx);

  bool isPropertyQosPolicy(const string& cxx);
  bool genPropertyQosPolicy(const string& cxx);

  bool isSecuritySubmessage(const string& cxx);
  bool genSecuritySubmessage(const string& cxx);

  const special_sequence special_sequences[] = {
    {
      isRtpsSpecialSequence,
      genRtpsSpecialSequence,
    },
    {
      isPropertySpecialSequence,
      genPropertySpecialSequence,
    },
  };

  const special_struct special_structs[] = {
    {
      isRtpsSpecialStruct,
      genRtpsSpecialStruct,
    },
    {
      isProperty_t,
      genProperty_t,
    },
    {
      isBinaryProperty_t,
      genBinaryProperty_t,
    },
    {
      isPropertyQosPolicy,
      genPropertyQosPolicy,
    },
    {
      isSecuritySubmessage,
      genSecuritySubmessage,
    },
  };

  const special_union special_unions[] = {
    {
      isRtpsSpecialUnion,
      genRtpsSpecialUnion,
    },
  };

} /* namespace */

bool marshal_generator::gen_enum(AST_Enum*, UTL_ScopedName* name,
  const std::vector<AST_EnumVal*>&, const char*)
{
  NamespaceGuard ng;
  be_global->add_include("dds/DCPS/Serializer.h");
  string cxx = scoped(name); // name as a C++ class
  {
    Function insertion("operator<<", "bool");
    insertion.addArg("strm", "Serializer&");
    insertion.addArg("enumval", "const " + cxx + "&");
    insertion.endArgs();
    be_global->impl_ <<
      "  return strm << static_cast<CORBA::ULong>(enumval);\n";
  }
  {
    Function extraction("operator>>", "bool");
    extraction.addArg("strm", "Serializer&");
    extraction.addArg("enumval", cxx + "&");
    extraction.endArgs();
    be_global->impl_ <<
      "  CORBA::ULong temp = 0;\n"
      "  if (strm >> temp) {\n"
      "    enumval = static_cast<" << cxx << ">(temp);\n"
      "    return true;\n"
      "  }\n"
      "  return false;\n";
  }
  return true;
}

namespace {

  string getMaxSizeExprPrimitive(AST_Type* type)
  {
    if (type->node_type() != AST_Decl::NT_pre_defined) {
      return "";
    }
    AST_PredefinedType* pt = AST_PredefinedType::narrow_from_decl(type);
    switch (pt->pt()) {
    case AST_PredefinedType::PT_octet:
      return "max_marshaled_size_octet()";
    case AST_PredefinedType::PT_char:
      return "max_marshaled_size_char()";
    case AST_PredefinedType::PT_wchar:
      return "max_marshaled_size_wchar()";
    case AST_PredefinedType::PT_boolean:
      return "max_marshaled_size_boolean()";
    default:
      return "gen_max_marshaled_size(" + scoped(type->name()) + "())";
    }
  }

  string getSerializerName(AST_Type* type)
  {
    switch (AST_PredefinedType::narrow_from_decl(type)->pt()) {
    case AST_PredefinedType::PT_long:
      return "long";
    case AST_PredefinedType::PT_ulong:
      return "ulong";
    case AST_PredefinedType::PT_short:
      return "short";
    case AST_PredefinedType::PT_ushort:
      return "ushort";
    case AST_PredefinedType::PT_octet:
      return "octet";
    case AST_PredefinedType::PT_char:
      return "char";
    case AST_PredefinedType::PT_wchar:
      return "wchar";
    case AST_PredefinedType::PT_float:
      return "float";
    case AST_PredefinedType::PT_double:
      return "double";
    case AST_PredefinedType::PT_longlong:
      return "longlong";
    case AST_PredefinedType::PT_ulonglong:
      return "ulonglong";
    case AST_PredefinedType::PT_longdouble:
      return "longdouble";
    case AST_PredefinedType::PT_boolean:
      return "boolean";
    default:
      return "";
    }
  }

  string nameOfSeqHeader(AST_Type* elem)
  {
    string ser = getSerializerName(elem);
    if (ser.size()) {
      ser[0] = static_cast<char>(std::toupper(ser[0]));
    }
    if (ser[0] == 'U' || ser[0] == 'W') {
      ser[1] = static_cast<char>(std::toupper(ser[1]));
    }
    const size_t fourthLast = ser.size() - 4;
    if (ser.size() > 7 && ser.substr(fourthLast) == "long") {
      ser[fourthLast] = static_cast<char>(std::toupper(ser[fourthLast]));
    }
    if (ser == "Longdouble") return "LongDouble";
    return ser;
  }

  string streamAndCheck(const string& expr, size_t indent = 2)
  {
    string idt(indent, ' ');
    return idt + "if (!(strm " + expr + ")) {\n" +
      idt + "  return false;\n" +
      idt + "}\n";
  }

  string checkAlignment(AST_Type* elem)
  {
    // At this point the stream must be 4-byte aligned (from the sequence
    // length), but it might need to be 8-byte aligned for primitives > 4.
    switch (AST_PredefinedType::narrow_from_decl(elem)->pt()) {
    case AST_PredefinedType::PT_longlong:
    case AST_PredefinedType::PT_ulonglong:
    case AST_PredefinedType::PT_double:
    case AST_PredefinedType::PT_longdouble:
      return
        "  if ((size + padding) % 8) {\n"
        "    padding += 4;\n"
        "  }\n";
    default:
      return "";
    }
  }

  bool isRtpsSpecialSequence(const string& cxx)
  {
    return cxx == "OpenDDS::RTPS::ParameterList";
  }

  bool genRtpsSpecialSequence(const string& cxx)
  {
    {
      Function find_size("gen_find_size", "void");
      find_size.addArg("seq", "const " + cxx + "&");
      find_size.addArg("size", "size_t&");
      find_size.addArg("padding", "size_t&");
      find_size.endArgs();
      be_global->impl_ <<
        "  for (CORBA::ULong i = 0; i < seq.length(); ++i) {\n"
        "    if (seq[i]._d() == OpenDDS::RTPS::PID_SENTINEL) continue;\n"
        "    size_t param_size = 0, param_padding = 0;\n"
        "    gen_find_size(seq[i], param_size, param_padding);\n"
        "    size += param_size + param_padding;\n"
        "    if (size % 4) {\n"
        "      size += 4 - (size % 4);\n"
        "    }\n"
        "  }\n"
        "  size += 4; /* PID_SENTINEL */\n";
    }
    {
      Function insertion("operator<<", "bool");
      insertion.addArg("strm", "Serializer&");
      insertion.addArg("seq", "const " + cxx + "&");
      insertion.endArgs();
      be_global->impl_ <<
        "  for (CORBA::ULong i = 0; i < seq.length(); ++i) {\n"
        "    if (seq[i]._d() == OpenDDS::RTPS::PID_SENTINEL) continue;\n"
        "    if (!(strm << seq[i])) {\n"
        "      return false;\n"
        "    }\n"
        "  }\n"
        "  return (strm << OpenDDS::RTPS::PID_SENTINEL)\n"
        "    && (strm << OpenDDS::RTPS::PID_PAD);\n";
    }
    {
      Function extraction("operator>>", "bool");
      extraction.addArg("strm", "Serializer&");
      extraction.addArg("seq", cxx + "&");
      extraction.endArgs();
      be_global->impl_ <<
        "  while (true) {\n"
        "    const CORBA::ULong len = seq.length();\n"
        "    seq.length(len + 1);\n"
        "    if (!(strm >> seq[len])) {\n"
        "      return false;\n"
        "    }\n"
        "    if (seq[len]._d() == OpenDDS::RTPS::PID_SENTINEL) {\n"
        "      seq.length(len);\n"
        "      return true;\n"
        "    }\n"
        "  }\n";
    }
    return true;
  }

  bool isPropertySpecialSequence(const string& cxx)
  {
    return cxx == "DDS::PropertySeq"
      || cxx == "DDS::BinaryPropertySeq";
  }

  bool genPropertySpecialSequence(const string& cxx)
  {
    {
      Function find_size("gen_find_size", "void");
      find_size.addArg("seq", "const " + cxx + "&");
      find_size.addArg("size", "size_t&");
      find_size.addArg("padding", "size_t&");
      find_size.endArgs();
      be_global->impl_ <<
        "  find_size_ulong(size, padding);\n"
        "  for (CORBA::ULong i = 0; i < seq.length(); ++i) {\n"
        "    gen_find_size(seq[i], size, padding);\n"
        "  }\n";
    }
    {
      Function insertion("operator<<", "bool");
      insertion.addArg("strm", "Serializer&");
      insertion.addArg("seq", "const " + cxx + "&");
      insertion.endArgs();
      be_global->impl_ <<
        "  CORBA::ULong serlen = 0;\n"
        "  for (CORBA::ULong i = 0; i < seq.length(); ++i) {\n"
        "    if (seq[i].propagate) {\n"
        "      ++serlen;\n"
        "    }\n"
        "  }\n"
        "  if (!(strm << serlen)) {\n"
        "    return false;\n"
        "  }\n"
        "  for (CORBA::ULong i = 0; i < seq.length(); ++i) {\n"
        "    if (!(strm << seq[i])) {\n"
        "      return false;\n"
        "    }\n"
        "  }\n"
        "  return true;\n";
    }
    {
      Function extraction("operator>>", "bool");
      extraction.addArg("strm", "Serializer&");
      extraction.addArg("seq", cxx + "&");
      extraction.endArgs();
      be_global->impl_ <<
        "  CORBA::ULong length;\n"
        "  if (!(strm >> length)) {\n"
        "    return false;\n"
        "  }\n"
        "  seq.length(length);\n"
        "  for (CORBA::ULong i = 0; i < length; ++i) {\n"
        "    if (!(strm >> seq[i])) {\n"
        "      return false;\n"
        "    }\n"
        "  }\n"
        "  return true;\n";
    }
    return true;
  }

  void gen_sequence(UTL_ScopedName* tdname, AST_Sequence* seq)
  {
    be_global->add_include("dds/DCPS/Serializer.h");
    NamespaceGuard ng;
    string cxx = scoped(tdname);

    for (size_t i = 0; i < LENGTH(special_sequences); ++i) {
      if (special_sequences[i].check(cxx)) {
        special_sequences[i].gen(cxx);
        return;
      }
    }

    AST_Type* elem = resolveActualType(seq->base_type());
    Classification elem_cls = classify(elem);
    if (!elem->in_main_file()) {
      if (elem->node_type() == AST_Decl::NT_pre_defined) {
        if (be_global->language_mapping() != BE_GlobalData::LANGMAP_FACE_CXX &&
            be_global->language_mapping() != BE_GlobalData::LANGMAP_SP_CXX) {
          be_global->add_include(("dds/CorbaSeq/" + nameOfSeqHeader(elem)
                                  + "SeqTypeSupportImpl.h").c_str(), BE_GlobalData::STREAM_CPP);
        }
      } else {
        be_global->add_referenced(elem->file_name().c_str());
      }
    }
    string cxx_elem = scoped(elem->name());
    {
      Function find_size("gen_find_size", "void");
      find_size.addArg("seq", "const " + cxx + "&");
      find_size.addArg("size", "size_t&");
      find_size.addArg("padding", "size_t&");
      find_size.endArgs();
      be_global->impl_ <<
        "  find_size_ulong(size, padding);\n"
        "  if (seq.length() == 0) {\n"
        "    return;\n"
        "  }\n";
      if (elem_cls & CL_ENUM) {
        be_global->impl_ <<
          "  size += seq.length() * max_marshaled_size_ulong();\n";
      } else if (elem_cls & CL_PRIMITIVE) {
        be_global->impl_ << checkAlignment(elem) <<
          "  size += seq.length() * " << getMaxSizeExprPrimitive(elem) << ";\n";
      } else if (elem_cls & CL_INTERFACE) {
        be_global->impl_ <<
          "  // sequence of objrefs is not marshaled\n";
      } else if (elem_cls == CL_UNKNOWN) {
        be_global->impl_ <<
          "  // sequence of unknown/unsupported type\n";
      } else { // String, Struct, Array, Sequence, Union
        be_global->impl_ <<
          "  for (CORBA::ULong i = 0; i < seq.length(); ++i) {\n";
        if (elem_cls & CL_STRING) {
          be_global->impl_ <<
            "    find_size_ulong(size, padding);\n"
            "    if (seq[i]) {\n"
            "      size += ACE_OS::strlen(seq[i])"
            << ((elem_cls & CL_WIDE)
                ? " * OpenDDS::DCPS::Serializer::WCHAR_SIZE;\n"
                : " + 1;\n") <<
            "    }\n";
        } else if (elem_cls & CL_ARRAY) {
          be_global->impl_ <<
            "    " << cxx_elem << "_var tmp_var = " << cxx_elem
            << "_dup(seq[i]);\n"
            "    " << cxx_elem << "_forany tmp = tmp_var.inout();\n"
            "    gen_find_size(tmp, size, padding);\n";
        } else { // Struct, Sequence, Union
          be_global->impl_ <<
            "    gen_find_size(seq[i], size, padding);\n";
        }
        be_global->impl_ <<
          "  }\n";
      }
    }
    {
      Function insertion("operator<<", "bool");
      insertion.addArg("strm", "Serializer&");
      insertion.addArg("seq", "const " + cxx + "&");
      insertion.endArgs();
      be_global->impl_ <<
        "  const CORBA::ULong length = seq.length();\n"
        << streamAndCheck("<< length") <<
        "  if (length == 0) {\n"
        "    return true;\n"
        "  }\n";
      if (elem_cls & CL_PRIMITIVE) {
        be_global->impl_ <<
          "  return strm.write_" << getSerializerName(elem)
          << "_array(seq.get_buffer(), length);\n";
      } else if (elem_cls & CL_INTERFACE) {
        be_global->impl_ <<
          "  return false; // sequence of objrefs is not marshaled\n";
      } else if (elem_cls == CL_UNKNOWN) {
        be_global->impl_ <<
          "  return false; // sequence of unknown/unsupported type\n";
      } else { // Enum, String, Struct, Array, Sequence, Union
        be_global->impl_ <<
          "  for (CORBA::ULong i = 0; i < length; ++i) {\n";
        if (elem_cls & CL_ARRAY) {
          const string typedefname = scoped(seq->base_type()->name());
          be_global->impl_ <<
            "    " << typedefname << "_var tmp_var = " << typedefname
            << "_dup(seq[i]);\n"
            "    " << typedefname << "_forany tmp = tmp_var.inout();\n"
            << streamAndCheck("<< tmp", 4);
        } else {
          be_global->impl_ << streamAndCheck("<< seq[i]", 4);
        }
        be_global->impl_ <<
          "  }\n"
          "  return true;\n";
      }
    }
    {
      Function extraction("operator>>", "bool");
      extraction.addArg("strm", "Serializer&");
      extraction.addArg("seq", cxx + "&");
      extraction.endArgs();
      be_global->impl_ <<
        "  CORBA::ULong length;\n"
        << streamAndCheck(">> length");
      if (!seq->unbounded()) {
        be_global->impl_ <<
          "  if (length > seq.maximum()) {\n"
          "    return false;\n"
          "  }\n";
      }
      be_global->impl_ <<
        "  seq.length(length);\n";
      if (elem_cls & CL_PRIMITIVE) {
        be_global->impl_ <<
          "  if (length == 0) {\n"
          "    return true;\n"
          "  }\n"
          "  return strm.read_" << getSerializerName(elem)
          << "_array(seq.get_buffer(), length);\n";
      } else if (elem_cls & CL_INTERFACE) {
        be_global->impl_ <<
          "  return false; // sequence of objrefs is not marshaled\n";
      } else if (elem_cls == CL_UNKNOWN) {
        be_global->impl_ <<
          "  return false; // sequence of unknown/unsupported type\n";
      } else { // Enum, String, Struct, Array, Sequence, Union
        be_global->impl_ <<
          "  for (CORBA::ULong i = 0; i < length; ++i) {\n";
        if (elem_cls & CL_ARRAY) {
          const string typedefname = scoped(seq->base_type()->name());
          be_global->impl_ <<
            "    " << typedefname << "_var tmp = " << typedefname
            << "_alloc();\n"
            "    " << typedefname << "_forany fa = tmp.inout();\n"
            << streamAndCheck(">> fa", 4) <<
            "    " << typedefname << "_copy(seq[i], tmp.in());\n";
        } else if (elem_cls & CL_STRING) {
          if (elem_cls & CL_BOUNDED) {
            AST_String* str = AST_String::narrow_from_decl(elem);
            std::ostringstream args;
            args << "seq[i].out(), " << str->max_size()->ev()->u.ulval;
            be_global->impl_ <<
              streamAndCheck(">> " + getWrapper(args.str(), elem, WD_INPUT), 4);
          } else { // unbounded string
            const string getbuffer =
              (be_global->language_mapping() == BE_GlobalData::LANGMAP_NONE)
              ? ".get_buffer()" : "";
            be_global->impl_ << streamAndCheck(">> seq" + getbuffer + "[i]", 4);
          }
        } else { // Enum, Struct, Sequence, Union
          be_global->impl_ << streamAndCheck(">> seq[i]", 4);
        }
        be_global->impl_ <<
          "  }\n"
          "  return true;\n";
      }
    }
  }

  string getAlignment(AST_Type* elem)
  {
    if (elem->node_type() == AST_Decl::NT_enum) {
      return "4";
    }
    switch (AST_PredefinedType::narrow_from_decl(elem)->pt()) {
    case AST_PredefinedType::PT_short:
    case AST_PredefinedType::PT_ushort:
      return "2";
    case AST_PredefinedType::PT_long:
    case AST_PredefinedType::PT_ulong:
    case AST_PredefinedType::PT_float:
      return "4";
    case AST_PredefinedType::PT_longlong:
    case AST_PredefinedType::PT_ulonglong:
    case AST_PredefinedType::PT_double:
    case AST_PredefinedType::PT_longdouble:
      return "8";
    default:
      return "";
    }
  }

  void gen_array(UTL_ScopedName* name, AST_Array* arr)
  {
    be_global->add_include("dds/DCPS/Serializer.h");
    NamespaceGuard ng;
    string cxx = scoped(name);
    AST_Type* elem = resolveActualType(arr->base_type());
    Classification elem_cls = classify(elem);
    if (!elem->in_main_file()
        && elem->node_type() != AST_Decl::NT_pre_defined) {
      be_global->add_referenced(elem->file_name().c_str());
    }
    string cxx_elem = scoped(elem->name());
    size_t n_elems = 1;
    for (size_t i = 0; i < arr->n_dims(); ++i) {
      n_elems *= arr->dims()[i]->ev()->u.ulval;
    }
    {
      Function find_size("gen_find_size", "void");
      find_size.addArg("arr", "const " + cxx + "_forany&");
      find_size.addArg("size", "size_t&");
      find_size.addArg("padding", "size_t&");
      find_size.endArgs();
      if (elem_cls & CL_ENUM) {
        be_global->impl_ <<
          "  find_size_ulong(size, padding);\n";
          if (n_elems > 1) {
            be_global->impl_ <<
              "  size += " << n_elems - 1 << " * max_marshaled_size_ulong();\n";
          }
      } else if (elem_cls & CL_PRIMITIVE) {
        const string align = getAlignment(elem);
        if (!align.empty()) {
          be_global->impl_ <<
            "  if ((size + padding) % " << align << ") {\n"
            "    padding += " << align << " - ((size + padding) % " << align
            << ");\n"
            "  }\n";
        }
        be_global->impl_ <<
          "  size += " << n_elems << " * " << getMaxSizeExprPrimitive(elem)
          << ";\n";
      } else { // String, Struct, Array, Sequence, Union
        string indent = "  ";
        NestedForLoops nfl("CORBA::ULong", "i", arr, indent);
        if (elem_cls & CL_STRING) {
          be_global->impl_ <<
            indent << "find_size_ulong(size, padding);\n" <<
            indent << "size += ACE_OS::strlen(arr" << nfl.index_ << ".in())"
            << ((elem_cls & CL_WIDE)
                ? " * OpenDDS::DCPS::Serializer::WCHAR_SIZE;\n"
                : " + 1;\n");
        } else if (elem_cls & CL_ARRAY) {
          be_global->impl_ <<
            indent << cxx_elem << "_var tmp_var = " << cxx_elem
            << "_dup(arr" << nfl.index_ << ");\n" <<
            indent << cxx_elem << "_forany tmp = tmp_var.inout();\n" <<
            indent << "gen_find_size(tmp, size, padding);\n";
        } else { // Struct, Sequence, Union
          be_global->impl_ <<
            indent << "gen_find_size(arr" << nfl.index_
            << ", size, padding);\n";
        }
      }
    }
    {
      Function insertion("operator<<", "bool");
      insertion.addArg("strm", "Serializer&");
      insertion.addArg("arr", "const " + cxx + "_forany&");
      insertion.endArgs();
      if (elem_cls & CL_PRIMITIVE) {
        string suffix;
        for (unsigned int i = 1; i < arr->n_dims(); ++i)
          suffix += "[0]";
        be_global->impl_ <<
          "  return strm.write_" << getSerializerName(elem)
          << "_array(arr.in()" << suffix << ", " << n_elems << ");\n";
      } else { // Enum, String, Struct, Array, Sequence, Union
        {
          string indent = "  ";
          NestedForLoops nfl("CORBA::ULong", "i", arr, indent);
          if (elem_cls & CL_ARRAY) {
            be_global->impl_ <<
              indent << cxx_elem << "_var tmp_var = " << cxx_elem
              << "_dup(arr" << nfl.index_ << ");\n" <<
              indent << cxx_elem << "_forany tmp = tmp_var.inout();\n" <<
              streamAndCheck("<< tmp", indent.size());
          } else {
            string suffix = (elem_cls & CL_STRING) ? ".in()" : "";
            be_global->impl_ <<
              streamAndCheck("<< arr" + nfl.index_ + suffix , indent.size());
          }
        }
        be_global->impl_ << "  return true;\n";
      }
    }
    {
      Function extraction("operator>>", "bool");
      extraction.addArg("strm", "Serializer&");
      extraction.addArg("arr", cxx + "_forany&");
      extraction.endArgs();
      if (elem_cls & CL_PRIMITIVE) {
        string suffix;
        for (unsigned int i = 1; i < arr->n_dims(); ++i)
          suffix += "[0]";
        be_global->impl_ <<
          "  return strm.read_" << getSerializerName(elem)
          << "_array(arr.out()" << suffix << ", " << n_elems << ");\n";
      } else { // Enum, String, Struct, Array, Sequence, Union
        {
          string indent = "  ";
          NestedForLoops nfl("CORBA::ULong", "i", arr, indent);
          if (elem_cls & CL_ARRAY) {
            const string typedefname = scoped(arr->base_type()->name());
            be_global->impl_ <<
              indent << typedefname << "_var tmp = " << typedefname
              << "_alloc();\n" <<
              indent << typedefname << "_forany fa = tmp.inout();\n"
              << streamAndCheck(">> fa", indent.size()) <<
              indent << typedefname << "_copy(arr" << nfl.index_ <<
              ", tmp.in());\n";
          } else {
            string suffix = (elem_cls & CL_STRING) ? ".out()" : "";
            be_global->impl_ <<
              streamAndCheck(">> arr" + nfl.index_ + suffix, indent.size());
          }
        }
        be_global->impl_ << "  return true;\n";
      }
    }
  }

  string getArrayForany(const char* prefix, const char* fname,
                        const string& cxx_fld)
  {
    string local = fname;
    if (local.size() > 2 && local.substr(local.size() - 2, 2) == "()") {
      local.erase(local.size() - 2);
    }
    return cxx_fld + "_forany " + prefix + '_' + local + "(const_cast<"
      + cxx_fld + "_slice*>(" + prefix + "." + fname + "));";
  }

  // This function looks through the fields of a struct for the key
  // specified and returns the AST_Type associated with that key.
  // Because the key name can contain indexed arrays and nested
  // structures, things can get interesting.
  AST_Type* find_type(const std::vector<AST_Field*>& fields, const string& key)
  {
    string key_base = key;   // the field we are looking for here
    string key_rem;          // the sub-field we will look for recursively
    bool is_array = false;
    size_t pos = key.find_first_of(".[");
    if (pos != string::npos) {
      key_base = key.substr(0, pos);
      if (key[pos] == '[') {
        is_array = true;
        size_t l_brack = key.find("]");
        if (l_brack == string::npos) {
          throw string("Missing right bracket");
        } else if (l_brack != key.length()) {
          key_rem = key.substr(l_brack+1);
        }
      } else {
        key_rem = key.substr(pos+1);
      }
    }
    for (size_t i = 0; i < fields.size(); ++i) {
      string field_name = fields[i]->local_name()->get_string();
      if (field_name == key_base) {
        AST_Type* field_type = fields[i]->field_type();
        if (!is_array && key_rem.empty()) {
          // The requested key field matches this one.  We do not allow
          // arrays (must be indexed specifically) or structs (must
          // identify specific sub-fields).
          AST_Structure* sub_struct = dynamic_cast<AST_Structure*>(field_type);
          if (sub_struct != 0) {
            throw string("Structs not allowed as keys");
          }
          AST_Typedef* typedef_node = dynamic_cast<AST_Typedef*>(field_type);
          if (typedef_node != 0) {
            AST_Array* array_node =
              dynamic_cast<AST_Array*>(typedef_node->base_type());
            if (array_node != 0) {
              throw string("Arrays not allowed as keys");
            }
          }
          return field_type;
        } else if (is_array) {
          // must be a typedef of an array
          AST_Typedef* typedef_node = dynamic_cast<AST_Typedef*>(field_type);
          if (typedef_node == 0) {
            throw string("Indexing for non-array type");
          }
          AST_Array* array_node =
            dynamic_cast<AST_Array*>(typedef_node->base_type());
          if (array_node == 0) {
            throw string("Indexing for non-array type");
          }
          if (array_node->n_dims() > 1) {
            throw string("Only single dimension arrays allowed in keys");
          }
          if (key_rem == "") {
            return array_node->base_type();
          } else {
            // This must be a struct...
            if ((key_rem[0] != '.') || (key_rem.length() == 1)) {
              throw string("Unexpected characters after array index");
            } else {
              // Set up key_rem and field_type and let things fall into
              // the struct code below
              key_rem = key_rem.substr(1);
              field_type = array_node->base_type();
            }
          }
        }

        // nested structures
        AST_Structure* sub_struct = dynamic_cast<AST_Structure*>(field_type);
        if (sub_struct == 0) {
          throw string("Expected structure field for ") + key_base;
        }
        size_t nfields = sub_struct->nfields();
        std::vector<AST_Field*> sub_fields;
        sub_fields.reserve(nfields);

        for (unsigned long i = 0; i < nfields; ++i) {
          AST_Field** f;
          sub_struct->field(f, i);
          sub_fields.push_back(*f);
        }
        // find type of nested struct field
        return find_type(sub_fields, key_rem);
      }
    }
    throw string("Field not found.");
  }

  bool is_bounded_type(AST_Type* type)
  {
    bool bounded = true;
    static std::vector<AST_Type*> type_stack;
    type = resolveActualType(type);
    for (unsigned int i = 0; i < type_stack.size(); i++) {
      // If we encounter the same type recursively, then we are unbounded
      if (type == type_stack[i]) return false;
    }
    type_stack.push_back(type);
    Classification fld_cls = classify(type);
    if ((fld_cls & CL_STRING) && !(fld_cls & CL_BOUNDED)) {
      bounded = false;
    } else if (fld_cls & CL_STRUCTURE) {
      AST_Structure* struct_node = dynamic_cast<AST_Structure*>(type);
      for (unsigned long i = 0; i < struct_node->nfields(); ++i) {
        AST_Field** f;
        struct_node->field(f, i);
        if (!is_bounded_type((*f)->field_type())) {
          bounded = false;
          break;
        }
      }
    } else if (fld_cls & CL_SEQUENCE) {
      if (fld_cls & CL_BOUNDED) {
        AST_Sequence* seq_node = dynamic_cast<AST_Sequence*>(type);
        if (!is_bounded_type(seq_node->base_type())) bounded = false;
      } else {
        bounded = false;
      }
    } else if (fld_cls & CL_ARRAY) {
      AST_Array* array_node = dynamic_cast<AST_Array*>(type);
      if (!is_bounded_type(array_node->base_type())) bounded = false;
    } else if (fld_cls & CL_UNION) {
      AST_Union* union_node = dynamic_cast<AST_Union*>(type);
      for (unsigned long i = 0; i < union_node->nfields(); ++i) {
        AST_Field** f;
        union_node->field(f, i);
        if (!is_bounded_type((*f)->field_type())) {
          bounded = false;
          break;
        }
      }
    }
    type_stack.pop_back();
    return bounded;
  }

  void align(size_t alignment, size_t& size, size_t& padding)
  {
    if ((size + padding) % alignment) {
      padding += alignment - ((size + padding) % alignment);
    }
  }

  void max_marshaled_size(AST_Type* type, size_t& size, size_t& padding);

  // Max marshaled size of repeating 'type' 'n' times in the stream
  // (for an array or sequence)
  void mms_repeating(AST_Type* type, size_t n, size_t& size, size_t& padding)
  {
    if (n > 0) {
      // 1st element may need padding relative to whatever came before
      max_marshaled_size(type, size, padding);
    }
    if (n > 1) {
      // subsequent elements may need padding relative to prior element
      size_t prev_size = size, prev_pad = padding;
      max_marshaled_size(type, size, padding);
      size += (n - 2) * (size - prev_size);
      padding += (n - 2) * (padding - prev_pad);
    }
  }

  // Should only be called on bounded types (see above function)
  void max_marshaled_size(AST_Type* type, size_t& size, size_t& padding)
  {
    type = resolveActualType(type);
    switch (type->node_type()) {
    case AST_Decl::NT_pre_defined: {
      AST_PredefinedType* p = AST_PredefinedType::narrow_from_decl(type);
      switch (p->pt()) {
      case AST_PredefinedType::PT_char:
      case AST_PredefinedType::PT_boolean:
      case AST_PredefinedType::PT_octet:
        size += 1;
        break;
      case AST_PredefinedType::PT_short:
      case AST_PredefinedType::PT_ushort:
        align(2, size, padding);
        size += 2;
        break;
      case AST_PredefinedType::PT_wchar:
        size += 3; // see Serializer::max_marshaled_size_wchar()
        break;
      case AST_PredefinedType::PT_long:
      case AST_PredefinedType::PT_ulong:
      case AST_PredefinedType::PT_float:
        align(4, size, padding);
        size += 4;
        break;
      case AST_PredefinedType::PT_longlong:
      case AST_PredefinedType::PT_ulonglong:
      case AST_PredefinedType::PT_double:
        align(8, size, padding);
        size += 8;
        break;
      case AST_PredefinedType::PT_longdouble:
        align(8, size, padding);
        size += 16;
        break;
      default:
        // Anything else shouldn't be in a DDS type or is unbounded.
        break;
      }
      break;
    }
    case AST_Decl::NT_enum:
      align(4, size, padding);
      size += 4;
      break;
    case AST_Decl::NT_string:
    case AST_Decl::NT_wstring: {
      AST_String* string_node = dynamic_cast<AST_String*>(type);
      align(4, size, padding);
      size += 4;
      const int width = (string_node->width() == 1) ? 1 : 2 /*UTF-16*/;
      size += width * string_node->max_size()->ev()->u.ulval;
      if (type->node_type() == AST_Decl::NT_string) {
        size += 1; // narrow string includes the null terminator
      }
      break;
    }
    case AST_Decl::NT_struct: {
      AST_Structure* struct_node = dynamic_cast<AST_Structure*>(type);
      for (unsigned long i = 0; i < struct_node->nfields(); ++i) {
        AST_Field** f;
        struct_node->field(f, i);
        AST_Type* field_type = (*f)->field_type();
        max_marshaled_size(field_type, size, padding);
      }
      break;
    }
    case AST_Decl::NT_sequence: {
      AST_Sequence* seq_node = dynamic_cast<AST_Sequence*>(type);
      AST_Type* base_node = seq_node->base_type();
      size_t bound = seq_node->max_size()->ev()->u.ulval;
      align(4, size, padding);
      size += 4;
      mms_repeating(base_node, bound, size, padding);
      break;
    }
    case AST_Decl::NT_array: {
      AST_Array* array_node = dynamic_cast<AST_Array*>(type);
      AST_Type* base_node = array_node->base_type();
      size_t array_size = 1;
      AST_Expression** dims = array_node->dims();
      for (unsigned long i = 0; i < array_node->n_dims(); i++) {
        array_size *= dims[i]->ev()->u.ulval;
      }
      mms_repeating(base_node, array_size, size, padding);
      break;
    }
    case AST_Decl::NT_union: {
      AST_Union* union_node = dynamic_cast<AST_Union*>(type);
      max_marshaled_size(union_node->disc_type(), size, padding);
      size_t largest_field_size = 0, largest_field_pad = 0;
      const size_t starting_size = size, starting_pad = padding;
      for (unsigned long i = 0; i < union_node->nfields(); ++i) {
        AST_Field** f;
        union_node->field(f, i);
        AST_Type* field_type = (*f)->field_type();
        max_marshaled_size(field_type, size, padding);
        size_t field_size = size - starting_size,
          field_pad = padding - starting_pad;
        if (field_size > largest_field_size) {
          largest_field_size = field_size;
          largest_field_pad = field_pad;
        }
        // rewind:
        size = starting_size;
        padding = starting_pad;
      }
      size += largest_field_size;
      padding += largest_field_pad;
      break;
    }
    default:
      // Anything else should be not here or is unbounded
      break;
    }
  }
}

bool marshal_generator::gen_typedef(AST_Typedef*, UTL_ScopedName* name, AST_Type* base,
  const char*)
{
  switch (base->node_type()) {
  case AST_Decl::NT_sequence:
    gen_sequence(name, AST_Sequence::narrow_from_decl(base));
    break;
  case AST_Decl::NT_array:
    gen_array(name, AST_Array::narrow_from_decl(base));
    break;
  default:
    return true;
  }
  return true;
}

namespace {
  // common to both fields (in structs) and branches (in unions)
  string findSizeCommon(const string& name, AST_Type* type,
                        const string& prefix, string& intro,
                        const string& = "") // same sig as streamCommon
  {
    AST_Type* typedeff = type;
    type = resolveActualType(type);
    Classification fld_cls = classify(type);
    const string qual = prefix + '.' + name;
    const string indent = (prefix == "uni") ? "    " : "  ";
    if (fld_cls & CL_ENUM) {
      return indent + "find_size_ulong(size, padding);\n";
    } else if (fld_cls & CL_STRING) {
      const string suffix = (prefix == "uni") ? "" : ".in()";
      return indent + "find_size_ulong(size, padding);\n" +
        indent + "size += ACE_OS::strlen(" + qual + suffix + ")"
        + ((fld_cls & CL_WIDE) ? " * OpenDDS::DCPS::Serializer::WCHAR_SIZE;\n"
                               : " + 1;\n");
    } else if (fld_cls & CL_PRIMITIVE) {
      string align = getAlignment(type);
      if (!align.empty()) {
        align =
          indent + "if ((size + padding) % " + align + ") {\n" +
          indent + "  padding += " + align + " - ((size + padding) % "
          + align + ");\n" +
          indent + "}\n";
      }
      return align +
        indent + "size += gen_max_marshaled_size(" +
        getWrapper(qual, type, WD_OUTPUT) + ");\n";
    } else if (fld_cls == CL_UNKNOWN) {
      return ""; // warning will be issued for the serialize functions
    } else { // sequence, struct, union, array
      string fieldref = prefix, local = name;
      if (fld_cls & CL_ARRAY) {
        intro += "  " + getArrayForany(prefix.c_str(), name.c_str(),
                                       scoped(typedeff->name())) + '\n';
        fieldref += '_';
        if (local.size() > 2 && local.substr(local.size() - 2) == "()") {
          local.erase(local.size() - 2);
        }
      } else {
        fieldref += '.';
      }
      return indent +
        "gen_find_size(" + fieldref + local + ", size, padding);\n";
    }
  }

  // common to both fields (in structs) and branches (in unions)
  string streamCommon(const string& name, AST_Type* type,
                      const string& prefix, string& intro,
                      const string& stru = "")
  {
    AST_Type* typedeff = type;
    type = resolveActualType(type);
    Classification fld_cls = classify(type);
    const string qual = prefix + '.' + name, shift = prefix.substr(0, 2);
    WrapDirection dir = (shift == ">>") ? WD_INPUT : WD_OUTPUT;
    if ((fld_cls & CL_STRING) && (dir == WD_INPUT)) {
      return "(strm " + qual + ".out())";
    } else if (fld_cls & CL_PRIMITIVE) {
      return "(strm " + shift + ' '
        + getWrapper(qual.substr(3), type, dir) + ')';
    } else if (fld_cls == CL_UNKNOWN) {
      if (dir == WD_INPUT) { // no need to warn twice
        std::cerr << "WARNING: field " << name << " can not be serialized.  "
          "The struct or union it belongs to (" << stru <<
          ") can not be used in an OpenDDS topic type." << std::endl;
      }
      return "false";
    } else { // sequence, struct, union, array, enum, string(insertion)
      string fieldref = prefix, local = name;
      const bool accessor =
        local.size() > 2 && local.substr(local.size() - 2) == "()";
      if (fld_cls & CL_ARRAY) {
        string pre = prefix;
        if (shift == ">>" || shift == "<<") {
          pre.erase(0, 3);
        }
        if (accessor) {
          local.erase(local.size() - 2);
        }
        intro += "  " + getArrayForany(pre.c_str(), name.c_str(),
          scoped(typedeff->name())) + '\n';
        fieldref += '_';
      } else {
        fieldref += '.';
      }
      if ((fld_cls & CL_STRING) && !accessor) local += ".in()";
      return "(strm " + fieldref + local + ')';
    }
  }

  bool isBinaryProperty_t(const string& cxx)
  {
    return cxx == "DDS::BinaryProperty_t";
  }

  bool genBinaryProperty_t(const string& cxx)
  {
    {
      Function find_size("gen_find_size", "void");
      find_size.addArg("stru", "const " + cxx + "&");
      find_size.addArg("size", "size_t&");
      find_size.addArg("padding", "size_t&");
      find_size.endArgs();
      be_global->impl_ <<
        "  if (stru.propagate) {\n"
        "    find_size_ulong(size, padding);\n"
        "    size += ACE_OS::strlen(stru.name.in()) + 1;\n"
        "    gen_find_size(stru.value, size, padding);\n"
        "  }\n";
    }
    {
      Function insertion("operator<<", "bool");
      insertion.addArg("strm", "Serializer&");
      insertion.addArg("stru", "const " + cxx + "&");
      insertion.endArgs();
      be_global->impl_ <<
        "  if (stru.propagate) {\n"
        "    return (strm << stru.name.in()) && (strm << stru.value);\n"
        "  }\n"
        "  return true;\n";
    }
    {
      Function extraction("operator>>", "bool");
      extraction.addArg("strm", "Serializer&");
      extraction.addArg("stru", cxx + "&");
      extraction.endArgs();
      be_global->impl_ <<
        "  stru.propagate = true;\n"
        "  return (strm >> stru.name.out()) && (strm >> stru.value);\n";
    }
    return true;
  }

  bool isProperty_t(const string& cxx)
  {
    return cxx == "DDS::Property_t";
  }

  bool genProperty_t(const string& cxx)
  {
    {
      Function find_size("gen_find_size", "void");
      find_size.addArg("stru", "const " + cxx + "&");
      find_size.addArg("size", "size_t&");
      find_size.addArg("padding", "size_t&");
      find_size.endArgs();
      be_global->impl_ <<
        "  if (stru.propagate) {\n"
        "    find_size_ulong(size, padding);\n"
        "    size += ACE_OS::strlen(stru.name.in()) + 1;\n"
        "    find_size_ulong(size, padding);\n"
        "    size += ACE_OS::strlen(stru.value.in()) + 1;\n"
        "  }\n";
    }
    {
      Function insertion("operator<<", "bool");
      insertion.addArg("strm", "Serializer&");
      insertion.addArg("stru", "const " + cxx + "&");
      insertion.endArgs();
      be_global->impl_ <<
        "  if (stru.propagate) {\n"
        "    return (strm << stru.name.in()) && (strm << stru.value.in());\n"
        "  }\n"
        "  return true;\n";
    }
    {
      Function extraction("operator>>", "bool");
      extraction.addArg("strm", "Serializer&");
      extraction.addArg("stru", cxx + "&");
      extraction.endArgs();
      be_global->impl_ <<
        "  stru.propagate = true;\n"
        "  return (strm >> stru.name.out()) && (strm >> stru.value.out());\n";
    }
    return true;
  }

  bool isPropertyQosPolicy(const string& cxx)
  {
    return cxx == "DDS::PropertyQosPolicy";
  }

  bool genPropertyQosPolicy(const string& cxx)
  {
    {
      Function find_size("gen_find_size", "void");
      find_size.addArg("stru", "const " + cxx + "&");
      find_size.addArg("size", "size_t&");
      find_size.addArg("padding", "size_t&");
      find_size.endArgs();
      be_global->impl_ <<
        "  gen_find_size(stru.value, size, padding);\n"
        "  gen_find_size(stru.binary_value, size, padding);\n";
    }
    {
      Function insertion("operator<<", "bool");
      insertion.addArg("strm", "Serializer&");
      insertion.addArg("stru", "const " + cxx + "&");
      insertion.endArgs();
      be_global->impl_ <<
        "  return (strm << stru.value)\n"
        "    && (strm << stru.binary_value);\n";
    }
    {
      Function extraction("operator>>", "bool");
      extraction.addArg("strm", "Serializer&");
      extraction.addArg("stru", cxx + "&");
      extraction.endArgs();
      be_global->impl_ <<
        "  if (!(strm >> stru.value)) {\n"
        "    return false;\n"
        "  }\n"
        "  if (!strm.length() || !strm.skip(0, 4) || !strm.length()) {\n"
        "    return true; // optional member missing\n"
        "  }\n"
        "  return strm >> stru.binary_value;\n";
    }
    return true;
  }

  bool isSecuritySubmessage(const string& cxx)
  {
    return cxx == "OpenDDS::RTPS::SecuritySubmessage";
  }

  bool genSecuritySubmessage(const string& cxx)
  {
    {
      Function find_size("gen_find_size", "void");
      find_size.addArg("stru", "const " + cxx + "&");
      find_size.addArg("size", "size_t&");
      find_size.addArg("padding", "size_t&");
      find_size.endArgs();
      be_global->impl_ <<
        "  gen_find_size(stru.smHeader, size, padding);\n"
        "  size += stru.content.length() * max_marshaled_size_octet();\n";
    }
    {
      Function insertion("operator<<", "bool");
      insertion.addArg("strm", "Serializer&");
      insertion.addArg("stru", "const " + cxx + "&");
      insertion.endArgs();
      be_global->impl_ <<
        "  return (strm << stru.smHeader)\n"
        "    && strm.write_octet_array(stru.content.get_buffer(), "
        "stru.content.length());\n";
    }
    {
      Function extraction("operator>>", "bool");
      extraction.addArg("strm", "Serializer&");
      extraction.addArg("stru", cxx + "&");
      extraction.endArgs();
      be_global->impl_ <<
        "  if (strm >> stru.smHeader) {\n"
        "    stru.content.length(stru.smHeader.submessageLength);\n"
        "    if (strm.read_octet_array(stru.content.get_buffer(),\n"
        "                              stru.smHeader.submessageLength)) {\n"
        "      return true;\n"
        "    }\n"
        "  }\n"
        "  return false;\n";
    }
    return true;
  }

  bool isRtpsSpecialStruct(const string& cxx)
  {
    return cxx == "OpenDDS::RTPS::SequenceNumberSet"
      || cxx == "OpenDDS::RTPS::FragmentNumberSet";
  }

  bool genRtpsSpecialStruct(const string& cxx)
  {
    {
      Function find_size("gen_find_size", "void");
      find_size.addArg("stru", "const " + cxx + "&");
      find_size.addArg("size", "size_t&");
      find_size.addArg("padding", "size_t&");
      find_size.endArgs();
      be_global->impl_ <<
        "  size += "
        << ((cxx == "OpenDDS::RTPS::SequenceNumberSet") ? "12" : "8")
        << " + 4 * ((stru.numBits + 31) / 32); // RTPS Custom\n";
    }
    {
      Function insertion("operator<<", "bool");
      insertion.addArg("strm", "Serializer&");
      insertion.addArg("stru", "const " + cxx + "&");
      insertion.endArgs();
      be_global->impl_ <<
        "  if ((strm << stru.bitmapBase) && (strm << stru.numBits)) {\n"
        "    const CORBA::ULong M = (stru.numBits + 31) / 32;\n"
        "    if (stru.bitmap.length() < M) {\n"
        "      return false;\n"
        "    }\n"
        "    for (CORBA::ULong i = 0; i < M; ++i) {\n"
        "      if (!(strm << stru.bitmap[i])) {\n"
        "        return false;\n"
        "      }\n"
        "    }\n"
        "    return true;\n"
        "  }\n"
        "  return false;\n";
    }
    {
      Function extraction("operator>>", "bool");
      extraction.addArg("strm", "Serializer&");
      extraction.addArg("stru", cxx + "&");
      extraction.endArgs();
      be_global->impl_ <<
        "  if ((strm >> stru.bitmapBase) && (strm >> stru.numBits)) {\n"
        "    const CORBA::ULong M = (stru.numBits + 31) / 32;\n"
        "    if (M > 8) {\n"
        "      return false;\n"
        "    }\n"
        "    stru.bitmap.length(M);\n"
        "    for (CORBA::ULong i = 0; i < M; ++i) {\n"
        "      if (!(strm >> stru.bitmap[i])) {\n"
        "        return false;\n"
        "      }\n"
        "    }\n"
        "    return true;\n"
        "  }\n"
        "  return false;\n";
    }
    return true;
  }

  struct RtpsFieldCustomizer {

    explicit RtpsFieldCustomizer(const string& cxx)
    {
      if (cxx == "OpenDDS::RTPS::DataSubmessage") {
        cst_["inlineQos"] = "stru.smHeader.flags & 2";
        iQosOffset_ = "16";

      } else if (cxx == "OpenDDS::RTPS::DataFragSubmessage") {
        cst_["inlineQos"] = "stru.smHeader.flags & 2";
        iQosOffset_ = "28";

      } else if (cxx == "OpenDDS::RTPS::InfoReplySubmessage") {
        cst_["multicastLocatorList"] = "stru.smHeader.flags & 2";

      } else if (cxx == "OpenDDS::RTPS::InfoTimestampSubmessage") {
        cst_["timestamp"] = "!(stru.smHeader.flags & 2)";

      } else if (cxx == "OpenDDS::RTPS::InfoReplyIp4Submessage") {
        cst_["multicastLocator"] = "stru.smHeader.flags & 2";

      } else if (cxx == "OpenDDS::RTPS::SubmessageHeader") {
        preamble_ =
          "  strm.swap_bytes(ACE_CDR_BYTE_ORDER != (stru.flags & 1));\n";
      }
    }

    string getConditional(const string& field_name) const
    {
      if (cst_.empty()) {
        return "";
      }
      std::map<string, string>::const_iterator it = cst_.find(field_name);
      if (it != cst_.end()) {
        return it->second;
      }
      return "";
    }

    string preFieldRead(const string& field_name) const
    {
      if (cst_.empty() || field_name != "inlineQos" || iQosOffset_.empty()) {
        return "";
      }
      return "strm.skip(stru.octetsToInlineQos - " + iQosOffset_ + ")\n"
        "    && ";
    }

    std::map<string, string> cst_;
    string iQosOffset_, preamble_;
  };
}

bool marshal_generator::gen_struct(AST_Structure* /* node */,
                                   UTL_ScopedName* name,
                                   const std::vector<AST_Field*>& fields,
                                   AST_Type::SIZE_TYPE /* size */,
                                   const char* /* repoid */)
{
  NamespaceGuard ng;
  be_global->add_include("dds/DCPS/Serializer.h");
  string cxx = scoped(name); // name as a C++ class

  for (size_t i = 0; i < LENGTH(special_structs); ++i) {
    if (special_structs[i].check(cxx)) {
      return special_structs[i].gen(cxx);
    }
  }

  RtpsFieldCustomizer rtpsCustom(cxx);
  {
    Function find_size("gen_find_size", "void");
    find_size.addArg("stru", "const " + cxx + "&");
    find_size.addArg("size", "size_t&");
    find_size.addArg("padding", "size_t&");
    find_size.endArgs();
    string expr, intro;
    for (size_t i = 0; i < fields.size(); ++i) {
      AST_Type* field_type = resolveActualType(fields[i]->field_type());
      if (!field_type->in_main_file()
          && field_type->node_type() != AST_Decl::NT_pre_defined) {
        be_global->add_referenced(field_type->file_name().c_str());
      }
      const string field_name = fields[i]->local_name()->get_string(),
        cond = rtpsCustom.getConditional(field_name);
      if (!cond.empty()) {
        expr += "  if (" + cond + ") {\n  ";
      }
      expr += findSizeCommon(field_name, field_type, "stru", intro);
      if (!cond.empty()) {
        expr += "  }\n";
      }
    }
    be_global->impl_ << intro << expr;
  }
  {
    Function insertion("operator<<", "bool");
    insertion.addArg("strm", "Serializer&");
    insertion.addArg("stru", "const " + cxx + "&");
    insertion.endArgs();
    string expr, intro = rtpsCustom.preamble_;
    for (size_t i = 0; i < fields.size(); ++i) {
      if (i) expr += "\n    && ";
      const string field_name = fields[i]->local_name()->get_string(),
        cond = rtpsCustom.getConditional(field_name);
      if (!cond.empty()) {
        expr += "(!(" + cond + ") || ";
      }
      expr += streamCommon(field_name, fields[i]->field_type(),
                           "<< stru", intro, cxx);
      if (!cond.empty()) {
        expr += ")";
      }
    }
    be_global->impl_ << intro << "  return " << expr << ";\n";
  }
  {
    Function extraction("operator>>", "bool");
    extraction.addArg("strm", "Serializer&");
    extraction.addArg("stru", cxx + "&");
    extraction.endArgs();
    string expr, intro;
    for (size_t i = 0; i < fields.size(); ++i) {
      if (i) expr += "\n    && ";
      const string field_name = fields[i]->local_name()->get_string(),
        cond = rtpsCustom.getConditional(field_name);
      if (!cond.empty()) {
        expr += rtpsCustom.preFieldRead(field_name);
        expr += "(!(" + cond + ") || ";
      }
      expr += streamCommon(field_name, fields[i]->field_type(),
                           ">> stru", intro, cxx);
      if (!cond.empty()) {
        expr += ")";
      }
    }
    be_global->impl_ << intro << "  return " << expr << ";\n";
  }

  IDL_GlobalData::DCPS_Data_Type_Info* info = idl_global->is_dcps_type(name);
  // Only generate these methods if this is a DCPS type
  if (info != 0) {
    bool is_bounded_struct = true;
    for (size_t i = 0; i < fields.size(); ++i) {
      if (!is_bounded_type(fields[i]->field_type())) {
        is_bounded_struct = false;
        break;
      }
    }
    {
      Function max_marsh("gen_max_marshaled_size", "size_t");
      max_marsh.addArg("stru", "const " + cxx + "&");
      max_marsh.addArg("align", "bool");
      max_marsh.endArgs();
      if (is_bounded_struct) {
        size_t size = 0, padding = 0;
        for (size_t i = 0; i < fields.size(); ++i) {
          max_marshaled_size(fields[i]->field_type(), size, padding);
        }
        if (padding) {
          be_global->impl_
            << "  return align ? " << size + padding << " : " << size << ";\n";
        } else {
          be_global->impl_
            << "  return " << size << ";\n";
        }
      } else { // unbounded
        be_global->impl_
          << "  return 0;\n";
      }
    }

    // Generate key-related marshaling code
    bool bounded_key = true;
    IDL_GlobalData::DCPS_Data_Type_Info_Iter iter(info->key_list_);
    for (ACE_TString* kp = 0; iter.next(kp) != 0; iter.advance()) {
      string key_name = ACE_TEXT_ALWAYS_CHAR(kp->c_str());
      AST_Type* field_type = 0;
      try {
        field_type = find_type(fields, key_name);
      } catch (const string& error) {
        std::cerr << "ERROR: Invalid key specification for " << cxx
                  << " (" << key_name << "). " << error << std::endl;
        return false;
      }
      if (!is_bounded_type(field_type)) {
        bounded_key = false;
        break;
      }
    }

    {
      Function max_marsh("gen_max_marshaled_size", "size_t");
      max_marsh.addArg("stru", "KeyOnly<const " + cxx + ">");
      max_marsh.addArg("align", "bool");
      max_marsh.endArgs();

      if (bounded_key) {  // Only generate a size if the key is bounded
        IDL_GlobalData::DCPS_Data_Type_Info_Iter iter(info->key_list_);
        size_t size = 0, padding = 0;
        for (ACE_TString* kp = 0; iter.next(kp) != 0; iter.advance()) {
          string key_name = ACE_TEXT_ALWAYS_CHAR(kp->c_str());
          AST_Type* field_type = 0;
          try {
            field_type = find_type(fields, key_name);
          } catch (const string& error) {
            std::cerr << "ERROR: Invalid key specification for " << cxx
                      << " (" << key_name << "). " << error << std::endl;
            return false;
          }
          max_marshaled_size(field_type, size, padding);
        }
        if (padding) {
          be_global->impl_
            << "  return align ? " << size + padding << " : " << size << ";\n";
        } else {
          be_global->impl_
            << "  return " << size << ";\n";
        }
      } else { // unbounded
        be_global->impl_
          << "  return 0;\n";
      }
    }

    {
      Function find_size("gen_find_size", "void");
      find_size.addArg("stru", "KeyOnly<const " + cxx + ">");
      find_size.addArg("size", "size_t&");
      find_size.addArg("padding", "size_t&");
      find_size.endArgs();
      string expr, intro;
      IDL_GlobalData::DCPS_Data_Type_Info_Iter iter(info->key_list_);
      for (ACE_TString* kp = 0; iter.next(kp) != 0; iter.advance()) {
        string key_name = ACE_TEXT_ALWAYS_CHAR(kp->c_str());
        AST_Type* field_type = 0;
        try {
          field_type = find_type(fields, key_name);
        } catch (const string& error) {
          std::cerr << "ERROR: Invalid key specification for " << cxx
                    << " (" << key_name << "). " << error << std::endl;
          return false;
        }
        expr += findSizeCommon(key_name, field_type, "stru.t", intro);
      }
      be_global->impl_ << intro << expr;
    }

    {
      Function insertion("operator<<", "bool");
      insertion.addArg("strm", "Serializer&");
      insertion.addArg("stru", "KeyOnly<const " + cxx + ">");
      insertion.endArgs();

      bool first = true;
      string expr, intro;
      IDL_GlobalData::DCPS_Data_Type_Info_Iter iter(info->key_list_);
      for (ACE_TString* kp = 0; iter.next(kp) != 0; iter.advance()) {
        string key_name = ACE_TEXT_ALWAYS_CHAR(kp->c_str());
        AST_Type* field_type = 0;
        try {
          field_type = find_type(fields, key_name);
        } catch (const string& error) {
          std::cerr << "ERROR: Invalid key specification for " << cxx
                    << " (" << key_name << "). " << error << std::endl;
          return false;
        }
        if (first) first = false;
        else       expr += "\n    && ";
        expr += streamCommon(key_name, field_type, "<< stru.t", intro);
      }
      if (first) be_global->impl_ << intro << "  return true;\n";
      else be_global->impl_ << intro << "  return " << expr << ";\n";
    }

    {
      Function extraction("operator>>", "bool");
      extraction.addArg("strm", "Serializer&");
      extraction.addArg("stru", "KeyOnly<" + cxx + ">");
      extraction.endArgs();

      bool first = true;
      string expr, intro;
      IDL_GlobalData::DCPS_Data_Type_Info_Iter iter(info->key_list_);
      for (ACE_TString* kp = 0; iter.next(kp) != 0; iter.advance()) {
        string key_name = ACE_TEXT_ALWAYS_CHAR(kp->c_str());
        AST_Type* field_type = 0;
        try {
          field_type = find_type(fields, key_name);
        } catch (const string& error) {
          std::cerr << "ERROR: Invalid key specification for " << cxx
                    << " (" << key_name << "). " << error << std::endl;
          return false;
        }
        if (first) first = false;
        else       expr += "\n    && ";
        expr += streamCommon(key_name, field_type, ">> stru.t", intro);
      }
      if (first) be_global->impl_ << intro << "  return true;\n";
      else be_global->impl_ << intro << "  return " << expr << ";\n";
    }

    be_global->header_ <<
      "template <>\n"
      "struct MarshalTraits<" << cxx << "> {\n"
      "  static bool gen_is_bounded_size() { return " << (is_bounded_struct ? "true" : "false") << "; }\n"
      "  static bool gen_is_bounded_key_size() { return " << (bounded_key ? "true" : "false") << "; }\n"
      "};\n";
  }

  return true;
}

namespace {

  bool isRtpsSpecialUnion(const string& cxx)
  {
    return cxx == "OpenDDS::RTPS::Parameter"
      || cxx == "OpenDDS::RTPS::Submessage";
  }

  bool genRtpsParameter(AST_Type* discriminator,
                        const std::vector<AST_UnionBranch*>& branches)
  {
    const string cxx = "OpenDDS::RTPS::Parameter";
    {
      Function find_size("gen_find_size", "void");
      find_size.addArg("uni", "const " + cxx + "&");
      find_size.addArg("size", "size_t&");
      find_size.addArg("padding", "size_t&");
      find_size.endArgs();
<<<<<<< HEAD
      generateSwitchForUnion("uni._d()", findSizeCommon, branches, discriminator,
                             "", "", cxx);
=======
      generateSwitchForUnion("uni._d()", findSizeCommon, branches,
                             discriminator, "", "", cxx.c_str());
>>>>>>> 6c29364d
      be_global->impl_ <<
        "  size += 4; // parameterId & length\n";
    }
    {
      Function insertion("operator<<", "bool");
      insertion.addArg("outer_strm", "Serializer&");
      insertion.addArg("uni", "const " + cxx + "&");
      insertion.endArgs();
      be_global->impl_ <<
        "  if (!(outer_strm << uni._d())) {\n"
        "    return false;\n"
        "  }\n"
        "  size_t size = 0, pad = 0;\n"
        "  gen_find_size(uni, size, pad);\n"
        "  size -= 4; // parameterId & length\n"
        "  const size_t post_pad = 4 - ((size + pad) % 4);\n"
        "  const size_t total = size + pad + ((post_pad < 4) ? post_pad : 0);\n"
        "  if (size + pad > ACE_UINT16_MAX || "
        "!(outer_strm << ACE_CDR::UShort(total))) {\n"
        "    return false;\n"
        "  }\n"
        "  ACE_Message_Block param(size + pad);\n"
        "  Serializer strm(&param, outer_strm.swap_bytes(), "
        "outer_strm.alignment());\n"
        "  if (!insertParamData(strm, uni)) {\n"
        "    return false;\n"
        "  }\n"
        "  const ACE_CDR::Octet* data = reinterpret_cast<ACE_CDR::Octet*>("
        "param.rd_ptr());\n"
        "  if (!outer_strm.write_octet_array(data, ACE_CDR::ULong(param.length()))) {\n"
        "    return false;\n"
        "  }\n"
        "  if (post_pad < 4 && outer_strm.alignment() != "
        "Serializer::ALIGN_NONE) {\n"
        "    static const ACE_CDR::Octet padding[3] = {0};\n"
        "    return outer_strm.write_octet_array(padding, "
        "ACE_CDR::ULong(post_pad));\n"
        "  }\n"
        "  return true;\n";
    }
    {
      Function insertData("insertParamData", "bool");
      insertData.addArg("strm", "Serializer&");
      insertData.addArg("uni", "const " + cxx + "&");
      insertData.endArgs();
      generateSwitchForUnion("uni._d()", streamCommon, branches, discriminator,
                             "return", "<< ", cxx.c_str());
    }
    {
      Function extraction("operator>>", "bool");
      extraction.addArg("outer_strm", "Serializer&");
      extraction.addArg("uni", cxx + "&");
      extraction.endArgs();
      be_global->impl_ <<
        "  ACE_CDR::UShort disc, size;\n"
        "  if (!(outer_strm >> disc) || !(outer_strm >> size)) {\n"
        "    return false;\n"
        "  }\n"
        "  if (disc == OpenDDS::RTPS::PID_SENTINEL) {\n"
        "    uni._d(OpenDDS::RTPS::PID_SENTINEL);\n"
        "    return true;\n"
        "  }\n"
        "  ACE_Message_Block param(size);\n"
        "  ACE_CDR::Octet* data = reinterpret_cast<ACE_CDR::Octet*>("
        "param.wr_ptr());\n"
        "  if (!outer_strm.read_octet_array(data, size)) {\n"
        "    return false;\n"
        "  }\n"
        "  param.wr_ptr(size);\n"
        "  Serializer strm(&param, outer_strm.swap_bytes(), "
        "Serializer::ALIGN_CDR);\n"
        "  switch (disc) {\n";
      generateSwitchBody(streamCommon, branches, discriminator,
                         "return", ">> ", cxx.c_str(), true);
      be_global->impl_ <<
        "  default:\n"
        "    {\n"
        "      uni.unknown_data(DDS::OctetSeq(size));\n"
        "      uni.unknown_data().length(size);\n"
        "      std::memcpy(uni.unknown_data().get_buffer(), data, size);\n"
        "      uni._d(disc);\n"
        "    }\n"
        "  }\n"
        "  return true;\n";
    }
    return true;
  }

  bool genRtpsSubmessage(AST_Type* discriminator,
                         const std::vector<AST_UnionBranch*>& branches)
  {
    const string cxx = "OpenDDS::RTPS::Submessage";
    {
      Function find_size("gen_find_size", "void");
      find_size.addArg("uni", "const " + cxx + "&");
      find_size.addArg("size", "size_t&");
      find_size.addArg("padding", "size_t&");
      find_size.endArgs();
<<<<<<< HEAD
      generateSwitchForUnion("uni._d()", findSizeCommon, branches, discriminator,
                             "", "", cxx);
=======
      generateSwitchForUnion("uni._d()", findSizeCommon, branches,
                             discriminator, "", "", cxx.c_str());
>>>>>>> 6c29364d
    }
    {
      Function insertion("operator<<", "bool");
      insertion.addArg("strm", "Serializer&");
      insertion.addArg("uni", "const " + cxx + "&");
      insertion.endArgs();
<<<<<<< HEAD
      generateSwitchForUnion("uni._d()", streamCommon, branches, discriminator,
                             "return", "<< ", cxx);
=======
      generateSwitchForUnion("uni._d()", streamCommon, branches,
                             discriminator, "return", "<< ", cxx.c_str());
>>>>>>> 6c29364d
    }
    {
      Function insertion("operator>>", "bool");
      insertion.addArg("strm", "Serializer&");
      insertion.addArg("uni", cxx + "&");
      insertion.endArgs();
      be_global->impl_ << "  // unused\n  return false;\n";
    }
    return true;
  }

  bool genRtpsSpecialUnion(const string& cxx, AST_Type* discriminator,
                           const std::vector<AST_UnionBranch*>& branches)
  {
    if (cxx == "OpenDDS::RTPS::Parameter") {
      return genRtpsParameter(discriminator, branches);
    } else if (cxx == "OpenDDS::RTPS::Submessage") {
      return genRtpsSubmessage(discriminator, branches);
    } else {
      return false;
    }
  }
}

bool marshal_generator::gen_union(AST_Union*, UTL_ScopedName* name,
   const std::vector<AST_UnionBranch*>& branches, AST_Type* discriminator,
   const char*)
{
  NamespaceGuard ng;
  be_global->add_include("dds/DCPS/Serializer.h");
  string cxx = scoped(name); // name as a C++ class

  for (size_t i = 0; i < LENGTH(special_unions); ++i) {
    if (special_unions[i].check(cxx)) {
      return special_unions[i].gen(cxx, discriminator, branches);
    }
  }

  const string wrap_out = getWrapper("uni._d()", discriminator, WD_OUTPUT);
  {
    Function find_size("gen_find_size", "void");
    find_size.addArg("uni", "const " + cxx + "&");
    find_size.addArg("size", "size_t&");
    find_size.addArg("padding", "size_t&");
    find_size.endArgs();
    const string align = getAlignment(discriminator);
    if (!align.empty()) {
      be_global->impl_ <<
        "  if ((size + padding) % " << align << ") {\n"
        "    padding += " << align << " - ((size + padding) % " << align
        << ");\n"
        "  }\n";
    }
    be_global->impl_ <<
      "  size += gen_max_marshaled_size(" << wrap_out << ");\n";
<<<<<<< HEAD
    generateSwitchForUnion("uni._d()", findSizeCommon, branches, discriminator,
                           "", "", cxx);
=======
      generateSwitchForUnion("uni._d()", findSizeCommon, branches, discriminator,
                             "", "", cxx.c_str());
>>>>>>> 6c29364d
  }
  {
    Function insertion("operator<<", "bool");
    insertion.addArg("strm", "Serializer&");
    insertion.addArg("uni", "const " + cxx + "&");
    insertion.endArgs();
    be_global->impl_ <<
      streamAndCheck("<< " + wrap_out);
<<<<<<< HEAD
    generateSwitchForUnion("uni._d()", streamCommon, branches, discriminator,
                           "return", "<< ", cxx);
    be_global->impl_ <<
      "  return true;\n";
=======
    if (generateSwitchForUnion("uni._d()", streamCommon, branches,
                               discriminator, "return", "<< ", cxx.c_str())) {
      be_global->impl_ <<
        "  return true;\n";
    }
>>>>>>> 6c29364d
  }
  {
    Function extraction("operator>>", "bool");
    extraction.addArg("strm", "Serializer&");
    extraction.addArg("uni", cxx + "&");
    extraction.endArgs();
    be_global->impl_ <<
      "  " << scoped(discriminator->name()) << " disc;\n" <<
      streamAndCheck(">> " + getWrapper("disc", discriminator, WD_INPUT));
    if (generateSwitchForUnion("disc", streamCommon, branches,
                               discriminator, "if", ">> ", cxx.c_str())) {
      be_global->impl_ <<
        "  return true;\n";
    }
  }
  return true;
}<|MERGE_RESOLUTION|>--- conflicted
+++ resolved
@@ -1687,13 +1687,8 @@
       find_size.addArg("size", "size_t&");
       find_size.addArg("padding", "size_t&");
       find_size.endArgs();
-<<<<<<< HEAD
-      generateSwitchForUnion("uni._d()", findSizeCommon, branches, discriminator,
-                             "", "", cxx);
-=======
       generateSwitchForUnion("uni._d()", findSizeCommon, branches,
                              discriminator, "", "", cxx.c_str());
->>>>>>> 6c29364d
       be_global->impl_ <<
         "  size += 4; // parameterId & length\n";
     }
@@ -1792,26 +1787,16 @@
       find_size.addArg("size", "size_t&");
       find_size.addArg("padding", "size_t&");
       find_size.endArgs();
-<<<<<<< HEAD
-      generateSwitchForUnion("uni._d()", findSizeCommon, branches, discriminator,
-                             "", "", cxx);
-=======
       generateSwitchForUnion("uni._d()", findSizeCommon, branches,
                              discriminator, "", "", cxx.c_str());
->>>>>>> 6c29364d
     }
     {
       Function insertion("operator<<", "bool");
       insertion.addArg("strm", "Serializer&");
       insertion.addArg("uni", "const " + cxx + "&");
       insertion.endArgs();
-<<<<<<< HEAD
-      generateSwitchForUnion("uni._d()", streamCommon, branches, discriminator,
-                             "return", "<< ", cxx);
-=======
       generateSwitchForUnion("uni._d()", streamCommon, branches,
                              discriminator, "return", "<< ", cxx.c_str());
->>>>>>> 6c29364d
     }
     {
       Function insertion("operator>>", "bool");
@@ -1867,13 +1852,8 @@
     }
     be_global->impl_ <<
       "  size += gen_max_marshaled_size(" << wrap_out << ");\n";
-<<<<<<< HEAD
     generateSwitchForUnion("uni._d()", findSizeCommon, branches, discriminator,
-                           "", "", cxx);
-=======
-      generateSwitchForUnion("uni._d()", findSizeCommon, branches, discriminator,
-                             "", "", cxx.c_str());
->>>>>>> 6c29364d
+                           "", "", cxx.c_str());
   }
   {
     Function insertion("operator<<", "bool");
@@ -1882,18 +1862,11 @@
     insertion.endArgs();
     be_global->impl_ <<
       streamAndCheck("<< " + wrap_out);
-<<<<<<< HEAD
-    generateSwitchForUnion("uni._d()", streamCommon, branches, discriminator,
-                           "return", "<< ", cxx);
-    be_global->impl_ <<
-      "  return true;\n";
-=======
     if (generateSwitchForUnion("uni._d()", streamCommon, branches,
                                discriminator, "return", "<< ", cxx.c_str())) {
       be_global->impl_ <<
         "  return true;\n";
     }
->>>>>>> 6c29364d
   }
   {
     Function extraction("operator>>", "bool");
