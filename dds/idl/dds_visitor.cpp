/*
 *
 *
 * Distributed under the OpenDDS License.
 * See: http://www.opendds.org/license.html
 */

#include "dds_visitor.h"

#include "metaclass_generator.h"
#include "ts_generator.h"
#include "marshal_generator.h"
#include "keys_generator.h"
#include "itl_generator.h"
#include "v8_generator.h"
#include "rapidjson_generator.h"
#include "langmap_generator.h"
#include "value_writer_generator.h"
#include "topic_keys.h"
#include "typeobject_generator.h"

#include <ast_argument.h>
#include <ast_attribute.h>
#include <ast_component_fwd.h>
#include <ast_enum.h>
#include <ast_enum_val.h>
#include <ast_eventtype.h>
#include <ast_eventtype_fwd.h>
#include <ast_exception.h>
#include <ast_factory.h>
#include <ast_home.h>
#include <ast_interface.h>
#include <ast_module.h>
#include <ast_native.h>
#include <ast_operation.h>
#include <ast_predefined_type.h>
#include <ast_root.h>
#include <ast_sequence.h>
#include <ast_structure.h>
#include <ast_union.h>
#include <ast_valuetype.h>
#include <ast_valuetype_fwd.h>
#include <utl_identifier.h>
#include <utl_string.h>
#include <utl_exceptlist.h>
#include <utl_err.h>
#include <nr_extern.h>

#include <iostream>
#include <vector>
#include <fstream>
#include <string>
#include <set>

using namespace std;

namespace {

  marshal_generator mar_gen_;
  keys_generator key_gen_;
  ts_generator ts_gen_;
  metaclass_generator mc_gen_;
  itl_generator itl_gen_;
  v8_generator v8_gen_;
  rapidjson_generator rj_gen_;
  langmap_generator lm_gen_;
<<<<<<< HEAD
  typeobject_generator to_gen_;
=======
  value_writer_generator value_writer_generator_;

  template <typename T>
  void scope2vector(vector<T*>& v, UTL_Scope* s, AST_Decl::NodeType nt)
  {
    UTL_ScopeActiveIterator it(s, UTL_Scope::IK_decls);
    for (; !it.is_done(); it.next()) {
      AST_Decl* item = it.item();
      if (item->node_type() == nt) {
        v.push_back(dynamic_cast<T*>(item));
      }
    }
  }
>>>>>>> 343eee84

} // namespace

dds_visitor::dds_visitor(AST_Decl* scope, bool java_ts_only)
  : scope_(scope), error_(false), java_ts_only_(java_ts_only)
{
  if (!be_global->no_default_gen()) {
    gen_target_.add_generator(&mar_gen_);
    gen_target_.add_generator(&key_gen_);
    gen_target_.add_generator(&value_writer_generator_);
    gen_target_.add_generator(&ts_gen_);
    gen_target_.add_generator(&mc_gen_);
    if (!be_global->suppress_xtypes() && !java_ts_only) {
      gen_target_.add_generator(&to_gen_);
    }
  }
  if (be_global->itl()) {
    gen_target_.add_generator(&itl_gen_);
  }
  if (be_global->v8()) {
    gen_target_.add_generator(&v8_gen_);
  }
  if (be_global->rapidjson()) {
    gen_target_.add_generator(&rj_gen_);
  }
  if (be_global->language_mapping() != BE_GlobalData::LANGMAP_NONE) {
    gen_target_.add_generator(&lm_gen_);
    lm_gen_.init();
  }
}

dds_visitor::~dds_visitor()
{
}

//visit_* functions

int
dds_visitor::visit_root(AST_Root* node)
{
  error_ = false;

  gen_target_.gen_prologue();
  if (this->visit_scope(node) == -1) {
    ACE_ERROR_RETURN((LM_ERROR,
                      ACE_TEXT("(%N:%l) dds_visitor::visit_root -")
                      ACE_TEXT(" visit_scope failed\n")), -1);
  }
  gen_target_.gen_epilogue();

  return (error_) ? -1 : 0;
}

int
dds_visitor::visit_scope(UTL_Scope* node)
{
  if (node->nmembers() > 0) {
    UTL_ScopeActiveIterator si(node, UTL_Scope::IK_decls);
    AST_Decl* d = 0;

    while (!si.is_done()) {
      d = si.item();

      if (d == 0) {
        ACE_ERROR_RETURN((LM_ERROR,
                          ACE_TEXT("(%N:%l) dds_visitor::visit_")
                          ACE_TEXT("scope - bad node in this scope\n")), -1);
      }

      if (d->node_type() == AST_Decl::NT_pre_defined) {
        si.next();
        continue;
      }

      if (d->ast_accept(this) == -1) {
        ACE_ERROR_RETURN((LM_ERROR,
                          ACE_TEXT("(%N:%l) dds_visitor::visit_")
                          ACE_TEXT("scope - failed to accept visitor\n")), -1);
      }

      si.next();
    }
  }

  return 0;
}

int
dds_visitor::visit_module(AST_Module* node)
{
  const char* name = node->local_name()->get_string();

  BE_Comment_Guard g("MODULE", name);

  ACE_UNUSED_ARG(g);

  if (this->visit_scope(node) == -1) {
    ACE_ERROR_RETURN((LM_ERROR,
                      ACE_TEXT("(%N:%l) dds_visitor::visit_module -")
                      ACE_TEXT(" visit_scope failed\n")), -1);
  }

  return 0;
}

int
dds_visitor::visit_interface(AST_Interface* node)
{
  const char* name = node->local_name()->get_string();

  BE_Comment_Guard g("INTERFACE", name);

  ACE_UNUSED_ARG(g);

  vector<AST_Interface*> inherits(node->n_inherits());
  for (int i = 0; i < node->n_inherits(); ++i) {
    inherits[i] = dynamic_cast<AST_Interface*>(node->inherits()[i]);
  }

  vector<AST_Interface*> inherits_flat(node->inherits_flat(),
                                       node->inherits_flat()
                                       + node->n_inherits_flat());

  vector<AST_Attribute*> attrs;

  scope2vector(attrs, node, AST_Decl::NT_attr);

  vector<AST_Operation*> ops;

  scope2vector(ops, node, AST_Decl::NT_op);

  if (!java_ts_only_) {
    error_ |= !gen_target_.gen_interf(node, node->name(), node->is_local(),
                                      inherits, inherits_flat, attrs, ops,
                                      node->repoID());
  }

  if (this->visit_scope(node) == -1) {
    ACE_ERROR_RETURN((LM_ERROR,
                      ACE_TEXT("(%N:%l) dds_visitor::visit_interface ")
                      ACE_TEXT("- visit_scope failed\n")), -1);
  }

  return 0;
}

int
dds_visitor::visit_structure(AST_Structure* node)
{
  const char* name = node->local_name()->get_string();

  BE_Comment_Guard g("STRUCT", name);
  ACE_UNUSED_ARG(g);

  // Check That Sample Keys Are Valid
  TopicKeys topic_keys(node);
  try {
    topic_keys.count();
  } catch (TopicKeys::Error& error) {
    idl_global->err()->misc_error(error.what(), error.node());
    return -1;
  }

  IDL_GlobalData::DCPS_Data_Type_Info* info = idl_global->is_dcps_type(node->name());
  if (info) {
    if (be_global->warn_about_dcps_data_type()) {
      idl_global->err()->misc_warning("\n"
        "  DCPS_DATA_TYPE and DCPS_DATA_KEY pragma statements are deprecated; please use\n"
        "  topic type annotations instead.\n"
        "  See docs/migrating_to_topic_type_annotations.md in the OpenDDS source code for\n"
        "  more information.", node);
    }

    /*
     * If the struct is declared a topic type using both the older and newer
     * styles, warn if the keys are inconsistent.
     */
    if (be_global->is_topic_type(node)) {
      set<string> topic_type_keys, dcps_data_type_keys;

      TopicKeys::Iterator finished = topic_keys.end();
      for (TopicKeys::Iterator i = topic_keys.begin(); i != finished; ++i) {
        topic_type_keys.insert(i.path());
      }

      IDL_GlobalData::DCPS_Data_Type_Info_Iter iter(info->key_list_);
      for (ACE_TString* kp = 0; iter.next(kp) != 0; iter.advance()) {
        dcps_data_type_keys.insert(ACE_TEXT_ALWAYS_CHAR(kp->c_str()));
      }

      if (topic_type_keys != dcps_data_type_keys) {
        string message = "\n"
          "  The keys are inconsistent on this struct declared to be a topic type using\n"
          "  both a DCPS_DATA_TYPE pragma and the annotation-based system.";

        bool header = false;
        for (set<string>::iterator i = topic_type_keys.begin();
            i != topic_type_keys.end(); ++i) {
          if (dcps_data_type_keys.find(*i) == dcps_data_type_keys.end()) {
            if (!header) {
              message += "\n\n"
                "  The following keys were declared using @key, but not DCPS_DATA_KEY:";
              header = true;
            }
            message += "\n    " + *i;
          }
        }

        header = false;
        for (set<string>::iterator i = dcps_data_type_keys.begin();
            i != dcps_data_type_keys.end(); ++i) {
          if (topic_type_keys.find(*i) == topic_type_keys.end()) {
            if (!header) {
              message += "\n\n"
                "  The following keys were declared using DCPS_DATA_KEY, but not @key:";
              header = true;
            }
            message += "\n    " + *i;
          }
        }

        message += "\n\n"
          "  DCPS_DATA_TYPE and DCPS_DATA_KEY are deprecated, so the annotation-based keys\n"
          "  will be used.";

        idl_global->err()->misc_warning(message.c_str(), node);
      }
    }
  }

  vector<AST_Field*> field_vec;
  field_vec.reserve(node->nfields());
  const Fields fields(node);
  const Fields::Iterator fields_end = fields.end();
  for (Fields::Iterator i = fields.begin(); i != fields_end; ++i) {
    field_vec.push_back(*i);
  }

  if (!java_ts_only_) {
    error_ |= !gen_target_.gen_struct(node, node->name(), field_vec,
                                      node->size_type(), node->repoID());
  }

  if (!node->imported() && be_global->java()) {
    java_ts_generator::generate(node);
  }

  return 0;
}

int
dds_visitor::visit_exception(AST_Exception* node)
{
  if (node->imported()) {
    return 0;
  }

  const char* name = node->local_name()->get_string();

  BE_Comment_Guard g("EXCEPTION", name);

  ACE_UNUSED_ARG(g);

  return 0;
}

int
dds_visitor::visit_typedef(AST_Typedef* node)
{
  const char* name = node->local_name()->get_string();

  BE_Comment_Guard g("TYPEDEF", name);

  ACE_UNUSED_ARG(g);

  if (!java_ts_only_) {
    error_ |= !gen_target_.gen_typedef(node, node->name(), node->base_type(),
                                       node->repoID());
  }

  return 0;
}

int
dds_visitor::visit_enum(AST_Enum* node)
{
  const char* name = node->local_name()->get_string();

  BE_Comment_Guard g("ENUM", name);

  ACE_UNUSED_ARG(g);

  vector<AST_EnumVal*> contents;

  scope2vector(contents, node, AST_Decl::NT_enum_val);

  if (!java_ts_only_) {
    error_ |= !gen_target_.gen_enum(node, node->name(), contents, node->repoID());
  }

  return 0;
}

int
dds_visitor::visit_interface_fwd(AST_InterfaceFwd* node)
{
  const char* name = node->local_name()->get_string();
  BE_Comment_Guard g("INTERFACE-FWD", name);
  ACE_UNUSED_ARG(g);

  if (!java_ts_only_) {
    error_ |= !gen_target_.gen_interf_fwd(node->name());
  }

  return 0;
}

int
dds_visitor::visit_structure_fwd(AST_StructureFwd* node)
{
  const char* name = node->local_name()->get_string();
  BE_Comment_Guard g("STRUCT-FWD", name);

  if (!java_ts_only_) {
    error_ |= !gen_target_.gen_struct_fwd(node->name(), node->size_type());
  }

  return 0;
}

int
dds_visitor::visit_constant(AST_Constant* node)
{
  const char* name = node->local_name()->get_string();

  BE_Comment_Guard g("CONST", name);

  ACE_UNUSED_ARG(g);

  AST_Decl* d = ScopeAsDecl(node->defined_in());

  bool nested = d && (d->node_type() == AST_Decl::NT_interface);

  if (!java_ts_only_) {
    error_ |= !gen_target_.gen_const(node->name(), nested, node);
  }

  return 0;
}

int
dds_visitor::visit_native(AST_Native* node)
{
  const char* name = node->local_name()->get_string();

  BE_Comment_Guard g("NATIVE", name);

  ACE_UNUSED_ARG(g);

  if (!java_ts_only_) {
    error_ |= !gen_target_.gen_native(node, node->name(), node->repoID());
  }

  return 0;
}

int
dds_visitor::visit_union(AST_Union* node)
{
  const char* name = node->local_name()->get_string();

  BE_Comment_Guard g("UNION", name);
  ACE_UNUSED_ARG(g);

  vector<AST_UnionBranch*> branches;
  branches.reserve(node->nfields());
  const Fields fields(node);
  const Fields::Iterator fields_end = fields.end();
  for (Fields::Iterator i = fields.begin(); i != fields_end; ++i) {
    AST_UnionBranch* ub = dynamic_cast<AST_UnionBranch*>(*i);
    if (!ub) {
      idl_global->err()->misc_error("expected union to only contain UnionBranches", ub);
      error_ = true;
      return -1;
    }
    branches.push_back(ub);
  }

  if (!java_ts_only_) {
    error_ |= !gen_target_.gen_union(node, node->name(), branches, node->disc_type(),
                                     node->repoID());
  }

  return 0;
}

// *** All methods below here are unimplemented (or trivially implemented) ***

int
dds_visitor::visit_sequence(AST_Sequence*)
{
  //sequences always appear as typedefs, see visit_typedef ()
  return 0;
}

int
dds_visitor::visit_operation(AST_Operation*)
{
  // operations are taken care of by visit_interface()
  return 0;
}

int
dds_visitor::visit_field(AST_Field*)
{
  // fields are taken care of by visit_interface() for arguments and attributes
  return 0;
}

int
dds_visitor::visit_attribute(AST_Attribute*)
{
  // attributes are taken care of by visit_interface ()
  return 0;
}

int
dds_visitor::visit_array(AST_Array*)
{
  //arrays always appear as typedefs, see visit_typedef ()
  return 0;
}

//begin IDL syntactic elements that are not currently supported

int
dds_visitor::visit_valuetype(AST_ValueType*)
{
  return 0;
}

int
dds_visitor::visit_valuetype_fwd(AST_ValueTypeFwd*)
{
  return 0;
}

int
dds_visitor::visit_component(AST_Component*)
{
  return 0;
}

int
dds_visitor::visit_component_fwd(AST_ComponentFwd*)
{
  return 0;
}

int
dds_visitor::visit_eventtype(AST_EventType*)
{
  return 0;
}

int
dds_visitor::visit_eventtype_fwd(AST_EventTypeFwd*)
{
  return 0;
}

int
dds_visitor::visit_home(AST_Home*)
{
  return 0;
}

int
dds_visitor::visit_factory(AST_Factory*)
{
  return 0;
}

//no need to implement these at this level

int
dds_visitor::visit_predefined_type(AST_PredefinedType*)
{
  return 0;
}

int
dds_visitor::visit_string(AST_String*)
{
  return 0;
}

int
dds_visitor::visit_union_fwd(AST_UnionFwd* node)
{
  const char* name = node->local_name()->get_string();
  BE_Comment_Guard g("UNION-FWD", name);

  if (!java_ts_only_) {
    error_ |= !gen_target_.gen_union_fwd(node, node->name(), node->size_type());
  }

  return 0;
}

int dds_visitor::visit_union_branch(AST_UnionBranch*)
{
  return 0;
}

int dds_visitor::visit_union_label(AST_UnionLabel*)
{
  return 0;
}

int dds_visitor::visit_enum_val(AST_EnumVal*)
{
  return 0;
}

int dds_visitor::visit_expression(AST_Expression*)
{
  return 0;
}

int dds_visitor::visit_type(AST_Type*)
{
  return 0;
}

int dds_visitor::visit_argument(AST_Argument*)
{
  return 0;
}

int dds_visitor::visit_decl(AST_Decl*)
{
  return 0;
}

int dds_visitor::visit_valuebox(AST_ValueBox*)
{
  return 0;
}

int
dds_visitor::visit_template_module (AST_Template_Module*)
{
  return 0;
}

int
dds_visitor::visit_template_module_inst (AST_Template_Module_Inst*)
{
  return 0;
}

int
dds_visitor::visit_template_module_ref (AST_Template_Module_Ref*)
{
  return 0;
}

int
dds_visitor::visit_param_holder(AST_Param_Holder*)
{
  return 0;
}

int dds_visitor::visit_porttype(AST_PortType*)
{
  return 0;
}

int dds_visitor::visit_provides(AST_Provides*)
{
  return 0;
}

int dds_visitor::visit_uses(AST_Uses*)
{
  return 0;
}

int dds_visitor::visit_publishes(AST_Publishes*)
{
  return 0;
}

int dds_visitor::visit_emits(AST_Emits*)
{
  return 0;
}

int dds_visitor::visit_consumes(AST_Consumes*)
{
  return 0;
}

int dds_visitor::visit_extended_port(AST_Extended_Port*)
{
  return 0;
}

int dds_visitor::visit_mirror_port(AST_Mirror_Port*)
{
  return 0;
}

int dds_visitor::visit_connector(AST_Connector*)
{
  return 0;
}

int dds_visitor::visit_finder(AST_Finder*)
{
  return 0;
}<|MERGE_RESOLUTION|>--- conflicted
+++ resolved
@@ -64,23 +64,8 @@
   v8_generator v8_gen_;
   rapidjson_generator rj_gen_;
   langmap_generator lm_gen_;
-<<<<<<< HEAD
   typeobject_generator to_gen_;
-=======
   value_writer_generator value_writer_generator_;
-
-  template <typename T>
-  void scope2vector(vector<T*>& v, UTL_Scope* s, AST_Decl::NodeType nt)
-  {
-    UTL_ScopeActiveIterator it(s, UTL_Scope::IK_decls);
-    for (; !it.is_done(); it.next()) {
-      AST_Decl* item = it.item();
-      if (item->node_type() == nt) {
-        v.push_back(dynamic_cast<T*>(item));
-      }
-    }
-  }
->>>>>>> 343eee84
 
 } // namespace
 
