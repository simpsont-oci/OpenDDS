--- conflicted
+++ resolved
@@ -122,22 +122,6 @@
     {
       delete rd_allocator_;
     }
-
-  CORBA::Long count = this->total_samples();
-  if( count > 0) {
-    RepoIdConverter converter(subscription_id_);
-    ACE_DEBUG((LM_WARNING,
-      ACE_TEXT("(%P|%t) WARNING: DataReaderImpl::~DataReaderImpl() - ")
-<<<<<<< HEAD
-      ACE_TEXT("reader %C terminating with %d samples unread.\n"),
-      (const char*) converter,
-=======
-      ACE_TEXT("reader %s terminating with %d samples unread.\n"),
-      std::string(converter).c_str(),
->>>>>>> 733f9cbb
-      count
-    ));
-  }
 }
 
 // this method is called when delete_datawriter is called.
@@ -306,13 +290,8 @@
         RepoIdConverter converter(writer_id);
         ACE_DEBUG((LM_DEBUG,
           "(%P|%t) DataReaderImpl::add_associations: "
-<<<<<<< HEAD
           "inserted writer %C.\n",
-          (const char*) converter
-=======
-          "inserted writer %s.\n",
           std::string(converter).c_str()
->>>>>>> 733f9cbb
         ));
       }
     }
@@ -360,13 +339,8 @@
         RepoIdConverter converter(subscription_id_);
         ACE_DEBUG((LM_DEBUG,
           ACE_TEXT("(%P|%t) DataReaderImpl::add_associations: ")
-<<<<<<< HEAD
           ACE_TEXT("starting/resetting liveliness timer for reader %C\n"),
-          (const char*) converter
-=======
-          ACE_TEXT("starting/resetting liveliness timer for reader %s\n"),
           std::string(converter).c_str()
->>>>>>> 733f9cbb
         ));
       }
       this->handle_timeout (now, this);
@@ -421,13 +395,8 @@
           RepoIdConverter converter(wr_ids[index]);
           ACE_DEBUG((LM_WARNING,
             ACE_TEXT("(%P|%t) DataReaderImpl::add_associations: ")
-<<<<<<< HEAD
             ACE_TEXT("id_to_handle_map_[ %C] = 0x%x.\n"),
-            (const char*) converter,
-=======
-            ACE_TEXT("id_to_handle_map_[ %s] = 0x%x.\n"),
             std::string(converter).c_str(),
->>>>>>> 733f9cbb
             handles[index]
           ));
         }
@@ -524,13 +493,8 @@
         RepoIdConverter converter(writer_id);
         ACE_DEBUG((LM_DEBUG,
           ACE_TEXT("(%P|%t) DataReaderImpl::remove_associations: ")
-<<<<<<< HEAD
           ACE_TEXT("the writer local %C was already removed.\n"),
-          (const char*) converter
-=======
-          ACE_TEXT("the writer local %s was already removed.\n"),
           std::string(converter).c_str()
->>>>>>> 733f9cbb
         ));
       }
     }
@@ -1182,15 +1146,9 @@
     RepoIdConverter writer_converter(writer_id);
     ACE_DEBUG((LM_DEBUG,
       ACE_TEXT("(%P|%t) DataReaderImpl::writer_activity: ")
-<<<<<<< HEAD
       ACE_TEXT("reader %C is not associated with writer %C.\n"),
-      (const char*) readerConverter,
-      (const char*) writerConverter
-=======
-      ACE_TEXT("reader %s is not associated with writer %s.\n"),
       std::string(reader_converter).c_str(),
       std::string(writer_converter).c_str()
->>>>>>> 733f9cbb
     ));
   }
 }
@@ -1210,13 +1168,8 @@
     RepoIdConverter converter(subscription_id_);
     ACE_DEBUG((LM_DEBUG,
       ACE_TEXT("(%P|%t) DataReaderImpl::data_received: ")
-<<<<<<< HEAD
       ACE_TEXT("%C received sample: %C.\n"),
-      (const char*) converter,
-=======
-      ACE_TEXT("%s received sample: %s.\n"),
       std::string(converter).c_str(),
->>>>>>> 733f9cbb
       buffer.str().c_str()
     ));
   }
@@ -1276,8 +1229,8 @@
           RepoIdConverter publicationBuffer(  header.publication_id_);
           ACE_DEBUG((LM_WARNING,
             ACE_TEXT("(%P|%t) WARNING: DataReaderImpl::data_received() - ")
-            ACE_TEXT("subscription %s failed to find ")
-            ACE_TEXT("publication data for %s.\n"),
+            ACE_TEXT("subscription %C failed to find ")
+            ACE_TEXT("publication data for %C.\n"),
             std::string( subscriptionBuffer).c_str(),
             std::string( publicationBuffer).c_str()
           ));
@@ -1319,7 +1272,7 @@
           RepoIdConverter debugConverter( sample.header_.publication_id_);
           ACE_DEBUG((LM_DEBUG,
             ACE_TEXT("(%P|%t) DataReaderImpl::data_received() - ")
-            ACE_TEXT("publication %s received REQUEST_ACK for sequence 0x%x ")
+            ACE_TEXT("publication %C received REQUEST_ACK for sequence 0x%x ")
             ACE_TEXT("valid for the next %d seconds.\n"),
             std::string( debugConverter).c_str(),
             ACE_UINT16(ack.value_),
@@ -1352,8 +1305,8 @@
           RepoIdConverter publicationBuffer(  sample.header_.publication_id_);
           ACE_DEBUG((LM_WARNING,
             ACE_TEXT("(%P|%t) WARNING: DataReaderImpl::data_received() - ")
-            ACE_TEXT("subscription %s failed to find ")
-            ACE_TEXT("publication data for %s.\n"),
+            ACE_TEXT("subscription %C failed to find ")
+            ACE_TEXT("publication data for %C.\n"),
             std::string( subscriptionBuffer).c_str(),
             std::string( publicationBuffer).c_str()
           ));
@@ -1457,8 +1410,8 @@
     RepoIdConverter publicationBuffer(  publication);
     ACE_DEBUG((LM_DEBUG,
       ACE_TEXT("(%P|%t) DataReaderImpl::send_sample_ack() - ")
-      ACE_TEXT("%s sending SAMPLE_ACK message with sequence 0x%x ")
-      ACE_TEXT("to publication %s.\n"),
+      ACE_TEXT("%C sending SAMPLE_ACK message with sequence 0x%x ")
+      ACE_TEXT("to publication %C.\n"),
       std::string( subscriptionBuffer).c_str(),
       ACE_UINT16(sequence),
       std::string( publicationBuffer).c_str()
@@ -1672,13 +1625,8 @@
         RepoIdConverter converter(subscription_id_);
         ACE_DEBUG((LM_DEBUG,
           ACE_TEXT("(%P|%t) DataReaderImpl::handle_timeout: ")
-<<<<<<< HEAD
           ACE_TEXT(" canceling timer for reader %C.\n"),
-          (const char*) converter
-=======
-          ACE_TEXT(" canceling timer for reader %s.\n"),
           std::string(converter).c_str()
->>>>>>> 733f9cbb
         ));
       }
 
@@ -1724,13 +1672,8 @@
     RepoIdConverter converter(subscription_id_);
     ACE_DEBUG((LM_DEBUG,
       ACE_TEXT("(%P|%t) DataReaderImpl::handle_timeout: ")
-<<<<<<< HEAD
       ACE_TEXT("reader %C has %d live writers; from_reactor=%d\n"),
-      (const char*) converter,
-=======
-      ACE_TEXT("reader %s has %d live writers; from_reactor=%d\n"),
       std::string(converter).c_str(),
->>>>>>> 733f9cbb
       alive_writers,
       arg == this ? 0 : 1
     ));
@@ -1811,15 +1754,9 @@
     RepoIdConverter reader_converter(reader->subscription_id_);
     ACE_DEBUG((LM_DEBUG,
       ACE_TEXT("(%P|%t) WriterInfo::WriterInfo: ")
-<<<<<<< HEAD
       ACE_TEXT("writer %C added to reader %C.\n"),
-      (const char*) writerConverter,
-      (const char*) readerConverter
-=======
-      ACE_TEXT("writer %s added to reader %s.\n"),
       std::string(writer_converter).c_str(),
       std::string(reader_converter).c_str()
->>>>>>> 733f9cbb
     ));
   }
 }
@@ -2003,15 +1940,9 @@
     RepoIdConverter writer_converter(writer_id);
     ACE_DEBUG((LM_DEBUG,
       ACE_TEXT("(%P|%t) DataReaderImpl::writer_removed: ")
-<<<<<<< HEAD
       ACE_TEXT("reader %C from writer %C.\n"),
-      (const char*) readerConverter,
-      (const char*) writerConverter
-=======
-      ACE_TEXT("reader %s from writer %s.\n"),
       std::string(reader_converter).c_str(),
       std::string(writer_converter).c_str()
->>>>>>> 733f9cbb
     ));
   }
 
@@ -2048,15 +1979,9 @@
     RepoIdConverter writer_converter(writer_id);
     ACE_DEBUG((LM_DEBUG,
       ACE_TEXT("(%P|%t) DataReaderImpl::writer_became_alive: ")
-<<<<<<< HEAD
       ACE_TEXT("reader %C from writer %C state %C.\n"),
-      (const char*) readerConverter,
-      (const char*) writerConverter,
-=======
-      ACE_TEXT("reader %s from writer %s state %s.\n"),
       std::string(reader_converter).c_str(),
       std::string(writer_converter).c_str(),
->>>>>>> 733f9cbb
       buffer.str().c_str()
     ));
   }
@@ -2126,15 +2051,9 @@
     RepoIdConverter writer_converter(writer_id);
     ACE_DEBUG((LM_DEBUG,
       ACE_TEXT("(%P|%t) DataReaderImpl::writer_became_dead: ")
-<<<<<<< HEAD
       ACE_TEXT("reader %C from writer%C state %C.\n"),
-      (const char*) readerConverter,
-      (const char*) writerConverter,
-=======
-      ACE_TEXT("reader %s from writer%s state %s.\n"),
       std::string(reader_converter).c_str(),
       std::string(writer_converter).c_str(),
->>>>>>> 733f9cbb
       buffer.str().c_str()
     ));
   }
@@ -2296,15 +2215,9 @@
     RepoIdConverter writer_converter(sample.header_.publication_id_);
     ACE_DEBUG((LM_DEBUG,
       ACE_TEXT("(%P|%t) DataReaderImpl::process_latency() - ")
-<<<<<<< HEAD
       ACE_TEXT("reader %C is not associated with writer %C (late sample?).\n"),
-      (const char*) readerConverter,
-      (const char*) writerConverter
-=======
-      ACE_TEXT("reader %s is not associated with writer %s (late sample?).\n"),
       std::string(reader_converter).c_str(),
       std::string(writer_converter).c_str()
->>>>>>> 733f9cbb
     ));
   }
 }
@@ -2577,13 +2490,8 @@
         RepoIdConverter converter(ids[i]);
         ACE_DEBUG((LM_WARNING,
           ACE_TEXT("(%P|%t) DataReaderImpl::bit_lookup_instance_handles: ")
-<<<<<<< HEAD
           ACE_TEXT("writer %C has handle 0x%x.\n"),
-          (const char*) converter,
-=======
-          ACE_TEXT("writer %s has handle 0x%x.\n"),
           std::string(converter).c_str(),
->>>>>>> 733f9cbb
           hdls[i]
         ));
       }
@@ -2601,13 +2509,8 @@
       if( DCPS_debug_level > 4) {
         ACE_DEBUG((LM_WARNING,
           ACE_TEXT("(%P|%t) DataReaderImpl::bit_lookup_instance_handles: ")
-<<<<<<< HEAD
           ACE_TEXT("using hash as handle for writer %C.\n"),
-          (const char*) converter
-=======
-          ACE_TEXT("using hash as handle for writer %s.\n"),
           std::string(converter).c_str()
->>>>>>> 733f9cbb
         ));
       }
     }
@@ -2631,13 +2534,8 @@
       RepoIdConverter converter(ids[i]);
       ACE_DEBUG((LM_WARNING,
         ACE_TEXT("(%P|%t) DataReaderImpl::cache_lookup_instance_handles: ")
-<<<<<<< HEAD
         ACE_TEXT("could not find instance handle for writer %C.\n"),
-        (const char*) converter
-=======
-        ACE_TEXT("could not find instance handle for writer %s.\n"),
         std::string(converter).c_str()
->>>>>>> 733f9cbb
       ));
       hdls[i] = -1;
       ret = false;
@@ -2649,13 +2547,8 @@
         RepoIdConverter converter(ids[i]);
         ACE_DEBUG((LM_DEBUG,
           ACE_TEXT("(%P|%t) DataReaderImpl::cache_lookup_instance_handles: ")
-<<<<<<< HEAD
           ACE_TEXT("instance handle for writer %C == 0x%x.\n"),
-          (const char*) converter,
-=======
-          ACE_TEXT("instance handle for writer %s == 0x%x.\n"),
           std::string(converter).c_str(),
->>>>>>> 733f9cbb
           hdls[i]
         ));
       }
