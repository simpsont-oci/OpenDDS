--- conflicted
+++ resolved
@@ -111,28 +111,16 @@
     time_to_deadline = max_time;
   }
 
-<<<<<<< HEAD
   info->removal_deadline_ = MonotonicTimePoint(time_to_deadline);
-  ScheduleCommand c(this, info);
-  execute_or_enqueue(c);
-=======
-  info->removal_deadline_ = ACE_OS::gettimeofday() + time_to_deadline;
   execute_or_enqueue(new ScheduleCommand(this, info));
->>>>>>> 83d3c6b4
 }
 
 template <typename T>
 ReactorInterceptor::CommandPtr RemoveAssociationSweeper<T>::cancel_timer(OpenDDS::DCPS::RcHandle<OpenDDS::DCPS::WriterInfo>& info)
 {
   info->scheduled_for_removal_ = false;
-<<<<<<< HEAD
   info->removal_deadline_ = MonotonicTimePoint::zero_value;
-  CancelCommand c(this, info);
-  execute_or_enqueue(c);
-=======
-  info->removal_deadline_ = ACE_Time_Value::zero;
   return execute_or_enqueue(new CancelCommand(this, info));
->>>>>>> 83d3c6b4
 }
 
 template <typename T>
