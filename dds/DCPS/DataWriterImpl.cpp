/*
 *
 *
 * Distributed under the OpenDDS License.
 * See: http://www.opendds.org/license.html
 */

#include "DCPS/DdsDcps_pch.h" //Only the _pch include should start with DCPS/
#include "DataWriterImpl.h"
#include "FeatureDisabledQosCheck.h"
#include "DomainParticipantImpl.h"
#include "PublisherImpl.h"
#include "Service_Participant.h"
#include "GuidConverter.h"
#include "TopicImpl.h"
#include "PublicationInstance.h"
#include "Serializer.h"
#include "Transient_Kludge.h"
#include "DataDurabilityCache.h"
#include "OfferedDeadlineWatchdog.h"
#include "MonitorFactory.h"
#include "TypeSupportImpl.h"
#include "SendStateDataSampleList.h"
#include "DataSampleElement.h"

#ifndef OPENDDS_NO_OBJECT_MODEL_PROFILE
#include "CoherentChangeControl.h"
#endif

#include "AssociationData.h"
#include "dds/DdsDcpsCoreC.h"
#include "dds/DdsDcpsGuidTypeSupportImpl.h"

#if !defined (DDS_HAS_MINIMUM_BIT)
#include "BuiltInTopicUtils.h"
#include "dds/DdsDcpsCoreTypeSupportC.h"
#endif // !defined (DDS_HAS_MINIMUM_BIT)

#include "Util.h"
#include "dds/DCPS/transport/framework/EntryExit.h"
#include "dds/DCPS/transport/framework/TransportExceptions.h"
#include "dds/DCPS/transport/framework/TransportRegistry.h"

#include "ace/Reactor.h"
#include "ace/Auto_Ptr.h"

#include <stdexcept>

OPENDDS_BEGIN_VERSIONED_NAMESPACE_DECL

namespace OpenDDS {
namespace DCPS {

//TBD - add check for enabled in most methods.
//      currently this is not needed because auto_enable_created_entities
//      cannot be false.

DataWriterImpl::DataWriterImpl()
  : data_dropped_count_(0),
    data_delivered_count_(0),
    controlTracker("DataWriterImpl"),
    n_chunks_(TheServiceParticipant->n_chunks()),
    association_chunk_multiplier_(TheServiceParticipant->association_chunk_multiplier()),
    qos_(TheServiceParticipant->initial_DataWriterQos()),
    db_lock_pool_(new DataBlockLockPool((unsigned long)TheServiceParticipant->n_chunks())),
    topic_id_(GUID_UNKNOWN),
    topic_servant_(0),
    listener_mask_(DEFAULT_STATUS_MASK),
    domain_id_(0),
    publication_id_(GUID_UNKNOWN),
    sequence_number_(SequenceNumber::SEQUENCENUMBER_UNKNOWN()),
    coherent_(false),
    coherent_samples_(0),
    liveliness_lost_(false),
    reactor_(0),
    liveliness_check_interval_(ACE_Time_Value::max_time),
    last_liveliness_activity_time_(ACE_Time_Value::zero),
    last_deadline_missed_total_count_(0),
    watchdog_(),
    is_bit_(false),
    min_suspended_transaction_id_(0),
    max_suspended_transaction_id_(0),
    monitor_(0),
    periodic_monitor_(0),
    liveliness_asserted_(false),
    liveness_timer_(make_rch<LivenessTimer>(ref(*this)))
{
  liveliness_lost_status_.total_count = 0;
  liveliness_lost_status_.total_count_change = 0;

  offered_deadline_missed_status_.total_count = 0;
  offered_deadline_missed_status_.total_count_change = 0;
  offered_deadline_missed_status_.last_instance_handle = DDS::HANDLE_NIL;

  offered_incompatible_qos_status_.total_count = 0;
  offered_incompatible_qos_status_.total_count_change = 0;
  offered_incompatible_qos_status_.last_policy_id = 0;
  offered_incompatible_qos_status_.policies.length(0);

  publication_match_status_.total_count = 0;
  publication_match_status_.total_count_change = 0;
  publication_match_status_.current_count = 0;
  publication_match_status_.current_count_change = 0;
  publication_match_status_.last_subscription_handle = DDS::HANDLE_NIL;

  monitor_ =
    TheServiceParticipant->monitor_factory_->create_data_writer_monitor(this);
  periodic_monitor_ =
    TheServiceParticipant->monitor_factory_->create_data_writer_periodic_monitor(this);
}

// This method is called when there are no longer any reference to the
// the servant.
DataWriterImpl::~DataWriterImpl()
{
  DBG_ENTRY_LVL("DataWriterImpl","~DataWriterImpl",6);
}

// this method is called when delete_datawriter is called.
void
DataWriterImpl::cleanup()
{
  // As first step set our listener to nill which will prevent us from calling
  // back onto the listener at the moment the related DDS entity has been
  // deleted
  set_listener(0, NO_STATUS_MASK);
  topic_servant_ = 0;
}

void
DataWriterImpl::init(
  TopicImpl *                          topic_servant,
  const DDS::DataWriterQos &           qos,
  DDS::DataWriterListener_ptr          a_listener,
  const DDS::StatusMask &              mask,
  OpenDDS::DCPS::WeakRcHandle<OpenDDS::DCPS::DomainParticipantImpl> participant_servant,
  OpenDDS::DCPS::PublisherImpl *         publisher_servant)
{
  DBG_ENTRY_LVL("DataWriterImpl","init",6);
  topic_servant_ = topic_servant;
  topic_name_    = topic_servant_->get_name();
  topic_id_      = topic_servant_->get_id();
  type_name_     = topic_servant_->get_type_name();

#if !defined (DDS_HAS_MINIMUM_BIT)
  is_bit_ = ACE_OS::strcmp(topic_name_.in(), BUILT_IN_PARTICIPANT_TOPIC) == 0
            || ACE_OS::strcmp(topic_name_.in(), BUILT_IN_TOPIC_TOPIC) == 0
            || ACE_OS::strcmp(topic_name_.in(), BUILT_IN_SUBSCRIPTION_TOPIC) == 0
            || ACE_OS::strcmp(topic_name_.in(), BUILT_IN_PUBLICATION_TOPIC) == 0;
#endif // !defined (DDS_HAS_MINIMUM_BIT)

  qos_ = qos;

  //Note: OK to _duplicate(nil).
  listener_ = DDS::DataWriterListener::_duplicate(a_listener);
  listener_mask_ = mask;

  // Only store the participant pointer, since it is our "grand"
  // parent, we will exist as long as it does.
  participant_servant_ = participant_servant;

  RcHandle<DomainParticipantImpl> participant = participant_servant.lock();
  domain_id_ = participant->get_domain_id();
  dp_id_ = participant->get_id();

  // Only store the publisher pointer, since it is our parent, we will
  // exist as long as it does.
  publisher_servant_ = *publisher_servant;

  this->reactor_ = TheServiceParticipant->timer();
}

DDS::InstanceHandle_t
DataWriterImpl::get_instance_handle()
{
  using namespace OpenDDS::DCPS;
  RcHandle<DomainParticipantImpl> participant = this->participant_servant_.lock();
  if (participant)
    return participant->id_to_handle(publication_id_);
  return 0;
}

DDS::InstanceHandle_t
DataWriterImpl::get_next_handle()
{
  using namespace OpenDDS::DCPS;
  RcHandle<DomainParticipantImpl> participant = this->participant_servant_.lock();
  if (participant)
    return participant->id_to_handle(GUID_UNKNOWN);
  return 0;
}

void
DataWriterImpl::add_association(const RepoId& yourId,
                                const ReaderAssociation& reader,
                                bool active)
{
  DBG_ENTRY_LVL("DataWriterImpl", "add_association", 6);

  if (DCPS_debug_level) {
    GuidConverter writer_converter(yourId);
    GuidConverter reader_converter(reader.readerId);
    ACE_DEBUG((LM_DEBUG, ACE_TEXT("(%P|%t) DataWriterImpl::add_association - ")
               ACE_TEXT("bit %d local %C remote %C\n"), is_bit_,
               OPENDDS_STRING(writer_converter).c_str(),
               OPENDDS_STRING(reader_converter).c_str()));
  }

  if (entity_deleted_.value()) {
    if (DCPS_debug_level)
      ACE_DEBUG((LM_DEBUG, ACE_TEXT("(%P|%t) DataWriterImpl::add_association")
                 ACE_TEXT(" This is a deleted datawriter, ignoring add.\n")));

    return;
  }

  if (GUID_UNKNOWN == publication_id_) {
    publication_id_ = yourId;
  }

  {
    ACE_GUARD(ACE_Thread_Mutex, reader_info_guard, this->reader_info_lock_);
    reader_info_.insert(std::make_pair(reader.readerId,
                                       ReaderInfo(reader.filterClassName,
                                                  TheServiceParticipant->publisher_content_filter() ? reader.filterExpression : "",
                                                  reader.exprParams, participant_servant_,
                                                  reader.readerQos.durability.kind > DDS::VOLATILE_DURABILITY_QOS)));
  }

  if (DCPS_debug_level > 4) {
    GuidConverter converter(get_publication_id());
    ACE_DEBUG((LM_DEBUG,
               ACE_TEXT("(%P|%t) DataWriterImpl::add_association(): ")
               ACE_TEXT("adding subscription to publication %C with priority %d.\n"),
               OPENDDS_STRING(converter).c_str(),
               qos_.transport_priority.value));
  }

  AssociationData data;
  data.remote_id_ = reader.readerId;
  data.remote_data_ = reader.readerTransInfo;
  data.remote_reliable_ =
    (reader.readerQos.reliability.kind == DDS::RELIABLE_RELIABILITY_QOS);
  data.remote_durable_ =
    (reader.readerQos.durability.kind > DDS::VOLATILE_DURABILITY_QOS);

  if (!associate(data, active)) {
    //FUTURE: inform inforepo and try again as passive peer
    if (DCPS_debug_level) {
      ACE_ERROR((LM_ERROR,
                 ACE_TEXT("(%P|%t) DataWriterImpl::add_association: ")
                 ACE_TEXT("ERROR: transport layer failed to associate.\n")));
    }
  }
}

void
DataWriterImpl::transport_assoc_done(int flags, const RepoId& remote_id)
{
  DBG_ENTRY_LVL("DataWriterImpl", "transport_assoc_done", 6);

  if (!(flags & ASSOC_OK)) {
    if (DCPS_debug_level) {
      const GuidConverter conv(remote_id);
      ACE_ERROR((LM_ERROR,
                 ACE_TEXT("(%P|%t) DataWriterImpl::transport_assoc_done: ")
                 ACE_TEXT("ERROR: transport layer failed to associate %C\n"),
                 OPENDDS_STRING(conv).c_str()));
    }

    return;
  }
  if (DCPS_debug_level) {
    const GuidConverter writer_conv(publication_id_);
    const GuidConverter conv(remote_id);
    ACE_DEBUG((LM_INFO,
               ACE_TEXT("(%P|%t) DataWriterImpl::transport_assoc_done: ")
               ACE_TEXT(" writer %C succeeded in associating with reader %C\n"),
               OPENDDS_STRING(writer_conv).c_str(),
               OPENDDS_STRING(conv).c_str()));
  }
  if (flags & ASSOC_ACTIVE) {

    ACE_GUARD(ACE_Recursive_Thread_Mutex, guard, lock_);

    // Have we already received an association_complete() callback?
    if (assoc_complete_readers_.count(remote_id)) {
      if (DCPS_debug_level) {
        const GuidConverter writer_conv(publication_id_);
        const GuidConverter converter(remote_id);
        ACE_DEBUG((LM_DEBUG,
                   ACE_TEXT("(%P|%t) DataWriterImpl::transport_assoc_done: ")
                   ACE_TEXT("writer %C found assoc_complete_reader %C, continue with association_complete_i\n"),
                   OPENDDS_STRING(writer_conv).c_str(),
                   OPENDDS_STRING(converter).c_str()));
      }
      assoc_complete_readers_.erase(remote_id);
      association_complete_i(remote_id);

      // Add to pending_readers_ -> pending means we are waiting
      // for the association_complete() callback.

    } else if (OpenDDS::DCPS::insert(pending_readers_, remote_id) == -1) {
      const GuidConverter converter(remote_id);
      ACE_ERROR((LM_ERROR,
                 ACE_TEXT("(%P|%t) ERROR: DataWriterImpl::transport_assoc_done: ")
                 ACE_TEXT("failed to mark %C as pending.\n"),
                 OPENDDS_STRING(converter).c_str()));

    } else {
      if (DCPS_debug_level) {
        const GuidConverter converter(remote_id);
        ACE_DEBUG((LM_DEBUG,
                   ACE_TEXT("(%P|%t) DataWriterImpl::transport_assoc_done: ")
                   ACE_TEXT("marked %C as pending.\n"),
                   OPENDDS_STRING(converter).c_str()));
      }
    }

  } else {
    // In the current implementation, DataWriter is always active, so this
    // code will not be applicable.
    if (DCPS_debug_level) {
      const GuidConverter conv(publication_id_);
      ACE_ERROR((LM_ERROR,
                 ACE_TEXT("(%P|%t) DataWriterImpl::transport_assoc_done: ")
                 ACE_TEXT("ERROR: DataWriter (%C) should always be active in current implementation\n"),
                 OPENDDS_STRING(conv).c_str()));
    }
    Discovery_rch disco = TheServiceParticipant->get_discovery(domain_id_);
    disco->association_complete(domain_id_, dp_id_,
                                publication_id_, remote_id);
  }
}

DataWriterImpl::ReaderInfo::ReaderInfo(const char* filterClassName,
                                       const char* filter,
                                       const DDS::StringSeq& params,
                                       WeakRcHandle<DomainParticipantImpl> participant,
                                       bool durable)
#ifndef OPENDDS_NO_CONTENT_FILTERED_TOPIC
  : participant_(participant)
  , filter_class_name_(filterClassName)
  , filter_(filter)
  , expression_params_(params)
  , expected_sequence_(SequenceNumber::SEQUENCENUMBER_UNKNOWN())
  , durable_(durable)
{
  RcHandle<DomainParticipantImpl> part = participant_.lock();
  if (part && *filter) {
    eval_ = part->get_filter_eval(filter);
  }
}
#else
  : expected_sequence_(SequenceNumber::SEQUENCENUMBER_UNKNOWN())
  , durable_(durable)
{
  ACE_UNUSED_ARG(filterClassName);
  ACE_UNUSED_ARG(filter);
  ACE_UNUSED_ARG(params);
  ACE_UNUSED_ARG(participant);
}
#endif // OPENDDS_NO_CONTENT_FILTERED_TOPIC

DataWriterImpl::ReaderInfo::~ReaderInfo()
{
#ifndef OPENDDS_NO_CONTENT_FILTERED_TOPIC
  eval_ = RcHandle<FilterEvaluator>();
  RcHandle<DomainParticipantImpl> participant = participant_.lock();
  if (participant && !filter_.empty()) {
    participant->deref_filter_eval(filter_.c_str());
  }

#endif // OPENDDS_NO_CONTENT_FILTERED_TOPIC
}

void
DataWriterImpl::association_complete(const RepoId& remote_id)
{
  DBG_ENTRY_LVL("DataWriterImpl", "association_complete", 6);

  if (DCPS_debug_level >= 1) {
    GuidConverter writer_converter(this->publication_id_);
    GuidConverter reader_converter(remote_id);
    ACE_DEBUG((LM_DEBUG,
               ACE_TEXT("(%P|%t) DataWriterImpl::association_complete - ")
               ACE_TEXT("bit %d local %C remote %C\n"),
               is_bit_,
               OPENDDS_STRING(writer_converter).c_str(),
               OPENDDS_STRING(reader_converter).c_str()));
  }

  ACE_GUARD(ACE_Recursive_Thread_Mutex, guard, this->lock_);

  if (OpenDDS::DCPS::remove(pending_readers_, remote_id) == -1) {
    if (DCPS_debug_level) {
      GuidConverter writer_converter(this->publication_id_);
      GuidConverter reader_converter(remote_id);
      ACE_DEBUG((LM_DEBUG,
                 ACE_TEXT("(%P|%t) DataWriterImpl::association_complete - ")
                 ACE_TEXT("bit %d local %C did not find pending reader: %C")
                 ACE_TEXT("defer association_complete_i until add_association resumes\n"),
                 is_bit_,
                 OPENDDS_STRING(writer_converter).c_str(),
                 OPENDDS_STRING(reader_converter).c_str()));
    }
    // Not found in pending_readers_, defer calling association_complete_i()
    // until add_association() resumes and sees this ID in assoc_complete_readers_.
    assoc_complete_readers_.insert(remote_id);

  } else {
    association_complete_i(remote_id);
  }
}

void
DataWriterImpl::association_complete_i(const RepoId& remote_id)
{
  DBG_ENTRY_LVL("DataWriterImpl", "association_complete_i", 6);

  if (DCPS_debug_level >= 1) {
    GuidConverter writer_converter(this->publication_id_);
    GuidConverter reader_converter(remote_id);
    ACE_DEBUG((LM_DEBUG,
               ACE_TEXT("(%P|%t) DataWriterImpl::association_complete_i - ")
               ACE_TEXT("bit %d local %C remote %C\n"),
               is_bit_,
               OPENDDS_STRING(writer_converter).c_str(),
               OPENDDS_STRING(reader_converter).c_str()));
  }

  bool reader_durable = false;
#ifndef OPENDDS_NO_CONTENT_FILTERED_TOPIC
  OPENDDS_STRING filterClassName;
  RcHandle<FilterEvaluator> eval;
  DDS::StringSeq expression_params;
#endif
  {
    ACE_GUARD(ACE_Recursive_Thread_Mutex, guard, this->lock_);

    if (OpenDDS::DCPS::insert(readers_, remote_id) == -1) {
      GuidConverter converter(remote_id);
      ACE_ERROR((LM_ERROR,
                 ACE_TEXT("(%P|%t) ERROR: DataWriterImpl::association_complete_i: ")
                 ACE_TEXT("insert %C from pending failed.\n"),
                 OPENDDS_STRING(converter).c_str()));
    }
  }
  {
    ACE_GUARD(ACE_Thread_Mutex, reader_info_guard, this->reader_info_lock_);
    RepoIdToReaderInfoMap::const_iterator it = reader_info_.find(remote_id);

    if (it != reader_info_.end()) {
      reader_durable = it->second.durable_;
#ifndef OPENDDS_NO_CONTENT_FILTERED_TOPIC
      filterClassName = it->second.filter_class_name_;
      eval = it->second.eval_;
      expression_params = it->second.expression_params_;
#endif
    }
  }

  if (this->monitor_) {
    this->monitor_->report();
  }

  if (!is_bit_) {

    RcHandle<DomainParticipantImpl> participant = this->participant_servant_.lock();

    if (!participant)
      return;

    DDS::InstanceHandle_t handle =
      participant->id_to_handle(remote_id);

    {
      // protect publication_match_status_ and status changed flags.
      ACE_GUARD(ACE_Recursive_Thread_Mutex, guard, this->lock_);

      if (OpenDDS::DCPS::bind(id_to_handle_map_, remote_id, handle) != 0) {
        GuidConverter converter(remote_id);
        ACE_DEBUG((LM_WARNING,
                   ACE_TEXT("(%P|%t) WARNING: DataWriterImpl::association_complete_i: ")
                   ACE_TEXT("id_to_handle_map_%C = 0x%x failed.\n"),
                   OPENDDS_STRING(converter).c_str(),
                   handle));
        return;

      } else if (DCPS_debug_level > 4) {
        GuidConverter converter(remote_id);
        ACE_DEBUG((LM_DEBUG,
                   ACE_TEXT("(%P|%t) DataWriterImpl::association_complete_i: ")
                   ACE_TEXT("id_to_handle_map_%C = 0x%x.\n"),
                   OPENDDS_STRING(converter).c_str(),
                   handle));
      }

      ++publication_match_status_.total_count;
      ++publication_match_status_.total_count_change;
      ++publication_match_status_.current_count;
      ++publication_match_status_.current_count_change;
      publication_match_status_.last_subscription_handle = handle;
      set_status_changed_flag(DDS::PUBLICATION_MATCHED_STATUS, true);
    }

    DDS::DataWriterListener_var listener =
      listener_for(DDS::PUBLICATION_MATCHED_STATUS);

    if (!CORBA::is_nil(listener.in())) {

      listener->on_publication_matched(this, publication_match_status_);

      // TBD - why does the spec say to change this but not
      // change the ChangeFlagStatus after a listener call?
      publication_match_status_.total_count_change = 0;
      publication_match_status_.current_count_change = 0;
    }

    notify_status_condition();
  }

  // Support DURABILITY QoS
  if (reader_durable) {
    // Tell the WriteDataContainer to resend all sending/sent
    // samples.
    this->data_container_->reenqueue_all(remote_id, this->qos_.lifespan
#ifndef OPENDDS_NO_CONTENT_FILTERED_TOPIC
                                         , filterClassName, eval.in(), expression_params
#endif
                                        );

    // Acquire the data writer container lock to avoid deadlock. The
    // thread calling association_complete() has to acquire lock in the
    // same order as the write()/register() operation.

    // Since the thread calling association_complete() is the ORB
    // thread, it may have some performance penalty. If the
    // performance is an issue, we may need a new thread to handle the
    // data_available() calls.
    ACE_GUARD(ACE_Recursive_Thread_Mutex,
              guard,
              this->get_lock());

    SendStateDataSampleList list = this->get_resend_data();
    {
      ACE_GUARD(ACE_Thread_Mutex, reader_info_guard, this->reader_info_lock_);
      // Update the reader's expected sequence
      SequenceNumber& seq =
        reader_info_.find(remote_id)->second.expected_sequence_;

      for (SendStateDataSampleList::iterator list_el = list.begin();
           list_el != list.end(); ++list_el) {
        list_el->get_header().historic_sample_ = true;

        if (list_el->get_header().sequence_ > seq) {
          seq = list_el->get_header().sequence_;
        }
      }
    }

    RcHandle<PublisherImpl> publisher = this->publisher_servant_.lock();
    if (!publisher || publisher->is_suspended()) {
      this->available_data_list_.enqueue_tail(list);

    } else {
      if (DCPS_debug_level >= 4) {
        ACE_DEBUG((LM_INFO, "(%P|%t) Sending historic samples\n"));
      }

      size_t size = 0, padding = 0;
      gen_find_size(remote_id, size, padding);
      Message_Block_Ptr data(
        new ACE_Message_Block(size, ACE_Message_Block::MB_DATA, 0, 0, 0,
                              get_db_lock()));
      Serializer ser(data.get());
      ser << remote_id;

      const DDS::Time_t timestamp = time_value_to_time(ACE_OS::gettimeofday());
      DataSampleHeader header;
      Message_Block_Ptr end_historic_samples(
        create_control_message(END_HISTORIC_SAMPLES, header, move(data), timestamp));

      this->controlTracker.message_sent();
      guard.release();
      SendControlStatus ret = send_w_control(list, header, move(end_historic_samples), remote_id);
      if (ret == SEND_CONTROL_ERROR) {
        ACE_ERROR((LM_ERROR, ACE_TEXT("(%P|%t) ERROR: ")
                             ACE_TEXT("DataWriterImpl::association_complete_i: ")
                             ACE_TEXT("send_w_control failed.\n")));
        this->controlTracker.message_dropped();
      }
    }
  }
}

void
DataWriterImpl::remove_associations(const ReaderIdSeq & readers,
                                    CORBA::Boolean notify_lost)
{
  if (readers.length() == 0) {
    return;
  }

  if (DCPS_debug_level >= 1) {
    GuidConverter writer_converter(publication_id_);
    GuidConverter reader_converter(readers[0]);
    ACE_DEBUG((LM_DEBUG,
               ACE_TEXT("(%P|%t) DataWriterImpl::remove_associations: ")
               ACE_TEXT("bit %d local %C remote %C num remotes %d\n"),
               is_bit_,
               OPENDDS_STRING(writer_converter).c_str(),
               OPENDDS_STRING(reader_converter).c_str(),
               readers.length()));
  }

  // stop pending associations for these reader ids
  this->stop_associating(readers.get_buffer(), readers.length());

  ReaderIdSeq fully_associated_readers;
  CORBA::ULong fully_associated_len = 0;
  ReaderIdSeq rds;
  CORBA::ULong rds_len = 0;
  DDS::InstanceHandleSeq handles;

  ACE_GUARD(ACE_Thread_Mutex, wait_guard, sync_unreg_rem_assocs_lock_);
  {
    // Ensure the same acquisition order as in wait_for_acknowledgments().
    ACE_GUARD(ACE_Recursive_Thread_Mutex, guard, this->lock_);
    //Remove the readers from fully associated reader list.
    //If the supplied reader is not in the cached reader list then it is
    //already removed. We just need remove the readers in the list that have
    //not been removed.

    CORBA::ULong len = readers.length();

    for (CORBA::ULong i = 0; i < len; ++i) {
      //Remove the readers from fully associated reader list. If it's not
      //in there, the association_complete() is not called yet and remove it
      //from pending list.

      if (OpenDDS::DCPS::remove(readers_, readers[i]) == 0) {
        ++ fully_associated_len;
        fully_associated_readers.length(fully_associated_len);
        fully_associated_readers [fully_associated_len - 1] = readers[i];

        ++ rds_len;
        rds.length(rds_len);
        rds [rds_len - 1] = readers[i];

      } else if (OpenDDS::DCPS::remove(pending_readers_, readers[i]) == 0) {
        ++ rds_len;
        rds.length(rds_len);
        rds [rds_len - 1] = readers[i];

        GuidConverter converter(readers[i]);
        ACE_DEBUG((LM_WARNING,
                   ACE_TEXT("(%P|%t) WARNING: DataWriterImpl::remove_associations: ")
                   ACE_TEXT("removing reader %C before association_complete() call.\n"),
                   OPENDDS_STRING(converter).c_str()));
      }

      ACE_GUARD(ACE_Thread_Mutex, reader_info_guard, this->reader_info_lock_);
      reader_info_.erase(readers[i]);
      //else reader is already removed which indicates remove_association()
      //is called multiple times.
    }

    if (fully_associated_len > 0 && !is_bit_) {
      // The reader should be in the id_to_handle map at this time
      this->lookup_instance_handles(fully_associated_readers, handles);

      for (CORBA::ULong i = 0; i < fully_associated_len; ++i) {
        id_to_handle_map_.erase(fully_associated_readers[i]);
      }
    }

    // Mirror the PUBLICATION_MATCHED_STATUS processing from
    // association_complete() here.
    if (!this->is_bit_) {

      // Derive the change in the number of subscriptions reading this writer.
      int matchedSubscriptions =
        static_cast<int>(this->id_to_handle_map_.size());
      this->publication_match_status_.current_count_change =
        matchedSubscriptions - this->publication_match_status_.current_count;

      // Only process status if the number of subscriptions has changed.
      if (this->publication_match_status_.current_count_change != 0) {
        this->publication_match_status_.current_count = matchedSubscriptions;

        /// Section 7.1.4.1: total_count will not decrement.

        /// @TODO: Reconcile this with the verbiage in section 7.1.4.1
        this->publication_match_status_.last_subscription_handle =
          handles[fully_associated_len - 1];

        set_status_changed_flag(DDS::PUBLICATION_MATCHED_STATUS, true);

        DDS::DataWriterListener_var listener =
          this->listener_for(DDS::SUBSCRIPTION_MATCHED_STATUS);

        if (!CORBA::is_nil(listener.in())) {
          listener->on_publication_matched(this, this->publication_match_status_);

          // Listener consumes the change.
          this->publication_match_status_.total_count_change = 0;
          this->publication_match_status_.current_count_change = 0;
        }

        this->notify_status_condition();
      }
    }
  }

  for (CORBA::ULong i = 0; i < rds.length(); ++i) {
    this->disassociate(rds[i]);
  }

  // If this remove_association is invoked when the InfoRepo
  // detects a lost reader then make a callback to notify
  // subscription lost.
  if (notify_lost && handles.length() > 0) {
    this->notify_publication_lost(handles);
  }
}

void DataWriterImpl::remove_all_associations()
{
  DBG_ENTRY_LVL("DataWriterImpl", "remove_all_associations", 6);
  // stop pending associations
  this->stop_associating();

  OpenDDS::DCPS::ReaderIdSeq readers;
  CORBA::ULong size;
  CORBA::ULong num_pending_readers;
  {
    ACE_GUARD(ACE_Recursive_Thread_Mutex, guard, lock_);

    num_pending_readers = static_cast<CORBA::ULong>(pending_readers_.size());
    size = static_cast<CORBA::ULong>(readers_.size()) + num_pending_readers;
    readers.length(size);

    RepoIdSet::iterator itEnd = readers_.end();
    int i = 0;

    for (RepoIdSet::iterator it = readers_.begin(); it != itEnd; ++it) {
      readers[i ++] = *it;
    }

    itEnd = pending_readers_.end();

    for (RepoIdSet::iterator it = pending_readers_.begin(); it != itEnd; ++it) {
      readers[i ++] = *it;
    }

    if (num_pending_readers > 0) {
      ACE_DEBUG((LM_WARNING,
                 ACE_TEXT("(%P|%t) WARNING: DataWriterImpl::remove_all_associations() - ")
                 ACE_TEXT("%d subscribers were pending and never fully associated.\n"),
                 num_pending_readers));
    }
  }

  try {
    if (0 < size) {
      CORBA::Boolean dont_notify_lost = false;

      this->remove_associations(readers, dont_notify_lost);
    }

  } catch (const CORBA::Exception&) {
      ACE_DEBUG((LM_WARNING,
                 ACE_TEXT("(%P|%t) WARNING: DataWriterImpl::remove_all_associations() - ")
                 ACE_TEXT("caught exception from remove_associations.\n")));
  }
}

void
DataWriterImpl::register_for_reader(const RepoId& participant,
                                    const RepoId& writerid,
                                    const RepoId& readerid,
                                    const TransportLocatorSeq& locators,
                                    DiscoveryListener* listener)
{
  TransportClient::register_for_reader(participant, writerid, readerid, locators, listener);
}

void
DataWriterImpl::unregister_for_reader(const RepoId& participant,
                                      const RepoId& writerid,
                                      const RepoId& readerid)
{
  TransportClient::unregister_for_reader(participant, writerid, readerid);
}

void
DataWriterImpl::update_incompatible_qos(const IncompatibleQosStatus& status)
{
  DDS::DataWriterListener_var listener =
    listener_for(DDS::OFFERED_INCOMPATIBLE_QOS_STATUS);

  ACE_GUARD(ACE_Recursive_Thread_Mutex, guard, this->lock_);

#if 0

  if (this->offered_incompatible_qos_status_.total_count == status.total_count) {
    // This test should make the method idempotent.
    return;
  }

#endif

  set_status_changed_flag(DDS::OFFERED_INCOMPATIBLE_QOS_STATUS, true);

  // copy status and increment change
  offered_incompatible_qos_status_.total_count = status.total_count;
  offered_incompatible_qos_status_.total_count_change +=
    status.count_since_last_send;
  offered_incompatible_qos_status_.last_policy_id = status.last_policy_id;
  offered_incompatible_qos_status_.policies = status.policies;

  if (!CORBA::is_nil(listener.in())) {
    listener->on_offered_incompatible_qos(this, offered_incompatible_qos_status_);

    // TBD - Why does the spec say to change this but not change the
    //       ChangeFlagStatus after a listener call?
    offered_incompatible_qos_status_.total_count_change = 0;
  }

  notify_status_condition();
}

void
DataWriterImpl::update_subscription_params(const RepoId& readerId,
                                           const DDS::StringSeq& params)
{
#ifdef OPENDDS_NO_CONTENT_FILTERED_TOPIC
  ACE_UNUSED_ARG(readerId);
  ACE_UNUSED_ARG(params);
#else
  ACE_GUARD(ACE_Recursive_Thread_Mutex, guard, this->lock_);
  ACE_GUARD(ACE_Thread_Mutex, reader_info_guard, this->reader_info_lock_);
  RepoIdToReaderInfoMap::iterator iter = reader_info_.find(readerId);

  if (iter != reader_info_.end()) {
    iter->second.expression_params_ = params;

  } else if (DCPS_debug_level > 4 &&
             TheServiceParticipant->publisher_content_filter()) {
    GuidConverter pubConv(this->publication_id_), subConv(readerId);
    ACE_DEBUG((LM_WARNING,
               ACE_TEXT("(%P|%t) WARNING: DataWriterImpl::update_subscription_params()")
               ACE_TEXT(" - writer: %C has no info about reader: %C\n"),
               OPENDDS_STRING(pubConv).c_str(), OPENDDS_STRING(subConv).c_str()));
  }

#endif
}

void
DataWriterImpl::inconsistent_topic()
{
  topic_servant_->inconsistent_topic();
}

DDS::ReturnCode_t
DataWriterImpl::set_qos(const DDS::DataWriterQos & qos)
{

  OPENDDS_NO_OWNERSHIP_KIND_EXCLUSIVE_COMPATIBILITY_CHECK(qos, DDS::RETCODE_UNSUPPORTED);
  OPENDDS_NO_OWNERSHIP_STRENGTH_COMPATIBILITY_CHECK(qos, DDS::RETCODE_UNSUPPORTED);
  OPENDDS_NO_OWNERSHIP_PROFILE_COMPATIBILITY_CHECK(qos, DDS::RETCODE_UNSUPPORTED);
  OPENDDS_NO_DURABILITY_SERVICE_COMPATIBILITY_CHECK(qos, DDS::RETCODE_UNSUPPORTED);
  OPENDDS_NO_DURABILITY_KIND_TRANSIENT_PERSISTENT_COMPATIBILITY_CHECK(qos, DDS::RETCODE_UNSUPPORTED);

  if (Qos_Helper::valid(qos) && Qos_Helper::consistent(qos)) {
    if (qos_ == qos)
      return DDS::RETCODE_OK;

    if (!Qos_Helper::changeable(qos_, qos) && enabled_ == true) {
      return DDS::RETCODE_IMMUTABLE_POLICY;

    } else {
      Discovery_rch disco = TheServiceParticipant->get_discovery(domain_id_);
      DDS::PublisherQos publisherQos;
      RcHandle<PublisherImpl> publisher = this->publisher_servant_.lock();

      bool status = false;
      if (publisher) {
        publisher->get_qos(publisherQos);
        status
          = disco->update_publication_qos(domain_id_,
                                          dp_id_,
                                          this->publication_id_,
                                          qos,
                                          publisherQos);
      }
      if (!status) {
        ACE_ERROR_RETURN((LM_ERROR,
                          ACE_TEXT("(%P|%t) DataWriterImpl::set_qos, ")
                          ACE_TEXT("qos not updated. \n")),
                         DDS::RETCODE_ERROR);
      }
    }

    if (!(qos_ == qos)) {
      // Reset the deadline timer if the period has changed.
      if (qos_.deadline.period.sec != qos.deadline.period.sec
          || qos_.deadline.period.nanosec != qos.deadline.period.nanosec) {
        if (qos_.deadline.period.sec == DDS::DURATION_INFINITE_SEC
            && qos_.deadline.period.nanosec == DDS::DURATION_INFINITE_NSEC) {
          this->watchdog_= make_rch<OfferedDeadlineWatchdog>(
                               ref(this->lock_),
                               qos.deadline,
                               ref(*this),
                               ref(this->offered_deadline_missed_status_),
                               ref(this->last_deadline_missed_total_count_));

        } else if (qos.deadline.period.sec == DDS::DURATION_INFINITE_SEC
                   && qos.deadline.period.nanosec == DDS::DURATION_INFINITE_NSEC) {
          this->watchdog_->cancel_all();
          this->watchdog_.reset();

        } else {
          this->watchdog_->reset_interval(
            duration_to_time_value(qos.deadline.period));
        }
      }

      qos_ = qos;
    }

    return DDS::RETCODE_OK;

  } else {
    return DDS::RETCODE_INCONSISTENT_POLICY;
  }
}

DDS::ReturnCode_t
DataWriterImpl::get_qos(DDS::DataWriterQos & qos)
{
  qos = qos_;
  return DDS::RETCODE_OK;
}

DDS::ReturnCode_t
DataWriterImpl::set_listener(DDS::DataWriterListener_ptr a_listener,
                             DDS::StatusMask mask)
{
  listener_mask_ = mask;
  //note: OK to duplicate  a nil object ref
  listener_ = DDS::DataWriterListener::_duplicate(a_listener);
  return DDS::RETCODE_OK;
}

DDS::DataWriterListener_ptr
DataWriterImpl::get_listener()
{
  return DDS::DataWriterListener::_duplicate(listener_.in());
}

DDS::Topic_ptr
DataWriterImpl::get_topic()
{
  return DDS::Topic::_duplicate(topic_servant_.get());
}

bool
DataWriterImpl::should_ack() const
{
  // N.B. It may be worthwhile to investigate a more efficient
  // heuristic for determining if a writer should send SAMPLE_ACK
  // control samples. Perhaps based on a sequence number delta?
  return this->readers_.size() != 0;
}

DataWriterImpl::AckToken
DataWriterImpl::create_ack_token(DDS::Duration_t max_wait) const
{
  if (DCPS_debug_level > 0) {
    ACE_DEBUG((LM_DEBUG,
               ACE_TEXT("(%P|%t) DataWriterImpl::create_ack_token() - ")
               ACE_TEXT("for sequence %q \n"),
               this->sequence_number_.getValue()));
  }
  return AckToken(max_wait, this->sequence_number_);
}



DDS::ReturnCode_t
DataWriterImpl::send_request_ack()
{
  ACE_GUARD_RETURN(ACE_Recursive_Thread_Mutex,
                   guard,
                   get_lock(),
                   DDS::RETCODE_ERROR);


  DataSampleElement* element = 0;
  DDS::ReturnCode_t ret = this->data_container_->obtain_buffer_for_control(element);

  if (ret != DDS::RETCODE_OK) {
    ACE_ERROR_RETURN((LM_ERROR,
                      ACE_TEXT("(%P|%t) ERROR: ")
                      ACE_TEXT("DataWriterImpl::send_request_ack: ")
                      ACE_TEXT("obtain_buffer_for_control returned %d.\n"),
                      ret),
                     ret);
  }

  Message_Block_Ptr blk;
  // Add header with the registration sample data.
  Message_Block_Ptr sample(create_control_message(REQUEST_ACK,
                                             element->get_header(),
                                             move(blk),
                                             time_value_to_time( ACE_OS::gettimeofday() )));
  element->set_sample(move(sample));

  ret = this->data_container_->enqueue_control(element);

  if (ret != DDS::RETCODE_OK) {
    ACE_ERROR_RETURN((LM_ERROR,
                      ACE_TEXT("(%P|%t) ERROR: ")
                      ACE_TEXT("DataWriterImpl::send_request_ack: ")
                      ACE_TEXT("enqueue_control failed.\n")),
                     ret);
  }


  send_all_to_flush_control(guard);

  return DDS::RETCODE_OK;
}

DDS::ReturnCode_t
DataWriterImpl::wait_for_acknowledgments(const DDS::Duration_t& max_wait)
{
  if (this->qos_.reliability.kind != DDS::RELIABLE_RELIABILITY_QOS)
    return DDS::RETCODE_OK;

  DDS::ReturnCode_t ret = send_request_ack();

  if (ret != DDS::RETCODE_OK)
    return ret;

  DataWriterImpl::AckToken token = create_ack_token(max_wait);
  if (DCPS_debug_level) {
    ACE_DEBUG ((LM_DEBUG, ACE_TEXT("(%P|%t) DataWriterImpl::wait_for_acknowledgments")
                          ACE_TEXT(" waiting for acknowledgment of sequence %q at %T\n"),
                          token.sequence_.getValue()));
  }
  return wait_for_specific_ack(token);
}

DDS::ReturnCode_t
DataWriterImpl::wait_for_specific_ack(const AckToken& token)
{
  return this->data_container_->wait_ack_of_seq(token.deadline(), token.sequence_);
}

DDS::Publisher_ptr
DataWriterImpl::get_publisher()
{
  return publisher_servant_.lock()._retn();
}

DDS::ReturnCode_t
DataWriterImpl::get_liveliness_lost_status(
  DDS::LivelinessLostStatus & status)
{
  ACE_GUARD_RETURN(ACE_Recursive_Thread_Mutex,
                   guard,
                   this->lock_,
                   DDS::RETCODE_ERROR);
  set_status_changed_flag(DDS::LIVELINESS_LOST_STATUS, false);
  status = liveliness_lost_status_;
  liveliness_lost_status_.total_count_change = 0;
  return DDS::RETCODE_OK;
}

DDS::ReturnCode_t
DataWriterImpl::get_offered_deadline_missed_status(
  DDS::OfferedDeadlineMissedStatus & status)
{
  ACE_GUARD_RETURN(ACE_Recursive_Thread_Mutex,
                   guard,
                   this->lock_,
                   DDS::RETCODE_ERROR);

  set_status_changed_flag(DDS::OFFERED_DEADLINE_MISSED_STATUS, false);

  this->offered_deadline_missed_status_.total_count_change =
    this->offered_deadline_missed_status_.total_count
    - this->last_deadline_missed_total_count_;

  // Update for next status check.
  this->last_deadline_missed_total_count_ =
    this->offered_deadline_missed_status_.total_count;

  status = offered_deadline_missed_status_;

  this->offered_deadline_missed_status_.total_count_change = 0;

  return DDS::RETCODE_OK;
}

DDS::ReturnCode_t
DataWriterImpl::get_offered_incompatible_qos_status(
  DDS::OfferedIncompatibleQosStatus & status)
{
  ACE_GUARD_RETURN(ACE_Recursive_Thread_Mutex,
                   guard,
                   this->lock_,
                   DDS::RETCODE_ERROR);
  set_status_changed_flag(DDS::OFFERED_INCOMPATIBLE_QOS_STATUS, false);
  status = offered_incompatible_qos_status_;
  offered_incompatible_qos_status_.total_count_change = 0;
  return DDS::RETCODE_OK;
}

DDS::ReturnCode_t
DataWriterImpl::get_publication_matched_status(
  DDS::PublicationMatchedStatus & status)
{
  ACE_GUARD_RETURN(ACE_Recursive_Thread_Mutex,
                   guard,
                   this->lock_,
                   DDS::RETCODE_ERROR);
  set_status_changed_flag(DDS::PUBLICATION_MATCHED_STATUS, false);
  status = publication_match_status_;
  publication_match_status_.total_count_change = 0;
  publication_match_status_.current_count_change = 0;
  return DDS::RETCODE_OK;
}

DDS::ReturnCode_t
DataWriterImpl::assert_liveliness()
{
  switch (this->qos_.liveliness.kind) {
  case DDS::AUTOMATIC_LIVELINESS_QOS:
    // Do nothing.
    break;
  case DDS::MANUAL_BY_PARTICIPANT_LIVELINESS_QOS:
    {
      RcHandle<DomainParticipantImpl> participant = this->participant_servant_.lock();
      if (participant)
        return participant->assert_liveliness();
      return DDS::RETCODE_OK;
    }
  case DDS::MANUAL_BY_TOPIC_LIVELINESS_QOS:
    if (this->send_liveliness(ACE_OS::gettimeofday()) == false) {
      return DDS::RETCODE_ERROR;
    }
    break;
  }

  return DDS::RETCODE_OK;
}

DDS::ReturnCode_t
DataWriterImpl::assert_liveliness_by_participant()
{
  // This operation is called by participant.

  if (this->qos_.liveliness.kind == DDS::MANUAL_BY_PARTICIPANT_LIVELINESS_QOS) {
    // Set a flag indicating that we should send a liveliness message on the timer if necessary.
    liveliness_asserted_ = true;
  }

  return DDS::RETCODE_OK;
}

ACE_Time_Value
DataWriterImpl::liveliness_check_interval(DDS::LivelinessQosPolicyKind kind)
{
  if (this->qos_.liveliness.kind == kind) {
    return liveliness_check_interval_;
  } else {
    return ACE_Time_Value::max_time;
  }
}

bool
DataWriterImpl::participant_liveliness_activity_after(const ACE_Time_Value& tv)
{
  if (this->qos_.liveliness.kind == DDS::MANUAL_BY_PARTICIPANT_LIVELINESS_QOS) {
    return last_liveliness_activity_time_ > tv;
  } else {
    return false;
  }
}

DDS::ReturnCode_t
DataWriterImpl::get_matched_subscriptions(
  DDS::InstanceHandleSeq & subscription_handles)
{
  if (enabled_ == false) {
    ACE_ERROR_RETURN((LM_ERROR,
                      ACE_TEXT("(%P|%t) ERROR: ")
                      ACE_TEXT("DataWriterImpl::get_matched_subscriptions: ")
                      ACE_TEXT(" Entity is not enabled. \n")),
                     DDS::RETCODE_NOT_ENABLED);
  }

  ACE_GUARD_RETURN(ACE_Recursive_Thread_Mutex,
                   guard,
                   this->lock_,
                   DDS::RETCODE_ERROR);

  // Copy out the handles for the current set of subscriptions.
  int index = 0;
  subscription_handles.length(
    static_cast<CORBA::ULong>(this->id_to_handle_map_.size()));

  for (RepoIdToHandleMap::iterator
       current = this->id_to_handle_map_.begin();
       current != this->id_to_handle_map_.end();
       ++current, ++index) {
    subscription_handles[index] = current->second;
  }

  return DDS::RETCODE_OK;
}

#if !defined (DDS_HAS_MINIMUM_BIT)
DDS::ReturnCode_t
DataWriterImpl::get_matched_subscription_data(
  DDS::SubscriptionBuiltinTopicData & subscription_data,
  DDS::InstanceHandle_t subscription_handle)
{
  if (enabled_ == false) {
    ACE_ERROR_RETURN((LM_ERROR,
                      ACE_TEXT("(%P|%t) ERROR: DataWriterImpl::")
                      ACE_TEXT("get_matched_subscription_data: ")
                      ACE_TEXT("Entity is not enabled. \n")),
                     DDS::RETCODE_NOT_ENABLED);
  }
  RcHandle<DomainParticipantImpl> participant = this->participant_servant_.lock();

  DDS::ReturnCode_t ret = DDS::RETCODE_ERROR;
  DDS::SubscriptionBuiltinTopicDataSeq data;

  if (participant) {
    ret = instance_handle_to_bit_data<DDS::SubscriptionBuiltinTopicDataDataReader_var>(
            participant.in(),
            BUILT_IN_SUBSCRIPTION_TOPIC,
            subscription_handle,
            data);
  }

  if (ret == DDS::RETCODE_OK) {
    subscription_data = data[0];
  }

  return ret;
}
#endif // !defined (DDS_HAS_MINIMUM_BIT)

DDS::ReturnCode_t
DataWriterImpl::enable()
{
  //According spec:
  // - Calling enable on an already enabled Entity returns OK and has no
  // effect.
  // - Calling enable on an Entity whose factory is not enabled will fail
  // and return PRECONDITION_NOT_MET.

  if (this->is_enabled()) {
    return DDS::RETCODE_OK;
  }

  RcHandle<PublisherImpl> publisher = this->publisher_servant_.lock();
  if (!publisher || !publisher->is_enabled()) {
    return DDS::RETCODE_PRECONDITION_NOT_MET;
  }

  // Note: do configuration based on QoS in enable() because
  //       before enable is called the QoS can be changed -- even
  //       for Changeable=NO

  // Configure WriteDataContainer constructor parameters from qos.

  const bool reliable = qos_.reliability.kind == DDS::RELIABLE_RELIABILITY_QOS;

  CORBA::Long const max_samples_per_instance =
    (qos_.resource_limits.max_samples_per_instance == DDS::LENGTH_UNLIMITED)
    ? 0x7fffffff : qos_.resource_limits.max_samples_per_instance;

  CORBA::Long max_instances = 0, max_total_samples = 0;

  if (qos_.resource_limits.max_samples != DDS::LENGTH_UNLIMITED) {
    n_chunks_ = qos_.resource_limits.max_samples;

    if (qos_.resource_limits.max_instances == DDS::LENGTH_UNLIMITED ||
        (qos_.resource_limits.max_samples < qos_.resource_limits.max_instances)
        || (qos_.resource_limits.max_samples <
            (qos_.resource_limits.max_instances * max_samples_per_instance))) {
      max_total_samples = reliable ? qos_.resource_limits.max_samples : 0;
    }
  }

  if (reliable && qos_.resource_limits.max_instances != DDS::LENGTH_UNLIMITED)
    max_instances = qos_.resource_limits.max_instances;

  const CORBA::Long history_depth =
    (qos_.history.kind == DDS::KEEP_ALL_HISTORY_QOS ||
     qos_.history.depth == DDS::LENGTH_UNLIMITED) ? 0x7fffffff : qos_.history.depth;

  const CORBA::Long max_durable_per_instance =
    qos_.durability.kind == DDS::VOLATILE_DURABILITY_QOS ? 0 : history_depth;

  // enable the type specific part of this DataWriter
  this->enable_specific();

#ifndef OPENDDS_NO_PERSISTENCE_PROFILE
  // Get data durability cache if DataWriter QoS requires durable
  // samples.  Publisher servant retains ownership of the cache.
  DataDurabilityCache* const durability_cache =
    TheServiceParticipant->get_data_durability_cache(qos_.durability);
#endif

  //Note: the QoS used to set n_chunks_ is Changable=No so
  // it is OK that we cannot change the size of our allocators.
  data_container_ .reset(new WriteDataContainer(this,
                                           max_samples_per_instance,
                                           history_depth,
                                           max_durable_per_instance,
                                           qos_.reliability.max_blocking_time,
                                           n_chunks_,
                                           domain_id_,
                                           topic_name_,
                                           get_type_name(),
#ifndef OPENDDS_NO_PERSISTENCE_PROFILE
                                           durability_cache,
                                           qos_.durability_service,
#endif
                                           max_instances,
                                           max_total_samples));

  // +1 because we might allocate one before releasing another
  // TBD - see if this +1 can be removed.
  mb_allocator_.reset(new MessageBlockAllocator(n_chunks_ * association_chunk_multiplier_));
  db_allocator_.reset(new DataBlockAllocator(n_chunks_+1));
  header_allocator_.reset(new DataSampleHeaderAllocator(n_chunks_+1));

  if (DCPS_debug_level >= 2) {
    ACE_DEBUG((LM_DEBUG,
               "(%P|%t) DataWriterImpl::enable-mb"
               " Cached_Allocator_With_Overflow %x with %d chunks\n",
               mb_allocator_.get(),
               n_chunks_));

    ACE_DEBUG((LM_DEBUG,
               "(%P|%t) DataWriterImpl::enable-db"
               " Cached_Allocator_With_Overflow %x with %d chunks\n",
               db_allocator_.get(),
               n_chunks_));

    ACE_DEBUG((LM_DEBUG,
               "(%P|%t) DataWriterImpl::enable-header"
               " Cached_Allocator_With_Overflow %x with %d chunks\n",
               header_allocator_.get(),
               n_chunks_));
  }

  if (qos_.liveliness.lease_duration.sec != DDS::DURATION_INFINITE_SEC &&
      qos_.liveliness.lease_duration.nanosec != DDS::DURATION_INFINITE_NSEC) {
    liveliness_check_interval_ = duration_to_time_value(qos_.liveliness.lease_duration);
    liveliness_check_interval_ *= TheServiceParticipant->liveliness_factor()/100.0;
    // Must be at least 1 micro second.
    if (liveliness_check_interval_ == ACE_Time_Value::zero) {
      liveliness_check_interval_ = ACE_Time_Value (0, 1);
    }

    if (reactor_->schedule_timer(liveness_timer_.in(),
                                 0,
                                 liveliness_check_interval_,
                                 liveliness_check_interval_) == -1) {
      ACE_ERROR((LM_ERROR,
                 ACE_TEXT("(%P|%t) ERROR: DataWriterImpl::enable: %p.\n"),
                 ACE_TEXT("schedule_timer")));

    }
  }

  RcHandle<DomainParticipantImpl> participant = this->participant_servant_.lock();
  if (!participant)
    return DDS::RETCODE_ERROR;

  participant->add_adjust_liveliness_timers(this);

  // Setup the offered deadline watchdog if the configured deadline
  // period is not the default (infinite).
  DDS::Duration_t const deadline_period = this->qos_.deadline.period;

  if (deadline_period.sec != DDS::DURATION_INFINITE_SEC
      || deadline_period.nanosec != DDS::DURATION_INFINITE_NSEC) {
    this->watchdog_ = make_rch<OfferedDeadlineWatchdog>(
                           ref(this->lock_),
                           this->qos_.deadline,
                           ref(*this),
                           ref(this->offered_deadline_missed_status_),
                           ref(this->last_deadline_missed_total_count_));
  }

  Discovery_rch disco = TheServiceParticipant->get_discovery(this->domain_id_);
  disco->pre_writer(this);

  this->set_enabled();

  try {
    this->enable_transport(reliable,
                           this->qos_.durability.kind > DDS::VOLATILE_DURABILITY_QOS);

  } catch (const Transport::Exception&) {
    ACE_ERROR((LM_ERROR,
               ACE_TEXT("(%P|%t) ERROR: DataWriterImpl::enable, ")
               ACE_TEXT("Transport Exception.\n")));
    data_container_->shutdown_ = true;
    return DDS::RETCODE_ERROR;
  }

  const TransportLocatorSeq& trans_conf_info = connection_info();

  DDS::PublisherQos pub_qos;

  publisher->get_qos(pub_qos);

  this->publication_id_ =
    disco->add_publication(this->domain_id_,
                           this->dp_id_,
                           this->topic_servant_->get_id(),
                           this,
                           this->qos_,
                           trans_conf_info,
                           pub_qos);

<<<<<<< HEAD
  if (this->publication_id_ == GUID_UNKNOWN) {
    ACE_ERROR((LM_WARNING,
               ACE_TEXT("(%P|%t) WARNING: DataWriterImpl::enable, ")
=======

  if (!publisher || this->publication_id_ == GUID_UNKNOWN) {
    ACE_ERROR((LM_ERROR,
               ACE_TEXT("(%P|%t) ERROR: DataWriterImpl::enable, ")
>>>>>>> 6c29364d
               ACE_TEXT("add_publication returned invalid id. \n")));
    data_container_->shutdown_ = true;
    return DDS::RETCODE_ERROR;
  }

  this->data_container_->publication_id_ = this->publication_id_;

  const DDS::ReturnCode_t writer_enabled_result =
    publisher->writer_enabled(topic_name_.in(), this);

  if (this->monitor_) {
    this->monitor_->report();
  }

#ifndef OPENDDS_NO_PERSISTENCE_PROFILE

  // Move cached data from the durability cache to the unsent data
  // queue.
  if (durability_cache != 0) {

    if (!durability_cache->get_data(this->domain_id_,
                                    this->topic_name_,
                                    get_type_name(),
                                    this,
                                    this->mb_allocator_.get(),
                                    this->db_allocator_.get(),
                                    this->qos_.lifespan)) {
      ACE_ERROR((LM_ERROR,
                 ACE_TEXT("(%P|%t) ERROR: DataWriterImpl::enable: ")
                 ACE_TEXT("unable to retrieve durable data\n")));
    }
  }

#endif

  return writer_enabled_result;
}

void
DataWriterImpl::send_all_to_flush_control(ACE_Guard<ACE_Recursive_Thread_Mutex>& guard)
{
  DBG_ENTRY_LVL("DataWriterImpl","send_all_to_flush_control",6);

  SendStateDataSampleList list;

  ACE_UINT64 transaction_id = this->get_unsent_data(list);

  controlTracker.message_sent();

  //need to release guard to call down to transport
  guard.release();

  this->send(list, transaction_id);
}

DDS::ReturnCode_t
DataWriterImpl::register_instance_i(DDS::InstanceHandle_t& handle,
                                    Message_Block_Ptr data,
                                    const DDS::Time_t& source_timestamp)
{
  DBG_ENTRY_LVL("DataWriterImpl","register_instance_i",6);

  if (enabled_ == false) {
    ACE_ERROR_RETURN((LM_ERROR,
                      ACE_TEXT("(%P|%t) ERROR: ")
                      ACE_TEXT("DataWriterImpl::register_instance_i: ")
                      ACE_TEXT(" Entity is not enabled. \n")),
                     DDS::RETCODE_NOT_ENABLED);
  }

  DDS::ReturnCode_t ret =
    this->data_container_->register_instance(handle, data);

  if (ret != DDS::RETCODE_OK) {
    ACE_ERROR_RETURN((LM_ERROR,
                      ACE_TEXT("(%P|%t) ERROR: DataWriterImpl::register_instance_i: ")
                      ACE_TEXT("register instance with container failed.\n")),
                     ret);
  }

  if (this->monitor_) {
    this->monitor_->report();
  }

  DataSampleElement* element = 0;
  ret = this->data_container_->obtain_buffer_for_control(element);

  if (ret != DDS::RETCODE_OK) {
    ACE_ERROR_RETURN((LM_ERROR,
                      ACE_TEXT("(%P|%t) ERROR: ")
                      ACE_TEXT("DataWriterImpl::register_instance_i: ")
                      ACE_TEXT("obtain_buffer_for_control returned %d.\n"),
                      ret),
                     ret);
  }

  // Add header with the registration sample data.
  Message_Block_Ptr sample(create_control_message(INSTANCE_REGISTRATION,
                                             element->get_header(),
                                             move(data),
                                             source_timestamp));

  element->set_sample(move(sample));

  ret = this->data_container_->enqueue_control(element);

  if (ret != DDS::RETCODE_OK) {
    ACE_ERROR_RETURN((LM_ERROR,
                      ACE_TEXT("(%P|%t) ERROR: ")
                      ACE_TEXT("DataWriterImpl::register_instance_i: ")
                      ACE_TEXT("enqueue_control failed.\n")),
                     ret);
  }

  return ret;
}

DDS::ReturnCode_t
DataWriterImpl::register_instance_from_durable_data(DDS::InstanceHandle_t& handle,
                                    Message_Block_Ptr data,
                                    const DDS::Time_t & source_timestamp)
{
  DBG_ENTRY_LVL("DataWriterImpl","register_instance_from_durable_data",6);

  ACE_GUARD_RETURN(ACE_Recursive_Thread_Mutex,
                   guard,
                   get_lock(),
                   DDS::RETCODE_ERROR);

  DDS::ReturnCode_t ret = register_instance_i(handle, move(data), source_timestamp);
  if (ret != DDS::RETCODE_OK) {
    ACE_ERROR_RETURN((LM_ERROR,
                      ACE_TEXT("(%P|%t) ERROR: DataWriterImpl::register_instance_from_durable_data: ")
                      ACE_TEXT("register instance with container failed.\n")),
                      ret);
  }

  send_all_to_flush_control(guard);

  return ret;
}

DDS::ReturnCode_t
DataWriterImpl::unregister_instance_i(DDS::InstanceHandle_t handle,
                                      const DDS::Time_t& source_timestamp)
{
  DBG_ENTRY_LVL("DataWriterImpl","unregister_instance_i",6);

  if (enabled_ == false) {
    ACE_ERROR_RETURN((LM_ERROR,
                      ACE_TEXT("(%P|%t) ERROR: DataWriterImpl::unregister_instance_i: ")
                      ACE_TEXT(" Entity is not enabled.\n")),
                     DDS::RETCODE_NOT_ENABLED);
  }

  // According to spec 1.2, autodispose_unregistered_instances true causes
  // dispose on the instance prior to calling unregister operation.
  if (this->qos_.writer_data_lifecycle.autodispose_unregistered_instances) {
    return this->dispose_and_unregister(handle, source_timestamp);
  }

  DDS::ReturnCode_t ret = DDS::RETCODE_ERROR;
  ACE_GUARD_RETURN(ACE_Recursive_Thread_Mutex, guard, get_lock(), ret);
  Message_Block_Ptr unregistered_sample_data;
  ret = this->data_container_->unregister(handle, unregistered_sample_data);

  if (ret != DDS::RETCODE_OK) {
    ACE_ERROR_RETURN((LM_ERROR,
                      ACE_TEXT("(%P|%t) ERROR: ")
                      ACE_TEXT("DataWriterImpl::unregister_instance_i: ")
                      ACE_TEXT(" unregister with container failed. \n")),
                     ret);
  }

  DataSampleElement* element = 0;
  ret = this->data_container_->obtain_buffer_for_control(element);

  if (ret != DDS::RETCODE_OK) {
    ACE_ERROR_RETURN((LM_ERROR,
                      ACE_TEXT("(%P|%t) ERROR: ")
                      ACE_TEXT("DataWriterImpl::unregister_instance_i: ")
                      ACE_TEXT("obtain_buffer_for_control returned %d.\n"),
                      ret),
                     ret);
  }

  Message_Block_Ptr sample(create_control_message(UNREGISTER_INSTANCE,
                                                  element->get_header(),
                                                  move(unregistered_sample_data),
                                                  source_timestamp));
  element->set_sample(move(sample));
  ret = this->data_container_->enqueue_control(element);

  if (ret != DDS::RETCODE_OK) {
    ACE_ERROR_RETURN((LM_ERROR,
                      ACE_TEXT("(%P|%t) ERROR: ")
                      ACE_TEXT("DataWriterImpl::unregister_instance_i: ")
                      ACE_TEXT("enqueue_control failed.\n")),
                     ret);
  }

  send_all_to_flush_control(guard);
  return DDS::RETCODE_OK;
}

DDS::ReturnCode_t
DataWriterImpl::dispose_and_unregister(DDS::InstanceHandle_t handle,
                                       const DDS::Time_t& source_timestamp)
{
  DBG_ENTRY_LVL("DataWriterImpl", "dispose_and_unregister", 6);

  DDS::ReturnCode_t ret = DDS::RETCODE_ERROR;
  ACE_GUARD_RETURN(ACE_Recursive_Thread_Mutex, guard, get_lock(), ret);

  Message_Block_Ptr data_sample;
  ret = this->data_container_->dispose(handle, data_sample);

  if (ret != DDS::RETCODE_OK) {
    ACE_ERROR_RETURN((LM_ERROR,
                      ACE_TEXT("(%P|%t) ERROR: ")
                      ACE_TEXT("DataWriterImpl::dispose_and_unregister: ")
                      ACE_TEXT("dispose on container failed. \n")),
                     ret);
  }

  ret = this->data_container_->unregister(handle, data_sample, false);

  if (ret != DDS::RETCODE_OK) {
    ACE_ERROR_RETURN((LM_ERROR,
                      ACE_TEXT("(%P|%t) ERROR: ")
                      ACE_TEXT("DataWriterImpl::dispose_and_unregister: ")
                      ACE_TEXT("unregister with container failed. \n")),
                     ret);
  }

  DataSampleElement* element = 0;
  ret = this->data_container_->obtain_buffer_for_control(element);

  if (ret != DDS::RETCODE_OK) {
    ACE_ERROR_RETURN((LM_ERROR,
                      ACE_TEXT("(%P|%t) ERROR: ")
                      ACE_TEXT("DataWriterImpl::dispose_and_unregister: ")
                      ACE_TEXT("obtain_buffer_for_control returned %d.\n"),
                      ret),
                     ret);
  }

  Message_Block_Ptr sample(create_control_message(DISPOSE_UNREGISTER_INSTANCE,
                                                  element->get_header(),
                                                  move(data_sample),
                                                  source_timestamp));
  element->set_sample(move(sample));
  ret = this->data_container_->enqueue_control(element);

  if (ret != DDS::RETCODE_OK) {
    ACE_ERROR_RETURN((LM_ERROR,
                      ACE_TEXT("(%P|%t) ERROR: ")
                      ACE_TEXT("DataWriterImpl::dispose_and_unregister: ")
                      ACE_TEXT("enqueue_control failed.\n")),
                     ret);
  }

  send_all_to_flush_control(guard);
  return DDS::RETCODE_OK;
}

void
DataWriterImpl::unregister_instances(const DDS::Time_t& source_timestamp)
{
  {
    ACE_GUARD(ACE_Thread_Mutex, guard, sync_unreg_rem_assocs_lock_);

    PublicationInstanceMapType::iterator it =
      this->data_container_->instances_.begin();

    while (it != this->data_container_->instances_.end()) {
      if (!it->second->unregistered_) {
        const DDS::InstanceHandle_t handle = it->first;
        ++it; // avoid mangling the iterator
        this->unregister_instance_i(handle, source_timestamp);
      } else {
        ++it;
      }
    }
  }
}

DDS::ReturnCode_t
DataWriterImpl::write(Message_Block_Ptr data,
                      DDS::InstanceHandle_t handle,
                      const DDS::Time_t& source_timestamp,
                      GUIDSeq* filter_out)
{
  DBG_ENTRY_LVL("DataWriterImpl","write",6);

  ACE_GUARD_RETURN (ACE_Recursive_Thread_Mutex,
                    guard,
                    get_lock (),
                    DDS::RETCODE_ERROR);

  // take ownership of sequence allocated in FooDWImpl::write_w_timestamp()
  GUIDSeq_var filter_out_var(filter_out);

  if (enabled_ == false) {
    ACE_ERROR_RETURN((LM_ERROR,
                      ACE_TEXT("(%P|%t) ERROR: DataWriterImpl::write: ")
                      ACE_TEXT(" Entity is not enabled. \n")),
                     DDS::RETCODE_NOT_ENABLED);
  }

  DataSampleElement* element = 0;
  DDS::ReturnCode_t ret = this->data_container_->obtain_buffer(element, handle);

  if (ret == DDS::RETCODE_TIMEOUT) {
    return ret; // silent for timeout

  } else if (ret != DDS::RETCODE_OK) {
    ACE_ERROR_RETURN((LM_ERROR,
                      ACE_TEXT("(%P|%t) ERROR: ")
                      ACE_TEXT("DataWriterImpl::write: ")
                      ACE_TEXT("obtain_buffer returned %d.\n"),
                      ret),
                     ret);
  }

  Message_Block_Ptr temp;
  ret = create_sample_data_message(move(data),
                                   handle,
                                   element->get_header(),
                                   temp,
                                   source_timestamp,
                                   (filter_out != 0));
  element->set_sample(move(temp));

  if (ret != DDS::RETCODE_OK) {
    return ret;
  }

  element->set_filter_out(filter_out_var._retn()); // ownership passed to element

  ret = this->data_container_->enqueue(element, handle);

  if (ret != DDS::RETCODE_OK) {
    ACE_ERROR_RETURN((LM_ERROR,
                      ACE_TEXT("(%P|%t) ERROR: ")
                      ACE_TEXT("DataWriterImpl::write: ")
                      ACE_TEXT("enqueue failed.\n")),
                     ret);
  }
  this->last_liveliness_activity_time_ = ACE_OS::gettimeofday();

  track_sequence_number(filter_out);

  if (this->coherent_) {
    ++this->coherent_samples_;
  }
  SendStateDataSampleList list;

  ACE_UINT64 transaction_id = this->get_unsent_data(list);

  RcHandle<PublisherImpl> publisher = this->publisher_servant_.lock();
  if (!publisher || publisher->is_suspended()) {
    if (min_suspended_transaction_id_ == 0) {
      //provides transaction id for lower bound of suspended transactions
      //or transaction id for single suspended write transaction
      min_suspended_transaction_id_ = transaction_id;
    } else {
      //when multiple write transactions have suspended, provides the upper bound
      //for suspended transactions.
      max_suspended_transaction_id_ = transaction_id;
    }
    this->available_data_list_.enqueue_tail(list);

  } else {
    guard.release();

    this->send(list, transaction_id);
  }

  return DDS::RETCODE_OK;
}

void
DataWriterImpl::track_sequence_number(GUIDSeq* filter_out)
{
  ACE_GUARD(ACE_Thread_Mutex, reader_info_guard, this->reader_info_lock_);

#ifndef OPENDDS_NO_CONTENT_FILTERED_TOPIC
  // Track individual expected sequence numbers in ReaderInfo
  RepoIdSet excluded;

  if (filter_out && !reader_info_.empty()) {
    const GUID_t* buf = filter_out->get_buffer();
    excluded.insert(buf, buf + filter_out->length());
  }

  for (RepoIdToReaderInfoMap::iterator iter = reader_info_.begin(),
       end = reader_info_.end(); iter != end; ++iter) {
    // If not excluding this reader, update expected sequence
    if (excluded.count(iter->first) == 0) {
      iter->second.expected_sequence_ = sequence_number_;
    }
  }

#else
  ACE_UNUSED_ARG(filter_out);
  for (RepoIdToReaderInfoMap::iterator iter = reader_info_.begin(),
       end = reader_info_.end(); iter != end; ++iter) {
    iter->second.expected_sequence_ = sequence_number_;
  }

#endif // OPENDDS_NO_CONTENT_FILTERED_TOPIC

}

void
DataWriterImpl::send_suspended_data()
{
  //this serves to get TransportClient's max_transaction_id_seen_
  //to the correct value for this list of transactions
  if (max_suspended_transaction_id_ != 0) {
    this->send(this->available_data_list_, max_suspended_transaction_id_);
    max_suspended_transaction_id_ = 0;
  }

  //this serves to actually have the send proceed in
  //sending the samples to the datalinks by passing it
  //the min_suspended_transaction_id_ which should be the
  //TransportClient's expected_transaction_id_
  this->send(this->available_data_list_, min_suspended_transaction_id_);
  min_suspended_transaction_id_ = 0;
  this->available_data_list_.reset();
}

DDS::ReturnCode_t
DataWriterImpl::dispose(DDS::InstanceHandle_t handle,
                        const DDS::Time_t & source_timestamp)
{
  DBG_ENTRY_LVL("DataWriterImpl","dispose",6);

  if (enabled_ == false) {
    ACE_ERROR_RETURN((LM_ERROR,
                      ACE_TEXT("(%P|%t) ERROR: DataWriterImpl::dispose: ")
                      ACE_TEXT(" Entity is not enabled. \n")),
                     DDS::RETCODE_NOT_ENABLED);
  }

  DDS::ReturnCode_t ret = DDS::RETCODE_ERROR;

  ACE_GUARD_RETURN (ACE_Recursive_Thread_Mutex, guard, get_lock(), ret);

  Message_Block_Ptr registered_sample_data;
  ret = this->data_container_->dispose(handle, registered_sample_data);

  if (ret != DDS::RETCODE_OK) {
    ACE_ERROR_RETURN((LM_ERROR,
                      ACE_TEXT("(%P|%t) ERROR: ")
                      ACE_TEXT("DataWriterImpl::dispose: ")
                      ACE_TEXT("dispose failed.\n")),
                     ret);
  }

  DataSampleElement* element = 0;
  ret = this->data_container_->obtain_buffer_for_control(element);

  if (ret != DDS::RETCODE_OK) {
    ACE_ERROR_RETURN((LM_ERROR,
                      ACE_TEXT("(%P|%t) ERROR: ")
                      ACE_TEXT("DataWriterImpl::dispose: ")
                      ACE_TEXT("obtain_buffer_for_control returned %d.\n"),
                      ret),
                     ret);
  }

  Message_Block_Ptr sample(create_control_message(DISPOSE_INSTANCE,
                                                  element->get_header(),
                                                  move(registered_sample_data),
                                                  source_timestamp));
  element->set_sample(move(sample));
  ret = this->data_container_->enqueue_control(element);

  if (ret != DDS::RETCODE_OK) {
    ACE_ERROR_RETURN((LM_ERROR,
                      ACE_TEXT("(%P|%t) ERROR: ")
                      ACE_TEXT("DataWriterImpl::dispose: ")
                      ACE_TEXT("enqueue_control failed.\n")),
                     ret);
  }

  send_all_to_flush_control(guard);

  return DDS::RETCODE_OK;
}

DDS::ReturnCode_t
DataWriterImpl::num_samples(DDS::InstanceHandle_t handle,
                            size_t&                 size)
{
  return data_container_->num_samples(handle, size);
}

void
DataWriterImpl::unregister_all()
{
  data_container_->unregister_all();
}

RepoId
DataWriterImpl::get_publication_id()
{
  return publication_id_;
}

RepoId
DataWriterImpl::get_dp_id()
{
  return dp_id_;
}

char const *
DataWriterImpl::get_type_name() const
{
  return type_name_.in();
}

ACE_Message_Block*
DataWriterImpl::create_control_message(MessageId message_id,
                                       DataSampleHeader& header_data,
                                       Message_Block_Ptr data,
                                       const DDS::Time_t& source_timestamp)
{
  header_data.message_id_ = message_id;
  header_data.byte_order_ =
    this->swap_bytes() ? !ACE_CDR_BYTE_ORDER : ACE_CDR_BYTE_ORDER;
  header_data.coherent_change_ = 0;

  if (data) {
    header_data.message_length_ = static_cast<ACE_UINT32>(data->total_length());
  }

  header_data.sequence_ = SequenceNumber::SEQUENCENUMBER_UNKNOWN();
  header_data.sequence_repair_ = false; // set below
  header_data.source_timestamp_sec_ = source_timestamp.sec;
  header_data.source_timestamp_nanosec_ = source_timestamp.nanosec;
  header_data.publication_id_ = publication_id_;

  RcHandle<PublisherImpl> publisher = this->publisher_servant_.lock();
  if (!publisher) {
    return 0;
  }

  header_data.publisher_id_ = publisher->publisher_id_;

  if (message_id == INSTANCE_REGISTRATION
      || message_id == DISPOSE_INSTANCE
      || message_id == UNREGISTER_INSTANCE
      || message_id == DISPOSE_UNREGISTER_INSTANCE
      || message_id == REQUEST_ACK) {

    header_data.sequence_repair_ = need_sequence_repair();

    // Use the sequence number here for the sake of RTPS (where these
    // control messages map onto the Data Submessage).
    if (this->sequence_number_ == SequenceNumber::SEQUENCENUMBER_UNKNOWN()) {
      this->sequence_number_ = SequenceNumber();

    } else {
      ++this->sequence_number_;
    }

    header_data.sequence_ = this->sequence_number_;
    header_data.key_fields_only_ = true;
  }

  ACE_Message_Block* message = 0;
  ACE_NEW_MALLOC_RETURN(message,
                        static_cast<ACE_Message_Block*>(
                          mb_allocator_->malloc(sizeof(ACE_Message_Block))),
                        ACE_Message_Block(
                          DataSampleHeader::max_marshaled_size(),
                          ACE_Message_Block::MB_DATA,
                          header_data.message_length_ ? data.release() : 0, //cont
                          0, //data
                          0, //allocator_strategy
                          get_db_lock(), //locking_strategy
                          ACE_DEFAULT_MESSAGE_BLOCK_PRIORITY,
                          ACE_Time_Value::zero,
                          ACE_Time_Value::max_time,
                          db_allocator_.get(),
                          mb_allocator_.get()),
                        0);

  *message << header_data;

  // If we incremented sequence number for this control message
  if (header_data.sequence_ != SequenceNumber::SEQUENCENUMBER_UNKNOWN()) {
    ACE_GUARD_RETURN(ACE_Thread_Mutex, reader_info_guard, this->reader_info_lock_, 0);
    // Update the expected sequence number for all readers
    RepoIdToReaderInfoMap::iterator reader;

    for (reader = reader_info_.begin(); reader != reader_info_.end(); ++reader) {
      reader->second.expected_sequence_ = sequence_number_;
    }
  }
  if (DCPS_debug_level >= 4) {
    const GuidConverter converter(publication_id_);
    ACE_DEBUG((LM_DEBUG,
               ACE_TEXT("(%P|%t) DataWriterImpl::create_control_message: ")
               ACE_TEXT("from publication %C sending control sample: %C .\n"),
               OPENDDS_STRING(converter).c_str(),
               to_string(header_data).c_str()));
  }
  return message;
}

DDS::ReturnCode_t
DataWriterImpl::create_sample_data_message(Message_Block_Ptr data,
                                           DDS::InstanceHandle_t instance_handle,
                                           DataSampleHeader& header_data,
                                           Message_Block_Ptr& message,
                                           const DDS::Time_t& source_timestamp,
                                           bool content_filter)
{
  PublicationInstance_rch instance =
    data_container_->get_handle_instance(instance_handle);

  if (0 == instance) {
    ACE_ERROR_RETURN((LM_ERROR,
                      ACE_TEXT("(%P|%t) DataWriterImpl::create_sample_data_message ")
                      ACE_TEXT("failed to find instance for handle %d\n"),
                      instance_handle),
                     DDS::RETCODE_ERROR);
  }

  header_data.message_id_ = SAMPLE_DATA;
  header_data.byte_order_ =
    this->swap_bytes() ? !ACE_CDR_BYTE_ORDER : ACE_CDR_BYTE_ORDER;
  header_data.coherent_change_ = this->coherent_;

  RcHandle<PublisherImpl> publisher = this->publisher_servant_.lock();

  if (!publisher)
    return DDS::RETCODE_ERROR;

#ifndef OPENDDS_NO_OBJECT_MODEL_PROFILE
  header_data.group_coherent_ =
    publisher->qos_.presentation.access_scope
    == DDS::GROUP_PRESENTATION_QOS;
#endif
  header_data.content_filter_ = content_filter;
  header_data.cdr_encapsulation_ = this->cdr_encapsulation();
  header_data.message_length_ = static_cast<ACE_UINT32>(data->total_length());
  header_data.sequence_repair_ = need_sequence_repair();

  if (this->sequence_number_ == SequenceNumber::SEQUENCENUMBER_UNKNOWN()) {
    this->sequence_number_ = SequenceNumber();

  } else {
    ++this->sequence_number_;
  }

  header_data.sequence_ = this->sequence_number_;
  header_data.source_timestamp_sec_ = source_timestamp.sec;
  header_data.source_timestamp_nanosec_ = source_timestamp.nanosec;

  if (qos_.lifespan.duration.sec != DDS::DURATION_INFINITE_SEC
      || qos_.lifespan.duration.nanosec != DDS::DURATION_INFINITE_NSEC) {
    header_data.lifespan_duration_ = true;
    header_data.lifespan_duration_sec_ = qos_.lifespan.duration.sec;
    header_data.lifespan_duration_nanosec_ = qos_.lifespan.duration.nanosec;
  }

  header_data.publication_id_ = publication_id_;
  header_data.publisher_id_ = publisher->publisher_id_;
  size_t max_marshaled_size = header_data.max_marshaled_size();

  ACE_Message_Block* tmp_message;
  ACE_NEW_MALLOC_RETURN(tmp_message,
                        static_cast<ACE_Message_Block*>(
                          mb_allocator_->malloc(sizeof(ACE_Message_Block))),
                        ACE_Message_Block(max_marshaled_size,
                                          ACE_Message_Block::MB_DATA,
                                          data.release(), //cont
                                          0, //data
                                          header_allocator_.get(), //alloc_strategy
                                          get_db_lock(), //locking_strategy
                                          ACE_DEFAULT_MESSAGE_BLOCK_PRIORITY,
                                          ACE_Time_Value::zero,
                                          ACE_Time_Value::max_time,
                                          db_allocator_.get(),
                                          mb_allocator_.get()),
                        DDS::RETCODE_ERROR);
  message.reset(tmp_message);
  *message << header_data;
  if (DCPS_debug_level >= 4) {
    const GuidConverter converter(publication_id_);
    ACE_DEBUG((LM_DEBUG,
               ACE_TEXT("(%P|%t) DataWriterImpl::create_sample_data_message: ")
               ACE_TEXT("from publication %C sending data sample: %C .\n"),
               OPENDDS_STRING(converter).c_str(),
               to_string(header_data).c_str()));
  }
  return DDS::RETCODE_OK;
}

void
DataWriterImpl::data_delivered(const DataSampleElement* sample)
{
  DBG_ENTRY_LVL("DataWriterImpl","data_delivered",6);

  if (!(sample->get_pub_id() == this->publication_id_)) {
    GuidConverter sample_converter(sample->get_pub_id());
    GuidConverter writer_converter(publication_id_);
    ACE_ERROR((LM_ERROR,
               ACE_TEXT("(%P|%t) ERROR: DataWriterImpl::data_delivered: ")
               ACE_TEXT(" The publication id %C from delivered element ")
               ACE_TEXT("does not match the datawriter's id %C\n"),
               OPENDDS_STRING(sample_converter).c_str(),
               OPENDDS_STRING(writer_converter).c_str()));
    return;
  }
  //provided for statistics tracking in tests
  ++data_delivered_count_;

  this->data_container_->data_delivered(sample);
}

void
DataWriterImpl::control_delivered(const Message_Block_Ptr&)
{
  DBG_ENTRY_LVL("DataWriterImpl","control_delivered",6);
  controlTracker.message_delivered();
}

RcHandle<EntityImpl>
DataWriterImpl::parent() const
{
  return this->publisher_servant_.lock();
}

#ifndef OPENDDS_NO_CONTENT_FILTERED_TOPIC
bool
DataWriterImpl::filter_out(const DataSampleElement& elt,
                           const OPENDDS_STRING& filterClassName,
                           const FilterEvaluator& evaluator,
                           const DDS::StringSeq& expression_params) const
{
  TypeSupportImpl* const typesupport =
    dynamic_cast<TypeSupportImpl*>(topic_servant_->get_type_support());

  if (!typesupport) {
    ACE_ERROR((LM_ERROR, "(%P|%t) ERROR DataWriterImpl::filter_out - Could not cast type support, not filtering\n"));
    return false;
  }

  if (filterClassName == "DDSSQL" ||
      filterClassName == "OPENDDSSQL") {
    return !evaluator.eval(elt.get_sample()->cont(),
                           elt.get_header().byte_order_ != ACE_CDR_BYTE_ORDER,
                           elt.get_header().cdr_encapsulation_, typesupport->getMetaStructForType(),
                           expression_params);
  }
  else {
    return false;
  }
}
#endif

bool
DataWriterImpl::check_transport_qos(const TransportInst&)
{
  // DataWriter does not impose any constraints on which transports
  // may be used based on QoS.
  return true;
}

#ifndef OPENDDS_NO_OBJECT_MODEL_PROFILE

bool
DataWriterImpl::coherent_changes_pending()
{
  ACE_GUARD_RETURN(ACE_Recursive_Thread_Mutex,
                   guard,
                   get_lock(),
                   false);

  return this->coherent_;
}

void
DataWriterImpl::begin_coherent_changes()
{
  ACE_GUARD(ACE_Recursive_Thread_Mutex,
            guard,
            get_lock());

  this->coherent_ = true;
}

void
DataWriterImpl::end_coherent_changes(const GroupCoherentSamples& group_samples)
{
  // PublisherImpl::pi_lock_ should be held.
  ACE_GUARD(ACE_Recursive_Thread_Mutex,
            guard,
            get_lock());

  CoherentChangeControl end_msg;
  end_msg.coherent_samples_.num_samples_ = this->coherent_samples_;
  end_msg.coherent_samples_.last_sample_ = this->sequence_number_;

  RcHandle<PublisherImpl> publisher = this->publisher_servant_.lock();

  if (publisher) {
    end_msg.group_coherent_
      = publisher->qos_.presentation.access_scope == DDS::GROUP_PRESENTATION_QOS;
  }

  if (publisher && end_msg.group_coherent_) {
    end_msg.publisher_id_ = publisher->publisher_id_;
    end_msg.group_coherent_samples_ = group_samples;
  }

  size_t max_marshaled_size = end_msg.max_marshaled_size();

  Message_Block_Ptr data( new ACE_Message_Block(max_marshaled_size,
                                  ACE_Message_Block::MB_DATA,
                                  0, //cont
                                  0, //data
                                  0, //alloc_strategy
                                  get_db_lock()));

  Serializer serializer(
    data.get(),
    this->swap_bytes());

  serializer << end_msg;

  DDS::Time_t source_timestamp =
    time_value_to_time(ACE_OS::gettimeofday());

  DataSampleHeader header;
  Message_Block_Ptr control(
    create_control_message(END_COHERENT_CHANGES, header, move(data), source_timestamp));


  this->coherent_ = false;
  this->coherent_samples_ = 0;

  guard.release();
  if (this->send_control(header, move(control)) == SEND_CONTROL_ERROR) {
    ACE_ERROR((LM_ERROR,
               ACE_TEXT("(%P|%t) ERROR: DataWriterImpl::end_coherent_changes:")
               ACE_TEXT(" unable to send END_COHERENT_CHANGES control message!\n")));
  }
}

#endif // OPENDDS_NO_OBJECT_MODEL_PROFILE

void
DataWriterImpl::data_dropped(const DataSampleElement* element,
                             bool dropped_by_transport)
{
  DBG_ENTRY_LVL("DataWriterImpl","data_dropped",6);

  //provided for statistics tracking in tests
  ++data_dropped_count_;

  this->data_container_->data_dropped(element, dropped_by_transport);
}

void
DataWriterImpl::control_dropped(const Message_Block_Ptr&,
                                bool /* dropped_by_transport */)
{
  DBG_ENTRY_LVL("DataWriterImpl","control_dropped",6);
  controlTracker.message_dropped();
}

DDS::DataWriterListener_ptr
DataWriterImpl::listener_for(DDS::StatusKind kind)
{
  // per 2.1.4.3.1 Listener Access to Plain Communication Status
  // use this entities factory if listener is mask not enabled
  // for this kind.
  RcHandle<PublisherImpl> publisher = publisher_servant_.lock();
  if (!publisher)
    return 0;

  if (CORBA::is_nil(listener_.in()) || (listener_mask_ & kind) == 0) {
    return publisher->listener_for(kind);

  } else {
    return DDS::DataWriterListener::_duplicate(listener_.in());
  }
}

int
DataWriterImpl::handle_timeout(const ACE_Time_Value &tv,
                               const void * /* arg */)
{
  bool liveliness_lost = false;

  ACE_Time_Value elapsed = tv - last_liveliness_activity_time_;

  // Do we need to send a liveliness message?
  if (elapsed >= liveliness_check_interval_) {
    switch (this->qos_.liveliness.kind) {
    case DDS::AUTOMATIC_LIVELINESS_QOS:
      if (this->send_liveliness(tv) == false) {
        liveliness_lost = true;
      }
      break;

    case DDS::MANUAL_BY_PARTICIPANT_LIVELINESS_QOS:
      if (liveliness_asserted_) {
        if (this->send_liveliness(tv) == false) {
          liveliness_lost = true;
        }
      }
      break;

    case DDS::MANUAL_BY_TOPIC_LIVELINESS_QOS:
      // Do nothing.
      break;
    }
  }
  else {
    // Reschedule.
    if (reactor_->cancel_timer(liveness_timer_.in()) == -1) {
      ACE_ERROR((LM_ERROR,
        ACE_TEXT("(%P|%t) ERROR: DataWriterImpl::handle_timeout: %p.\n"),
        ACE_TEXT("cancel_timer")));
    }
    if (reactor_->schedule_timer(liveness_timer_.in(), 0, liveliness_check_interval_ - elapsed,
      liveliness_check_interval_) == -1)
    {
      ACE_ERROR((LM_ERROR,
        ACE_TEXT("(%P|%t) ERROR: DataWriterImpl::handle_timeout: %p.\n"),
        ACE_TEXT("schedule_timer")));
    }
    return 0;
  }

  liveliness_asserted_ = false;
  elapsed = tv - last_liveliness_activity_time_;

  // Have we lost liveliness?
  if (elapsed >= duration_to_time_value(qos_.liveliness.lease_duration)) {
    liveliness_lost = true;
  }

  if (!this->liveliness_lost_ && liveliness_lost) {
    ++ this->liveliness_lost_status_.total_count;
    ++ this->liveliness_lost_status_.total_count_change;

    DDS::DataWriterListener_var listener =
      listener_for(DDS::LIVELINESS_LOST_STATUS);

    if (!CORBA::is_nil(listener.in())) {
      listener->on_liveliness_lost(this, this->liveliness_lost_status_);
      this->liveliness_lost_status_.total_count_change = 0;
    }
  }

  this->liveliness_lost_ = liveliness_lost;
  return 0;
}

bool
DataWriterImpl::send_liveliness(const ACE_Time_Value& now)
{
  if (this->qos_.liveliness.kind == DDS::MANUAL_BY_TOPIC_LIVELINESS_QOS ||
      !TheServiceParticipant->get_discovery(domain_id_)->supports_liveliness()) {
    DDS::Time_t t = time_value_to_time(now);
    DataSampleHeader header;
    Message_Block_Ptr empty;
    Message_Block_Ptr liveliness_msg(
      this->create_control_message(DATAWRITER_LIVELINESS, header, move(empty), t));

    if (this->send_control(header, move(liveliness_msg)) == SEND_CONTROL_ERROR) {
      ACE_ERROR_RETURN((LM_ERROR,
                        ACE_TEXT("(%P|%t) ERROR: DataWriterImpl::send_liveliness: ")
                        ACE_TEXT(" send_control failed. \n")),
                       false);

    } else {
      last_liveliness_activity_time_ = now;
      return true;
    }
  } else {
    last_liveliness_activity_time_ = now;
    return true;
  }
}

void
DataWriterImpl::prepare_to_delete()
{
  this->set_deleted(true);
  this->stop_associating();
}

PublicationInstance_rch
DataWriterImpl::get_handle_instance(DDS::InstanceHandle_t handle)
{

  if (0 != data_container_) {
    return data_container_->get_handle_instance(handle);
  }

  return PublicationInstance_rch();
}

void
DataWriterImpl::notify_publication_disconnected(const ReaderIdSeq& subids)
{
  DBG_ENTRY_LVL("DataWriterImpl","notify_publication_disconnected",6);

  if (!is_bit_) {
    // Narrow to DDS::DCPS::DataWriterListener. If a DDS::DataWriterListener
    // is given to this DataWriter then narrow() fails.
    DataWriterListener_var the_listener =
      DataWriterListener::_narrow(this->listener_.in());

    if (!CORBA::is_nil(the_listener.in())) {
      PublicationDisconnectedStatus status;
      // Since this callback may come after remove_association which
      // removes the reader from id_to_handle map, we can ignore this
      // error.
      this->lookup_instance_handles(subids,
                                    status.subscription_handles);
      the_listener->on_publication_disconnected(this, status);
    }
  }
}

void
DataWriterImpl::notify_publication_reconnected(const ReaderIdSeq& subids)
{
  DBG_ENTRY_LVL("DataWriterImpl","notify_publication_reconnected",6);

  if (!is_bit_) {
    // Narrow to DDS::DCPS::DataWriterListener. If a
    // DDS::DataWriterListener is given to this DataWriter then
    // narrow() fails.
    DataWriterListener_var the_listener =
      DataWriterListener::_narrow(this->listener_.in());

    if (!CORBA::is_nil(the_listener.in())) {
      PublicationDisconnectedStatus status;

      // If it's reconnected then the reader should be in id_to_handle
      this->lookup_instance_handles(subids, status.subscription_handles);

      the_listener->on_publication_reconnected(this, status);
    }
  }
}

void
DataWriterImpl::notify_publication_lost(const ReaderIdSeq& subids)
{
  DBG_ENTRY_LVL("DataWriterImpl","notify_publication_lost",6);

  if (!is_bit_) {
    // Narrow to DDS::DCPS::DataWriterListener. If a
    // DDS::DataWriterListener is given to this DataWriter then
    // narrow() fails.
    DataWriterListener_var the_listener =
      DataWriterListener::_narrow(this->listener_.in());

    if (!CORBA::is_nil(the_listener.in())) {
      PublicationLostStatus status;

      // Since this callback may come after remove_association which removes
      // the reader from id_to_handle map, we can ignore this error.
      this->lookup_instance_handles(subids,
                                    status.subscription_handles);
      the_listener->on_publication_lost(this, status);
    }
  }
}

void
DataWriterImpl::notify_publication_lost(const DDS::InstanceHandleSeq& handles)
{
  DBG_ENTRY_LVL("DataWriterImpl","notify_publication_lost",6);

  if (!is_bit_) {
    // Narrow to DDS::DCPS::DataWriterListener. If a
    // DDS::DataWriterListener is given to this DataWriter then
    // narrow() fails.
    DataWriterListener_var the_listener =
      DataWriterListener::_narrow(this->listener_.in());

    if (!CORBA::is_nil(the_listener.in())) {
      PublicationLostStatus status;

      CORBA::ULong len = handles.length();
      status.subscription_handles.length(len);

      for (CORBA::ULong i = 0; i < len; ++ i) {
        status.subscription_handles[i] = handles[i];
      }

      the_listener->on_publication_lost(this, status);
    }
  }
}


void
DataWriterImpl::lookup_instance_handles(const ReaderIdSeq& ids,
                                        DDS::InstanceHandleSeq & hdls)
{
  CORBA::ULong const num_rds = ids.length();
  RcHandle<DomainParticipantImpl> participant = this->participant_servant_.lock();

  if (!participant)
    return;

  if (DCPS_debug_level > 9) {
    OPENDDS_STRING separator;
    OPENDDS_STRING buffer;

    for (CORBA::ULong i = 0; i < num_rds; ++i) {
      buffer += separator + OPENDDS_STRING(GuidConverter(ids[i]));
      separator = ", ";
    }

    ACE_DEBUG((LM_DEBUG,
               ACE_TEXT("(%P|%t) DataWriterImpl::lookup_instance_handles: ")
               ACE_TEXT("searching for handles for reader Ids: %C.\n"),
               buffer.c_str()));
  }

  hdls.length(num_rds);

  for (CORBA::ULong i = 0; i < num_rds; ++i) {
    hdls[i] = participant->id_to_handle(ids[i]);
  }
}

#ifndef OPENDDS_NO_PERSISTENCE_PROFILE
bool
DataWriterImpl::persist_data()
{
  return this->data_container_->persist_data();
}
#endif

void
DataWriterImpl::reschedule_deadline()
{
  if (this->watchdog_.in()) {
    this->data_container_->reschedule_deadline();
  }
}

void
DataWriterImpl::wait_control_pending()
{
  if (!TransportRegistry::instance()->released()) {
    OPENDDS_STRING caller_string("DataWriterImpl::wait_control_pending");
    controlTracker.wait_messages_pending(caller_string);
  }
}

void
DataWriterImpl::wait_pending()
{
  if (!TransportRegistry::instance()->released()) {
    data_container_->wait_pending();
  }
}

void
DataWriterImpl::get_instance_handles(InstanceHandleVec& instance_handles)
{
  this->data_container_->get_instance_handles(instance_handles);
}

void
DataWriterImpl::get_readers(RepoIdSet& readers)
{
  ACE_GUARD(ACE_Recursive_Thread_Mutex, guard, this->lock_);
  readers = this->readers_;
}

void
DataWriterImpl::retrieve_inline_qos_data(TransportSendListener::InlineQosData& qos_data) const
{
  RcHandle<PublisherImpl> publisher = this->publisher_servant_.lock();
  if (publisher) {
    publisher->get_qos(qos_data.pub_qos);
  }
  qos_data.dw_qos = this->qos_;
  qos_data.topic_name = this->topic_name_.in();
}

DDS::Security::ParticipantCryptoHandle DataWriterImpl::get_crypto_handle() const
{
  return participant_servant_->crypto_handle();
}

bool
DataWriterImpl::need_sequence_repair()
{
  ACE_GUARD_RETURN(ACE_Thread_Mutex, reader_info_guard, this->reader_info_lock_, false);
  return need_sequence_repair_i();
}

bool
DataWriterImpl::need_sequence_repair_i() const
{
  for (RepoIdToReaderInfoMap::const_iterator it = reader_info_.begin(),
       end = reader_info_.end(); it != end; ++it) {
    if (it->second.expected_sequence_ != sequence_number_) {
      return true;
    }
  }

  return false;
}

SendControlStatus
DataWriterImpl::send_control(const DataSampleHeader& header,
                             Message_Block_Ptr msg)
{
  controlTracker.message_sent();

  SendControlStatus status = TransportClient::send_control(header, move(msg));

  if (status != SEND_CONTROL_OK) {
    controlTracker.message_dropped();
  }

  return status;
}

int
LivenessTimer::handle_timeout(const ACE_Time_Value &tv,
                             const void *arg)
{
  DataWriterImpl_rch writer = this->writer_.lock();
  if (writer) {
    writer->handle_timeout(tv, arg);
  }
  else {
    this->reactor()->cancel_timer(this);
  }
  return 0;
}


} // namespace DCPS
} // namespace OpenDDS

OPENDDS_END_VERSIONED_NAMESPACE_DECL<|MERGE_RESOLUTION|>--- conflicted
+++ resolved
@@ -1438,16 +1438,10 @@
                            trans_conf_info,
                            pub_qos);
 
-<<<<<<< HEAD
-  if (this->publication_id_ == GUID_UNKNOWN) {
-    ACE_ERROR((LM_WARNING,
+
+  if (!publisher || this->publication_id_ == GUID_UNKNOWN) {
+    ACE_DEBUG((LM_WARNING,
                ACE_TEXT("(%P|%t) WARNING: DataWriterImpl::enable, ")
-=======
-
-  if (!publisher || this->publication_id_ == GUID_UNKNOWN) {
-    ACE_ERROR((LM_ERROR,
-               ACE_TEXT("(%P|%t) ERROR: DataWriterImpl::enable, ")
->>>>>>> 6c29364d
                ACE_TEXT("add_publication returned invalid id. \n")));
     data_container_->shutdown_ = true;
     return DDS::RETCODE_ERROR;
