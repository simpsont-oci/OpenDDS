/*
 *
 *
 * Distributed under the OpenDDS License.
 * See: http://www.opendds.org/license.html
 */

#include "DCPS/DdsDcps_pch.h" //Only the _pch include should start with DCPS/

#include "DataWriterImpl.h"

#include "FeatureDisabledQosCheck.h"
#include "DomainParticipantImpl.h"
#include "PublisherImpl.h"
#include "Service_Participant.h"
#include "GuidConverter.h"
#include "TopicImpl.h"
#include "PublicationInstance.h"
#include "Serializer.h"
#include "Transient_Kludge.h"
#include "DataDurabilityCache.h"
#include "OfferedDeadlineWatchdog.h"
#include "MonitorFactory.h"
#include "SendStateDataSampleList.h"
#include "DataSampleElement.h"
#include "Util.h"
#include "DCPS_Utils.h"
#include "TypeObject.h"
#include "TypeSupportImpl.h"
#ifndef OPENDDS_NO_OBJECT_MODEL_PROFILE
#  include "CoherentChangeControl.h"
#endif
#include "AssociationData.h"
#include "transport/framework/EntryExit.h"
#include "transport/framework/TransportExceptions.h"
#include "transport/framework/TransportRegistry.h"
#ifndef DDS_HAS_MINIMUM_BIT
#  include "BuiltInTopicUtils.h"
#  include <dds/DdsDcpsCoreTypeSupportC.h>
#endif // !defined (DDS_HAS_MINIMUM_BIT)
#include <dds/DdsDcpsCoreC.h>
#include <dds/DdsDcpsGuidTypeSupportImpl.h>

#include <ace/Reactor.h>
#include <ace/Auto_Ptr.h>

#include <stdexcept>

OPENDDS_BEGIN_VERSIONED_NAMESPACE_DECL

namespace OpenDDS {
namespace DCPS {

//TBD - add check for enabled in most methods.
//      currently this is not needed because auto_enable_created_entities
//      cannot be false.

DataWriterImpl::DataWriterImpl()
  : data_dropped_count_(0),
    data_delivered_count_(0),
    controlTracker("DataWriterImpl"),
    n_chunks_(TheServiceParticipant->n_chunks()),
    association_chunk_multiplier_(TheServiceParticipant->association_chunk_multiplier()),
    qos_(TheServiceParticipant->initial_DataWriterQos()),
    db_lock_pool_(new DataBlockLockPool((unsigned long)TheServiceParticipant->n_chunks())),
    topic_id_(GUID_UNKNOWN),
    topic_servant_(0),
    listener_mask_(DEFAULT_STATUS_MASK),
    domain_id_(0),
    publication_id_(GUID_UNKNOWN),
    sequence_number_(SequenceNumber::SEQUENCENUMBER_UNKNOWN()),
    coherent_(false),
    coherent_samples_(0),
    liveliness_lost_(false),
    reactor_(0),
    liveliness_check_interval_(TimeDuration::max_value),
    last_deadline_missed_total_count_(0),
    watchdog_(),
    is_bit_(false),
    min_suspended_transaction_id_(0),
    max_suspended_transaction_id_(0),
    liveliness_asserted_(false),
    liveness_timer_(make_rch<LivenessTimer>(ref(*this)))
{
  liveliness_lost_status_.total_count = 0;
  liveliness_lost_status_.total_count_change = 0;

  offered_deadline_missed_status_.total_count = 0;
  offered_deadline_missed_status_.total_count_change = 0;
  offered_deadline_missed_status_.last_instance_handle = DDS::HANDLE_NIL;

  offered_incompatible_qos_status_.total_count = 0;
  offered_incompatible_qos_status_.total_count_change = 0;
  offered_incompatible_qos_status_.last_policy_id = 0;
  offered_incompatible_qos_status_.policies.length(0);

  publication_match_status_.total_count = 0;
  publication_match_status_.total_count_change = 0;
  publication_match_status_.current_count = 0;
  publication_match_status_.current_count_change = 0;
  publication_match_status_.last_subscription_handle = DDS::HANDLE_NIL;

  monitor_.reset(TheServiceParticipant->monitor_factory_->create_data_writer_monitor(this));
  periodic_monitor_.reset(TheServiceParticipant->monitor_factory_->create_data_writer_periodic_monitor(this));
}

// This method is called when there are no longer any reference to the
// the servant.
DataWriterImpl::~DataWriterImpl()
{
  DBG_ENTRY_LVL("DataWriterImpl","~DataWriterImpl",6);
}

// this method is called when delete_datawriter is called.
void
DataWriterImpl::cleanup()
{
  // As first step set our listener to nill which will prevent us from calling
  // back onto the listener at the moment the related DDS entity has been
  // deleted
  set_listener(0, NO_STATUS_MASK);
  topic_servant_ = 0;
}

void
DataWriterImpl::init(
  TopicImpl *                          topic_servant,
  const DDS::DataWriterQos &           qos,
  DDS::DataWriterListener_ptr          a_listener,
  const DDS::StatusMask &              mask,
  OpenDDS::DCPS::WeakRcHandle<OpenDDS::DCPS::DomainParticipantImpl> participant_servant,
  OpenDDS::DCPS::PublisherImpl *         publisher_servant)
{
  DBG_ENTRY_LVL("DataWriterImpl","init",6);
  topic_servant_ = topic_servant;
  topic_name_    = topic_servant_->get_name();
  topic_id_      = topic_servant_->get_id();
  type_name_     = topic_servant_->get_type_name();

#if !defined (DDS_HAS_MINIMUM_BIT)
  is_bit_ = topicIsBIT(topic_name_.in(), type_name_.in());
#endif // !defined (DDS_HAS_MINIMUM_BIT)

  qos_ = qos;

  //Note: OK to _duplicate(nil).
  listener_ = DDS::DataWriterListener::_duplicate(a_listener);
  listener_mask_ = mask;

  // Only store the participant pointer, since it is our "grand"
  // parent, we will exist as long as it does.
  participant_servant_ = participant_servant;

  RcHandle<DomainParticipantImpl> participant = participant_servant.lock();
  domain_id_ = participant->get_domain_id();

  // Only store the publisher pointer, since it is our parent, we will
  // exist as long as it does.
  publisher_servant_ = *publisher_servant;

  this->reactor_ = TheServiceParticipant->timer();
}

DDS::InstanceHandle_t
DataWriterImpl::get_instance_handle()
{
  using namespace OpenDDS::DCPS;
  RcHandle<DomainParticipantImpl> participant = this->participant_servant_.lock();
  if (participant)
    return participant->id_to_handle(publication_id_);
  return DDS::HANDLE_NIL;
}

DDS::InstanceHandle_t
DataWriterImpl::get_next_handle()
{
  using namespace OpenDDS::DCPS;
  RcHandle<DomainParticipantImpl> participant = this->participant_servant_.lock();
  if (participant)
    return participant->id_to_handle(GUID_UNKNOWN);
  return DDS::HANDLE_NIL;
}

void
DataWriterImpl::add_association(const RepoId& yourId,
                                const ReaderAssociation& reader,
                                bool active)
{
  DBG_ENTRY_LVL("DataWriterImpl", "add_association", 6);

  if (DCPS_debug_level) {
    GuidConverter writer_converter(yourId);
    GuidConverter reader_converter(reader.readerId);
    ACE_DEBUG((LM_DEBUG, ACE_TEXT("(%P|%t) DataWriterImpl::add_association - ")
               ACE_TEXT("bit %d local %C remote %C\n"), is_bit_,
               OPENDDS_STRING(writer_converter).c_str(),
               OPENDDS_STRING(reader_converter).c_str()));
  }

  if (entity_deleted_.value()) {
    if (DCPS_debug_level)
      ACE_DEBUG((LM_DEBUG, ACE_TEXT("(%P|%t) DataWriterImpl::add_association")
                 ACE_TEXT(" This is a deleted datawriter, ignoring add.\n")));

    return;
  }

  if (GUID_UNKNOWN == publication_id_) {
    publication_id_ = yourId;
  }

  {
    ACE_GUARD(ACE_Thread_Mutex, reader_info_guard, this->reader_info_lock_);
    reader_info_.insert(std::make_pair(reader.readerId,
                                       ReaderInfo(reader.filterClassName,
                                                  TheServiceParticipant->publisher_content_filter() ? reader.filterExpression : "",
                                                  reader.exprParams, participant_servant_,
                                                  reader.readerQos.durability.kind > DDS::VOLATILE_DURABILITY_QOS)));
  }

  if (DCPS_debug_level > 4) {
    GuidConverter converter(get_publication_id());
    ACE_DEBUG((LM_DEBUG,
               ACE_TEXT("(%P|%t) DataWriterImpl::add_association(): ")
               ACE_TEXT("adding subscription to publication %C with priority %d.\n"),
               OPENDDS_STRING(converter).c_str(),
               qos_.transport_priority.value));
  }

  AssociationData data;
  data.remote_id_ = reader.readerId;
  data.remote_data_ = reader.readerTransInfo;
  data.remote_reliable_ =
    (reader.readerQos.reliability.kind == DDS::RELIABLE_RELIABILITY_QOS);
  data.remote_durable_ =
    (reader.readerQos.durability.kind > DDS::VOLATILE_DURABILITY_QOS);

  if (!associate(data, active)) {
    //FUTURE: inform inforepo and try again as passive peer
    if (DCPS_debug_level) {
      ACE_ERROR((LM_ERROR,
                 ACE_TEXT("(%P|%t) DataWriterImpl::add_association: ")
                 ACE_TEXT("ERROR: transport layer failed to associate.\n")));
    }
  }
}

void
DataWriterImpl::transport_assoc_done(int flags, const RepoId& remote_id)
{
  DBG_ENTRY_LVL("DataWriterImpl", "transport_assoc_done", 6);

  if (!(flags & ASSOC_OK)) {
    if (DCPS_debug_level) {
      const GuidConverter conv(remote_id);
      ACE_ERROR((LM_ERROR,
                 ACE_TEXT("(%P|%t) DataWriterImpl::transport_assoc_done: ")
                 ACE_TEXT("ERROR: transport layer failed to associate %C\n"),
                 OPENDDS_STRING(conv).c_str()));
    }

    return;
  }
  if (DCPS_debug_level) {
    const GuidConverter writer_conv(publication_id_);
    const GuidConverter conv(remote_id);
    ACE_DEBUG((LM_INFO,
               ACE_TEXT("(%P|%t) DataWriterImpl::transport_assoc_done: ")
               ACE_TEXT("writer %C succeeded in associating with reader %C\n"),
               OPENDDS_STRING(writer_conv).c_str(),
               OPENDDS_STRING(conv).c_str()));
  }
  if (flags & ASSOC_ACTIVE) {

    ACE_GUARD(ACE_Recursive_Thread_Mutex, guard, lock_);

    // Have we already received an association_complete() callback?
    if (assoc_complete_readers_.count(remote_id)) {
      if (DCPS_debug_level) {
        const GuidConverter writer_conv(publication_id_);
        const GuidConverter converter(remote_id);
        ACE_DEBUG((LM_DEBUG,
                   ACE_TEXT("(%P|%t) DataWriterImpl::transport_assoc_done: ")
                   ACE_TEXT("writer %C found assoc_complete_reader %C, continue with association_complete_i\n"),
                   OPENDDS_STRING(writer_conv).c_str(),
                   OPENDDS_STRING(converter).c_str()));
      }
      assoc_complete_readers_.erase(remote_id);
      association_complete_i(remote_id);

      // Add to pending_readers_ -> pending means we are waiting
      // for the association_complete() callback.

    } else if (OpenDDS::DCPS::insert(pending_readers_, remote_id) == -1) {
      const GuidConverter converter(remote_id);
      ACE_ERROR((LM_ERROR,
                 ACE_TEXT("(%P|%t) ERROR: DataWriterImpl::transport_assoc_done: ")
                 ACE_TEXT("failed to mark %C as pending.\n"),
                 OPENDDS_STRING(converter).c_str()));

    } else {
      if (DCPS_debug_level) {
        const GuidConverter converter(remote_id);
        ACE_DEBUG((LM_DEBUG,
                   ACE_TEXT("(%P|%t) DataWriterImpl::transport_assoc_done: ")
                   ACE_TEXT("marked %C as pending.\n"),
                   OPENDDS_STRING(converter).c_str()));
      }
    }

  } else {
    // In the current implementation, DataWriter is always active, so this
    // code will not be applicable.
    if (DCPS_debug_level) {
      const GuidConverter conv(publication_id_);
      ACE_ERROR((LM_ERROR,
                 ACE_TEXT("(%P|%t) DataWriterImpl::transport_assoc_done: ")
                 ACE_TEXT("ERROR: DataWriter (%C) should always be active in current implementation\n"),
                 OPENDDS_STRING(conv).c_str()));
    }
    Discovery_rch disco = TheServiceParticipant->get_discovery(domain_id_);
    disco->association_complete(domain_id_, dp_id_,
                                publication_id_, remote_id);
  }
}

DataWriterImpl::ReaderInfo::ReaderInfo(const char* filterClassName,
                                       const char* filter,
                                       const DDS::StringSeq& params,
                                       WeakRcHandle<DomainParticipantImpl> participant,
                                       bool durable)
#ifndef OPENDDS_NO_CONTENT_FILTERED_TOPIC
  : participant_(participant)
  , filter_class_name_(filterClassName)
  , filter_(filter)
  , expression_params_(params)
  , expected_sequence_(SequenceNumber::SEQUENCENUMBER_UNKNOWN())
  , durable_(durable)
{
  RcHandle<DomainParticipantImpl> part = participant_.lock();
  if (part && *filter) {
    eval_ = part->get_filter_eval(filter);
  }
}
#else
  : expected_sequence_(SequenceNumber::SEQUENCENUMBER_UNKNOWN())
  , durable_(durable)
{
  ACE_UNUSED_ARG(filterClassName);
  ACE_UNUSED_ARG(filter);
  ACE_UNUSED_ARG(params);
  ACE_UNUSED_ARG(participant);
}
#endif // OPENDDS_NO_CONTENT_FILTERED_TOPIC

DataWriterImpl::ReaderInfo::~ReaderInfo()
{
#ifndef OPENDDS_NO_CONTENT_FILTERED_TOPIC
  eval_ = RcHandle<FilterEvaluator>();
  RcHandle<DomainParticipantImpl> participant = participant_.lock();
  if (participant && !filter_.empty()) {
    participant->deref_filter_eval(filter_.c_str());
  }

#endif // OPENDDS_NO_CONTENT_FILTERED_TOPIC
}

void
DataWriterImpl::association_complete(const RepoId& remote_id)
{
  DBG_ENTRY_LVL("DataWriterImpl", "association_complete", 6);

  if (DCPS_debug_level >= 1) {
    GuidConverter writer_converter(this->publication_id_);
    GuidConverter reader_converter(remote_id);
    ACE_DEBUG((LM_DEBUG,
               ACE_TEXT("(%P|%t) DataWriterImpl::association_complete - ")
               ACE_TEXT("bit %d local %C remote %C\n"),
               is_bit_,
               OPENDDS_STRING(writer_converter).c_str(),
               OPENDDS_STRING(reader_converter).c_str()));
  }

  ACE_GUARD(ACE_Recursive_Thread_Mutex, guard, this->lock_);

  if (OpenDDS::DCPS::remove(pending_readers_, remote_id) == -1) {
    if (DCPS_debug_level) {
      GuidConverter writer_converter(this->publication_id_);
      GuidConverter reader_converter(remote_id);
      ACE_DEBUG((LM_DEBUG,
                 ACE_TEXT("(%P|%t) DataWriterImpl::association_complete - ")
                 ACE_TEXT("bit %d local %C did not find pending reader: %C ")
                 ACE_TEXT("defer association_complete_i until add_association resumes\n"),
                 is_bit_,
                 OPENDDS_STRING(writer_converter).c_str(),
                 OPENDDS_STRING(reader_converter).c_str()));
    }
    // Not found in pending_readers_, defer calling association_complete_i()
    // until add_association() resumes and sees this ID in assoc_complete_readers_.
    assoc_complete_readers_.insert(remote_id);

  } else {
    association_complete_i(remote_id);
  }
}

void
DataWriterImpl::association_complete_i(const RepoId& remote_id)
{
  DBG_ENTRY_LVL("DataWriterImpl", "association_complete_i", 6);

  if (DCPS_debug_level >= 1) {
    GuidConverter writer_converter(this->publication_id_);
    GuidConverter reader_converter(remote_id);
    ACE_DEBUG((LM_DEBUG,
               ACE_TEXT("(%P|%t) DataWriterImpl::association_complete_i - ")
               ACE_TEXT("bit %d local %C remote %C\n"),
               is_bit_,
               OPENDDS_STRING(writer_converter).c_str(),
               OPENDDS_STRING(reader_converter).c_str()));
  }

  bool reader_durable = false;
#ifndef OPENDDS_NO_CONTENT_FILTERED_TOPIC
  OPENDDS_STRING filterClassName;
  RcHandle<FilterEvaluator> eval;
  DDS::StringSeq expression_params;
#endif
  {
    ACE_GUARD(ACE_Recursive_Thread_Mutex, guard, this->lock_);

    if (OpenDDS::DCPS::insert(readers_, remote_id) == -1) {
      GuidConverter converter(remote_id);
      ACE_ERROR((LM_ERROR,
                 ACE_TEXT("(%P|%t) ERROR: DataWriterImpl::association_complete_i: ")
                 ACE_TEXT("insert %C from pending failed.\n"),
                 OPENDDS_STRING(converter).c_str()));
    }
  }
  {
    ACE_GUARD(ACE_Thread_Mutex, reader_info_guard, this->reader_info_lock_);
    RepoIdToReaderInfoMap::const_iterator it = reader_info_.find(remote_id);

    if (it != reader_info_.end()) {
      reader_durable = it->second.durable_;
#ifndef OPENDDS_NO_CONTENT_FILTERED_TOPIC
      filterClassName = it->second.filter_class_name_;
      eval = it->second.eval_;
      expression_params = it->second.expression_params_;
#endif
    }
  }

  if (this->monitor_) {
    this->monitor_->report();
  }

  if (!is_bit_) {

    RcHandle<DomainParticipantImpl> participant = this->participant_servant_.lock();

    if (!participant)
      return;

    DDS::InstanceHandle_t handle =
      participant->id_to_handle(remote_id);

    {
      // protect publication_match_status_ and status changed flags.
      ACE_GUARD(ACE_Recursive_Thread_Mutex, guard, this->lock_);

      if (OpenDDS::DCPS::bind(id_to_handle_map_, remote_id, handle) != 0) {
        GuidConverter converter(remote_id);
        ACE_DEBUG((LM_WARNING,
                   ACE_TEXT("(%P|%t) WARNING: DataWriterImpl::association_complete_i: ")
                   ACE_TEXT("id_to_handle_map_%C = 0x%x failed.\n"),
                   OPENDDS_STRING(converter).c_str(),
                   handle));
        return;

      } else if (DCPS_debug_level > 4) {
        GuidConverter converter(remote_id);
        ACE_DEBUG((LM_DEBUG,
                   ACE_TEXT("(%P|%t) DataWriterImpl::association_complete_i: ")
                   ACE_TEXT("id_to_handle_map_%C = 0x%x.\n"),
                   OPENDDS_STRING(converter).c_str(),
                   handle));
      }

      ++publication_match_status_.total_count;
      ++publication_match_status_.total_count_change;
      ++publication_match_status_.current_count;
      ++publication_match_status_.current_count_change;
      publication_match_status_.last_subscription_handle = handle;
      set_status_changed_flag(DDS::PUBLICATION_MATCHED_STATUS, true);
    }

    DDS::DataWriterListener_var listener =
      listener_for(DDS::PUBLICATION_MATCHED_STATUS);

    if (!CORBA::is_nil(listener.in())) {

      listener->on_publication_matched(this, publication_match_status_);

      // TBD - why does the spec say to change this but not
      // change the ChangeFlagStatus after a listener call?
      publication_match_status_.total_count_change = 0;
      publication_match_status_.current_count_change = 0;
    }

    notify_status_condition();
  }

  // Support DURABILITY QoS
  if (reader_durable) {
    // Tell the WriteDataContainer to resend all sending/sent
    // samples.
    this->data_container_->reenqueue_all(remote_id, this->qos_.lifespan
#ifndef OPENDDS_NO_CONTENT_FILTERED_TOPIC
                                         , filterClassName, eval.in(), expression_params
#endif
                                        );

    // Acquire the data writer container lock to avoid deadlock. The
    // thread calling association_complete() has to acquire lock in the
    // same order as the write()/register() operation.

    // Since the thread calling association_complete() is the ORB
    // thread, it may have some performance penalty. If the
    // performance is an issue, we may need a new thread to handle the
    // data_available() calls.
    ACE_GUARD(ACE_Recursive_Thread_Mutex,
              guard,
              this->get_lock());

    SendStateDataSampleList list = this->get_resend_data();
    {
      ACE_GUARD(ACE_Thread_Mutex, reader_info_guard, this->reader_info_lock_);
      // Update the reader's expected sequence
      SequenceNumber& seq =
        reader_info_.find(remote_id)->second.expected_sequence_;

      for (SendStateDataSampleList::iterator list_el = list.begin();
           list_el != list.end(); ++list_el) {
        list_el->get_header().historic_sample_ = true;

        if (list_el->get_header().sequence_ > seq) {
          seq = list_el->get_header().sequence_;
        }
      }
    }

    RcHandle<PublisherImpl> publisher = this->publisher_servant_.lock();
    if (!publisher || publisher->is_suspended()) {
      this->available_data_list_.enqueue_tail(list);

    } else {
      if (DCPS_debug_level >= 4) {
        ACE_DEBUG((LM_INFO, "(%P|%t) Sending historic samples\n"));
      }

      const Encoding encoding(Encoding::KIND_CDR_UNALIGNED);
      size_t size = 0;
      serialized_size(encoding, size, remote_id);
      Message_Block_Ptr data(
        new ACE_Message_Block(size, ACE_Message_Block::MB_DATA, 0, 0, 0,
                              get_db_lock()));
      Serializer ser(data.get(), encoding);
      ser << remote_id;

      DataSampleHeader header;
      Message_Block_Ptr end_historic_samples(
        create_control_message(
          END_HISTORIC_SAMPLES, header, move(data),
          SystemTimePoint::now().to_dds_time()));

      this->controlTracker.message_sent();
      guard.release();
      SendControlStatus ret = send_w_control(list, header, move(end_historic_samples), remote_id);
      if (ret == SEND_CONTROL_ERROR) {
        ACE_ERROR((LM_ERROR, ACE_TEXT("(%P|%t) ERROR: ")
                             ACE_TEXT("DataWriterImpl::association_complete_i: ")
                             ACE_TEXT("send_w_control failed.\n")));
        this->controlTracker.message_dropped();
      }
    }
  }
}

void
DataWriterImpl::remove_associations(const ReaderIdSeq & readers,
                                    CORBA::Boolean notify_lost)
{
  if (readers.length() == 0) {
    return;
  }

  if (DCPS_debug_level >= 1) {
    GuidConverter writer_converter(publication_id_);
    GuidConverter reader_converter(readers[0]);
    ACE_DEBUG((LM_DEBUG,
               ACE_TEXT("(%P|%t) DataWriterImpl::remove_associations: ")
               ACE_TEXT("bit %d local %C remote %C num remotes %d\n"),
               is_bit_,
               OPENDDS_STRING(writer_converter).c_str(),
               OPENDDS_STRING(reader_converter).c_str(),
               readers.length()));
  }

  // stop pending associations for these reader ids
  this->stop_associating(readers.get_buffer(), readers.length());

  ReaderIdSeq fully_associated_readers;
  CORBA::ULong fully_associated_len = 0;
  ReaderIdSeq rds;
  CORBA::ULong rds_len = 0;
  DDS::InstanceHandleSeq handles;

  ACE_GUARD(ACE_Thread_Mutex, wait_guard, sync_unreg_rem_assocs_lock_);
  {
    // Ensure the same acquisition order as in wait_for_acknowledgments().
    ACE_GUARD(ACE_Recursive_Thread_Mutex, guard, this->lock_);
    //Remove the readers from fully associated reader list.
    //If the supplied reader is not in the cached reader list then it is
    //already removed. We just need remove the readers in the list that have
    //not been removed.

    CORBA::ULong len = readers.length();

    for (CORBA::ULong i = 0; i < len; ++i) {
      //Remove the readers from fully associated reader list. If it's not
      //in there, the association_complete() is not called yet and remove it
      //from pending list.

      if (OpenDDS::DCPS::remove(readers_, readers[i]) == 0) {
        ++ fully_associated_len;
        fully_associated_readers.length(fully_associated_len);
        fully_associated_readers [fully_associated_len - 1] = readers[i];

        ++ rds_len;
        rds.length(rds_len);
        rds [rds_len - 1] = readers[i];

      } else if (OpenDDS::DCPS::remove(pending_readers_, readers[i]) == 0) {
        ++ rds_len;
        rds.length(rds_len);
        rds [rds_len - 1] = readers[i];

        GuidConverter converter(readers[i]);
        ACE_DEBUG((LM_WARNING,
                   ACE_TEXT("(%P|%t) WARNING: DataWriterImpl::remove_associations: ")
                   ACE_TEXT("removing reader %C before association_complete() call.\n"),
                   OPENDDS_STRING(converter).c_str()));
      }

      ACE_GUARD(ACE_Thread_Mutex, reader_info_guard, this->reader_info_lock_);
      reader_info_.erase(readers[i]);
      //else reader is already removed which indicates remove_association()
      //is called multiple times.
    }

    if (fully_associated_len > 0 && !is_bit_) {
      // The reader should be in the id_to_handle map at this time
      this->lookup_instance_handles(fully_associated_readers, handles);

      for (CORBA::ULong i = 0; i < fully_associated_len; ++i) {
        id_to_handle_map_.erase(fully_associated_readers[i]);
      }
    }

    // Mirror the PUBLICATION_MATCHED_STATUS processing from
    // association_complete() here.
    if (!this->is_bit_) {

      // Derive the change in the number of subscriptions reading this writer.
      int matchedSubscriptions =
        static_cast<int>(this->id_to_handle_map_.size());
      this->publication_match_status_.current_count_change =
        matchedSubscriptions - this->publication_match_status_.current_count;

      // Only process status if the number of subscriptions has changed.
      if (this->publication_match_status_.current_count_change != 0) {
        this->publication_match_status_.current_count = matchedSubscriptions;

        /// Section 7.1.4.1: total_count will not decrement.

        /// @TODO: Reconcile this with the verbiage in section 7.1.4.1
        this->publication_match_status_.last_subscription_handle =
          handles[fully_associated_len - 1];

        set_status_changed_flag(DDS::PUBLICATION_MATCHED_STATUS, true);

        DDS::DataWriterListener_var listener =
          this->listener_for(DDS::PUBLICATION_MATCHED_STATUS);

        if (!CORBA::is_nil(listener.in())) {
          listener->on_publication_matched(this, this->publication_match_status_);

          // Listener consumes the change.
          this->publication_match_status_.total_count_change = 0;
          this->publication_match_status_.current_count_change = 0;
        }

        this->notify_status_condition();
      }
    }
  }

  for (CORBA::ULong i = 0; i < rds.length(); ++i) {
    this->disassociate(rds[i]);
  }

  // If this remove_association is invoked when the InfoRepo
  // detects a lost reader then make a callback to notify
  // subscription lost.
  if (notify_lost && handles.length() > 0) {
    this->notify_publication_lost(handles);
  }
}

void DataWriterImpl::remove_all_associations()
{
  DBG_ENTRY_LVL("DataWriterImpl", "remove_all_associations", 6);
  // stop pending associations
  this->stop_associating();

  OpenDDS::DCPS::ReaderIdSeq readers;
  CORBA::ULong size;
  CORBA::ULong num_pending_readers;
  {
    ACE_GUARD(ACE_Recursive_Thread_Mutex, guard, lock_);

    num_pending_readers = static_cast<CORBA::ULong>(pending_readers_.size());
    size = static_cast<CORBA::ULong>(readers_.size()) + num_pending_readers;
    readers.length(size);

    RepoIdSet::iterator itEnd = readers_.end();
    int i = 0;

    for (RepoIdSet::iterator it = readers_.begin(); it != itEnd; ++it) {
      readers[i ++] = *it;
    }

    itEnd = pending_readers_.end();

    for (RepoIdSet::iterator it = pending_readers_.begin(); it != itEnd; ++it) {
      readers[i ++] = *it;
    }

    if (num_pending_readers > 0) {
      ACE_DEBUG((LM_WARNING,
                 ACE_TEXT("(%P|%t) WARNING: DataWriterImpl::remove_all_associations() - ")
                 ACE_TEXT("%d subscribers were pending and never fully associated.\n"),
                 num_pending_readers));
    }
  }

  try {
    if (0 < size) {
      CORBA::Boolean dont_notify_lost = false;

      this->remove_associations(readers, dont_notify_lost);
    }

  } catch (const CORBA::Exception&) {
      ACE_DEBUG((LM_WARNING,
                 ACE_TEXT("(%P|%t) WARNING: DataWriterImpl::remove_all_associations() - ")
                 ACE_TEXT("caught exception from remove_associations.\n")));
  }
}

void
DataWriterImpl::register_for_reader(const RepoId& participant,
                                    const RepoId& writerid,
                                    const RepoId& readerid,
                                    const TransportLocatorSeq& locators,
                                    DiscoveryListener* listener)
{
  TransportClient::register_for_reader(participant, writerid, readerid, locators, listener);
}

void
DataWriterImpl::unregister_for_reader(const RepoId& participant,
                                      const RepoId& writerid,
                                      const RepoId& readerid)
{
  TransportClient::unregister_for_reader(participant, writerid, readerid);
}

void
DataWriterImpl::update_locators(const RepoId& readerId,
                                const TransportLocatorSeq& locators)
{
  {
    ACE_GUARD(ACE_Thread_Mutex, reader_info_guard, reader_info_lock_);
    RepoIdToReaderInfoMap::const_iterator iter = reader_info_.find(readerId);
    if (iter == reader_info_.end()) {
      return;
    }
  }
  TransportClient::update_locators(readerId, locators);
}

void
DataWriterImpl::update_incompatible_qos(const IncompatibleQosStatus& status)
{
  DDS::DataWriterListener_var listener =
    listener_for(DDS::OFFERED_INCOMPATIBLE_QOS_STATUS);

  ACE_GUARD(ACE_Recursive_Thread_Mutex, guard, this->lock_);

#if 0

  if (this->offered_incompatible_qos_status_.total_count == status.total_count) {
    // This test should make the method idempotent.
    return;
  }

#endif

  set_status_changed_flag(DDS::OFFERED_INCOMPATIBLE_QOS_STATUS, true);

  // copy status and increment change
  offered_incompatible_qos_status_.total_count = status.total_count;
  offered_incompatible_qos_status_.total_count_change +=
    status.count_since_last_send;
  offered_incompatible_qos_status_.last_policy_id = status.last_policy_id;
  offered_incompatible_qos_status_.policies = status.policies;

  if (!CORBA::is_nil(listener.in())) {
    listener->on_offered_incompatible_qos(this, offered_incompatible_qos_status_);

    // TBD - Why does the spec say to change this but not change the
    //       ChangeFlagStatus after a listener call?
    offered_incompatible_qos_status_.total_count_change = 0;
  }

  notify_status_condition();
}

void
DataWriterImpl::update_subscription_params(const RepoId& readerId,
                                           const DDS::StringSeq& params)
{
#ifdef OPENDDS_NO_CONTENT_FILTERED_TOPIC
  ACE_UNUSED_ARG(readerId);
  ACE_UNUSED_ARG(params);
#else
  ACE_GUARD(ACE_Recursive_Thread_Mutex, guard, this->lock_);
  ACE_GUARD(ACE_Thread_Mutex, reader_info_guard, this->reader_info_lock_);
  RepoIdToReaderInfoMap::iterator iter = reader_info_.find(readerId);

  if (iter != reader_info_.end()) {
    iter->second.expression_params_ = params;

  } else if (DCPS_debug_level > 4 &&
             TheServiceParticipant->publisher_content_filter()) {
    GuidConverter pubConv(this->publication_id_), subConv(readerId);
    ACE_DEBUG((LM_WARNING,
               ACE_TEXT("(%P|%t) WARNING: DataWriterImpl::update_subscription_params()")
               ACE_TEXT(" - writer: %C has no info about reader: %C\n"),
               OPENDDS_STRING(pubConv).c_str(), OPENDDS_STRING(subConv).c_str()));
  }

#endif
}

DDS::ReturnCode_t
DataWriterImpl::set_qos(const DDS::DataWriterQos& qos_arg)
{
  DDS::DataWriterQos qos = qos_arg;

  OPENDDS_NO_OWNERSHIP_KIND_EXCLUSIVE_COMPATIBILITY_CHECK(qos, DDS::RETCODE_UNSUPPORTED);
  OPENDDS_NO_OWNERSHIP_STRENGTH_COMPATIBILITY_CHECK(qos, DDS::RETCODE_UNSUPPORTED);
  OPENDDS_NO_OWNERSHIP_PROFILE_COMPATIBILITY_CHECK(qos, DDS::RETCODE_UNSUPPORTED);
  OPENDDS_NO_DURABILITY_SERVICE_COMPATIBILITY_CHECK(qos, DDS::RETCODE_UNSUPPORTED);
  OPENDDS_NO_DURABILITY_KIND_TRANSIENT_PERSISTENT_COMPATIBILITY_CHECK(qos, DDS::RETCODE_UNSUPPORTED);

  if (Qos_Helper::valid(qos) && Qos_Helper::consistent(qos)) {
    if (qos_ == qos)
      return DDS::RETCODE_OK;

    if (enabled_ == true) {
      if (!Qos_Helper::changeable(qos_, qos)) {
        return DDS::RETCODE_IMMUTABLE_POLICY;

      } else {
        Discovery_rch disco = TheServiceParticipant->get_discovery(domain_id_);
        DDS::PublisherQos publisherQos;
        RcHandle<PublisherImpl> publisher = this->publisher_servant_.lock();

        bool status = false;
        if (publisher) {
          publisher->get_qos(publisherQos);
          status
            = disco->update_publication_qos(domain_id_,
                                            dp_id_,
                                            this->publication_id_,
                                            qos,
                                            publisherQos);
        }
        if (!status) {
          ACE_ERROR_RETURN((LM_ERROR,
                            ACE_TEXT("(%P|%t) DataWriterImpl::set_qos, ")
                            ACE_TEXT("qos not updated.\n")),
                           DDS::RETCODE_ERROR);
        }
      }
    }

    if (!(qos_ == qos)) {
      // Reset the deadline timer if the period has changed.
      if (qos_.deadline.period.sec != qos.deadline.period.sec
          || qos_.deadline.period.nanosec != qos.deadline.period.nanosec) {
        if (qos_.deadline.period.sec == DDS::DURATION_INFINITE_SEC
            && qos_.deadline.period.nanosec == DDS::DURATION_INFINITE_NSEC) {
          this->watchdog_= make_rch<OfferedDeadlineWatchdog>(
                               ref(this->lock_),
                               qos.deadline,
                               ref(*this),
                               ref(this->offered_deadline_missed_status_),
                               ref(this->last_deadline_missed_total_count_));

        } else if (qos.deadline.period.sec == DDS::DURATION_INFINITE_SEC
                   && qos.deadline.period.nanosec == DDS::DURATION_INFINITE_NSEC) {
          this->watchdog_->cancel_all();
          this->watchdog_.reset();

        } else {
          this->watchdog_->reset_interval(
            TimeDuration(qos.deadline.period));
        }
      }

      qos_ = qos;
    }

    return DDS::RETCODE_OK;

  } else {
    return DDS::RETCODE_INCONSISTENT_POLICY;
  }
}

DDS::ReturnCode_t
DataWriterImpl::get_qos(DDS::DataWriterQos & qos)
{
  qos = qos_;
  return DDS::RETCODE_OK;
}

DDS::ReturnCode_t
DataWriterImpl::set_listener(DDS::DataWriterListener_ptr a_listener,
                             DDS::StatusMask mask)
{
  listener_mask_ = mask;
  //note: OK to duplicate  a nil object ref
  listener_ = DDS::DataWriterListener::_duplicate(a_listener);
  return DDS::RETCODE_OK;
}

DDS::DataWriterListener_ptr
DataWriterImpl::get_listener()
{
  return DDS::DataWriterListener::_duplicate(listener_.in());
}

DDS::Topic_ptr
DataWriterImpl::get_topic()
{
  return DDS::Topic::_duplicate(topic_servant_.get());
}

bool
DataWriterImpl::should_ack() const
{
  // N.B. It may be worthwhile to investigate a more efficient
  // heuristic for determining if a writer should send SAMPLE_ACK
  // control samples. Perhaps based on a sequence number delta?
  return this->readers_.size() != 0;
}

DataWriterImpl::AckToken
DataWriterImpl::create_ack_token(DDS::Duration_t max_wait) const
{
  if (DCPS_debug_level > 0) {
    ACE_DEBUG((LM_DEBUG,
               ACE_TEXT("(%P|%t) DataWriterImpl::create_ack_token() - ")
               ACE_TEXT("for sequence %q\n"),
               this->sequence_number_.getValue()));
  }
  return AckToken(max_wait, this->sequence_number_);
}



DDS::ReturnCode_t
DataWriterImpl::send_request_ack()
{
  ACE_GUARD_RETURN(ACE_Recursive_Thread_Mutex,
                   guard,
                   get_lock(),
                   DDS::RETCODE_ERROR);


  DataSampleElement* element = 0;
  DDS::ReturnCode_t ret = this->data_container_->obtain_buffer_for_control(element);

  if (ret != DDS::RETCODE_OK) {
    ACE_ERROR_RETURN((LM_ERROR,
                      ACE_TEXT("(%P|%t) ERROR: ")
                      ACE_TEXT("DataWriterImpl::send_request_ack: ")
                      ACE_TEXT("obtain_buffer_for_control returned %d.\n"),
                      ret),
                     ret);
  }

  Message_Block_Ptr blk;
  // Add header with the registration sample data.
  Message_Block_Ptr sample(
    create_control_message(
      REQUEST_ACK,
      element->get_header(),
      move(blk),
      SystemTimePoint::now().to_dds_time()));
  element->set_sample(move(sample));

  ret = this->data_container_->enqueue_control(element);

  if (ret != DDS::RETCODE_OK) {
    ACE_ERROR_RETURN((LM_ERROR,
                      ACE_TEXT("(%P|%t) ERROR: ")
                      ACE_TEXT("DataWriterImpl::send_request_ack: ")
                      ACE_TEXT("enqueue_control failed.\n")),
                     ret);
  }


  send_all_to_flush_control(guard);

  return DDS::RETCODE_OK;
}

DDS::ReturnCode_t
DataWriterImpl::wait_for_acknowledgments(const DDS::Duration_t& max_wait)
{
  if (this->qos_.reliability.kind != DDS::RELIABLE_RELIABILITY_QOS)
    return DDS::RETCODE_OK;

  DDS::ReturnCode_t ret = send_request_ack();

  if (ret != DDS::RETCODE_OK)
    return ret;

  DataWriterImpl::AckToken token = create_ack_token(max_wait);
  if (DCPS_debug_level) {
    ACE_DEBUG ((LM_DEBUG, ACE_TEXT("(%P|%t) DataWriterImpl::wait_for_acknowledgments")
                          ACE_TEXT(" waiting for acknowledgment of sequence %q at %T\n"),
                          token.sequence_.getValue()));
  }
  return wait_for_specific_ack(token);
}

DDS::ReturnCode_t
DataWriterImpl::wait_for_specific_ack(const AckToken& token)
{
  return this->data_container_->wait_ack_of_seq(token.deadline(), token.sequence_);
}

DDS::Publisher_ptr
DataWriterImpl::get_publisher()
{
  return publisher_servant_.lock()._retn();
}

DDS::ReturnCode_t
DataWriterImpl::get_liveliness_lost_status(
  DDS::LivelinessLostStatus & status)
{
  ACE_GUARD_RETURN(ACE_Recursive_Thread_Mutex,
                   guard,
                   this->lock_,
                   DDS::RETCODE_ERROR);
  set_status_changed_flag(DDS::LIVELINESS_LOST_STATUS, false);
  status = liveliness_lost_status_;
  liveliness_lost_status_.total_count_change = 0;
  return DDS::RETCODE_OK;
}

DDS::ReturnCode_t
DataWriterImpl::get_offered_deadline_missed_status(
  DDS::OfferedDeadlineMissedStatus & status)
{
  ACE_GUARD_RETURN(ACE_Recursive_Thread_Mutex,
                   guard,
                   this->lock_,
                   DDS::RETCODE_ERROR);

  set_status_changed_flag(DDS::OFFERED_DEADLINE_MISSED_STATUS, false);

  this->offered_deadline_missed_status_.total_count_change =
    this->offered_deadline_missed_status_.total_count
    - this->last_deadline_missed_total_count_;

  // Update for next status check.
  this->last_deadline_missed_total_count_ =
    this->offered_deadline_missed_status_.total_count;

  status = offered_deadline_missed_status_;

  this->offered_deadline_missed_status_.total_count_change = 0;

  return DDS::RETCODE_OK;
}

DDS::ReturnCode_t
DataWriterImpl::get_offered_incompatible_qos_status(
  DDS::OfferedIncompatibleQosStatus & status)
{
  ACE_GUARD_RETURN(ACE_Recursive_Thread_Mutex,
                   guard,
                   this->lock_,
                   DDS::RETCODE_ERROR);
  set_status_changed_flag(DDS::OFFERED_INCOMPATIBLE_QOS_STATUS, false);
  status = offered_incompatible_qos_status_;
  offered_incompatible_qos_status_.total_count_change = 0;
  return DDS::RETCODE_OK;
}

DDS::ReturnCode_t
DataWriterImpl::get_publication_matched_status(
  DDS::PublicationMatchedStatus & status)
{
  ACE_GUARD_RETURN(ACE_Recursive_Thread_Mutex,
                   guard,
                   this->lock_,
                   DDS::RETCODE_ERROR);
  set_status_changed_flag(DDS::PUBLICATION_MATCHED_STATUS, false);
  status = publication_match_status_;
  publication_match_status_.total_count_change = 0;
  publication_match_status_.current_count_change = 0;
  return DDS::RETCODE_OK;
}

DDS::ReturnCode_t
DataWriterImpl::assert_liveliness()
{
  switch (this->qos_.liveliness.kind) {
  case DDS::AUTOMATIC_LIVELINESS_QOS:
    // Do nothing.
    break;
  case DDS::MANUAL_BY_PARTICIPANT_LIVELINESS_QOS:
    {
      RcHandle<DomainParticipantImpl> participant = this->participant_servant_.lock();
      if (participant) {
        return participant->assert_liveliness();
      }
    }
    break;
  case DDS::MANUAL_BY_TOPIC_LIVELINESS_QOS:
    if (send_liveliness(MonotonicTimePoint::now()) == false) {
      return DDS::RETCODE_ERROR;
    }
    break;
  }

  return DDS::RETCODE_OK;
}

DDS::ReturnCode_t
DataWriterImpl::assert_liveliness_by_participant()
{
  // This operation is called by participant.

  if (this->qos_.liveliness.kind == DDS::MANUAL_BY_PARTICIPANT_LIVELINESS_QOS) {
    // Set a flag indicating that we should send a liveliness message on the timer if necessary.
    liveliness_asserted_ = true;
  }

  return DDS::RETCODE_OK;
}

TimeDuration
DataWriterImpl::liveliness_check_interval(DDS::LivelinessQosPolicyKind kind)
{
  if (this->qos_.liveliness.kind == kind) {
    return liveliness_check_interval_;
  } else {
    return TimeDuration::max_value;
  }
}

bool
DataWriterImpl::participant_liveliness_activity_after(const MonotonicTimePoint& tv)
{
  if (this->qos_.liveliness.kind == DDS::MANUAL_BY_PARTICIPANT_LIVELINESS_QOS) {
    return last_liveliness_activity_time_ > tv;
  } else {
    return false;
  }
}

DDS::ReturnCode_t
DataWriterImpl::get_matched_subscriptions(
  DDS::InstanceHandleSeq & subscription_handles)
{
  if (enabled_ == false) {
    ACE_ERROR_RETURN((LM_ERROR,
                      ACE_TEXT("(%P|%t) ERROR: ")
                      ACE_TEXT("DataWriterImpl::get_matched_subscriptions: ")
                      ACE_TEXT(" Entity is not enabled.\n")),
                     DDS::RETCODE_NOT_ENABLED);
  }

  ACE_GUARD_RETURN(ACE_Recursive_Thread_Mutex,
                   guard,
                   this->lock_,
                   DDS::RETCODE_ERROR);

  // Copy out the handles for the current set of subscriptions.
  int index = 0;
  subscription_handles.length(
    static_cast<CORBA::ULong>(this->id_to_handle_map_.size()));

  for (RepoIdToHandleMap::iterator
       current = this->id_to_handle_map_.begin();
       current != this->id_to_handle_map_.end();
       ++current, ++index) {
    subscription_handles[index] = current->second;
  }

  return DDS::RETCODE_OK;
}

#if !defined (DDS_HAS_MINIMUM_BIT)
DDS::ReturnCode_t
DataWriterImpl::get_matched_subscription_data(
  DDS::SubscriptionBuiltinTopicData & subscription_data,
  DDS::InstanceHandle_t subscription_handle)
{
  if (enabled_ == false) {
    ACE_ERROR_RETURN((LM_ERROR,
                      ACE_TEXT("(%P|%t) ERROR: DataWriterImpl::")
                      ACE_TEXT("get_matched_subscription_data: ")
                      ACE_TEXT("Entity is not enabled.\n")),
                     DDS::RETCODE_NOT_ENABLED);
  }
  RcHandle<DomainParticipantImpl> participant = this->participant_servant_.lock();

  DDS::ReturnCode_t ret = DDS::RETCODE_ERROR;
  DDS::SubscriptionBuiltinTopicDataSeq data;

  if (participant) {
    ret = instance_handle_to_bit_data<DDS::SubscriptionBuiltinTopicDataDataReader_var>(
            participant.in(),
            BUILT_IN_SUBSCRIPTION_TOPIC,
            subscription_handle,
            data);
  }

  if (ret == DDS::RETCODE_OK) {
    subscription_data = data[0];
  }

  return ret;
}
#endif // !defined (DDS_HAS_MINIMUM_BIT)

DDS::ReturnCode_t
DataWriterImpl::enable()
{
  //According spec:
  // - Calling enable on an already enabled Entity returns OK and has no
  // effect.
  // - Calling enable on an Entity whose factory is not enabled will fail
  // and return PRECONDITION_NOT_MET.

  if (this->is_enabled()) {
    return DDS::RETCODE_OK;
  }

  RcHandle<PublisherImpl> publisher = this->publisher_servant_.lock();
  if (!publisher || !publisher->is_enabled()) {
    return DDS::RETCODE_PRECONDITION_NOT_MET;
  }

  if (!topic_servant_->is_enabled()) {
    return DDS::RETCODE_PRECONDITION_NOT_MET;
  }

  RcHandle<DomainParticipantImpl> participant = participant_servant_.lock();
  if (participant) {
    dp_id_ = participant->get_id();
  }

  if (!topic_servant_->check_data_representation(qos_.representation.value, true)) {
    return DDS::RETCODE_PRECONDITION_NOT_MET;
  }

  // Note: do configuration based on QoS in enable() because
  //       before enable is called the QoS can be changed -- even
  //       for Changeable=NO

  // Configure WriteDataContainer constructor parameters from qos.

  const bool reliable = qos_.reliability.kind == DDS::RELIABLE_RELIABILITY_QOS;

  CORBA::Long const max_samples_per_instance =
    (qos_.resource_limits.max_samples_per_instance == DDS::LENGTH_UNLIMITED)
    ? 0x7fffffff : qos_.resource_limits.max_samples_per_instance;

  CORBA::Long max_instances = 0, max_total_samples = 0;

  if (qos_.resource_limits.max_samples != DDS::LENGTH_UNLIMITED) {
    n_chunks_ = qos_.resource_limits.max_samples;

    if (qos_.resource_limits.max_instances == DDS::LENGTH_UNLIMITED ||
        (qos_.resource_limits.max_samples < qos_.resource_limits.max_instances)
        || (qos_.resource_limits.max_samples <
            (qos_.resource_limits.max_instances * max_samples_per_instance))) {
      max_total_samples = reliable ? qos_.resource_limits.max_samples : 0;
    }
  }

  if (reliable && qos_.resource_limits.max_instances != DDS::LENGTH_UNLIMITED)
    max_instances = qos_.resource_limits.max_instances;

  const CORBA::Long history_depth =
    (qos_.history.kind == DDS::KEEP_ALL_HISTORY_QOS ||
     qos_.history.depth == DDS::LENGTH_UNLIMITED) ? 0x7fffffff : qos_.history.depth;

  const CORBA::Long max_durable_per_instance =
    qos_.durability.kind == DDS::VOLATILE_DURABILITY_QOS ? 0 : history_depth;

  // enable the type specific part of this DataWriter
  this->enable_specific();

#ifndef OPENDDS_NO_PERSISTENCE_PROFILE
  // Get data durability cache if DataWriter QoS requires durable
  // samples.  Publisher servant retains ownership of the cache.
  DataDurabilityCache* const durability_cache =
    TheServiceParticipant->get_data_durability_cache(qos_.durability);
#endif

  //Note: the QoS used to set n_chunks_ is Changable=No so
  // it is OK that we cannot change the size of our allocators.
  data_container_ .reset(new WriteDataContainer(this,
                                           max_samples_per_instance,
                                           history_depth,
                                           max_durable_per_instance,
                                           qos_.reliability.max_blocking_time,
                                           n_chunks_,
                                           domain_id_,
                                           topic_name_,
                                           get_type_name(),
#ifndef OPENDDS_NO_PERSISTENCE_PROFILE
                                           durability_cache,
                                           qos_.durability_service,
#endif
                                           max_instances,
                                           max_total_samples));

  // +1 because we might allocate one before releasing another
  // TBD - see if this +1 can be removed.
  mb_allocator_.reset(new MessageBlockAllocator(n_chunks_ * association_chunk_multiplier_));
  db_allocator_.reset(new DataBlockAllocator(n_chunks_+1));
  header_allocator_.reset(new DataSampleHeaderAllocator(n_chunks_+1));

  if (DCPS_debug_level >= 2) {
    ACE_DEBUG((LM_DEBUG,
               "(%P|%t) DataWriterImpl::enable-mb"
               " Cached_Allocator_With_Overflow %x with %d chunks\n",
               mb_allocator_.get(),
               n_chunks_));

    ACE_DEBUG((LM_DEBUG,
               "(%P|%t) DataWriterImpl::enable-db"
               " Cached_Allocator_With_Overflow %x with %d chunks\n",
               db_allocator_.get(),
               n_chunks_));

    ACE_DEBUG((LM_DEBUG,
               "(%P|%t) DataWriterImpl::enable-header"
               " Cached_Allocator_With_Overflow %x with %d chunks\n",
               header_allocator_.get(),
               n_chunks_));
  }

  if (qos_.liveliness.lease_duration.sec != DDS::DURATION_INFINITE_SEC &&
      qos_.liveliness.lease_duration.nanosec != DDS::DURATION_INFINITE_NSEC) {
    // Must be at least 1 micro second.
    liveliness_check_interval_ = std::max(
      TimeDuration(qos_.liveliness.lease_duration) * (TheServiceParticipant->liveliness_factor() / 100.0),
      TimeDuration(0, 1));

    if (reactor_->schedule_timer(liveness_timer_.in(),
                                 0,
                                 liveliness_check_interval_.value(),
                                 liveliness_check_interval_.value()) == -1) {
      ACE_ERROR((LM_ERROR,
                 ACE_TEXT("(%P|%t) ERROR: DataWriterImpl::enable: %p.\n"),
                 ACE_TEXT("schedule_timer")));

    }
  }

  if (!participant)
    return DDS::RETCODE_ERROR;

  participant->add_adjust_liveliness_timers(this);

  // Setup the offered deadline watchdog if the configured deadline
  // period is not the default (infinite).
  DDS::Duration_t const deadline_period = this->qos_.deadline.period;

  if (deadline_period.sec != DDS::DURATION_INFINITE_SEC
      || deadline_period.nanosec != DDS::DURATION_INFINITE_NSEC) {
    this->watchdog_ = make_rch<OfferedDeadlineWatchdog>(
                           ref(this->lock_),
                           this->qos_.deadline,
                           ref(*this),
                           ref(this->offered_deadline_missed_status_),
                           ref(this->last_deadline_missed_total_count_));
  }

  Discovery_rch disco = TheServiceParticipant->get_discovery(this->domain_id_);
  disco->pre_writer(this);

  this->set_enabled();

  try {
    this->enable_transport(reliable,
                           this->qos_.durability.kind > DDS::VOLATILE_DURABILITY_QOS);

  } catch (const Transport::Exception&) {
    ACE_ERROR((LM_ERROR,
               ACE_TEXT("(%P|%t) ERROR: DataWriterImpl::enable, ")
               ACE_TEXT("Transport Exception.\n")));
    data_container_->shutdown_ = true;
    return DDS::RETCODE_ERROR;
  }

  // Done after enable_transport so we know its swap_bytes.
  const DDS::ReturnCode_t setup_serialization_result = setup_serialization();
  if (setup_serialization_result != DDS::RETCODE_OK) {
    return setup_serialization_result;
  }

  const TransportLocatorSeq& trans_conf_info = connection_info();
  DDS::PublisherQos pub_qos;
  publisher->get_qos(pub_qos);
<<<<<<< HEAD
=======

  TypeSupportImpl* const typesupport =
      dynamic_cast<TypeSupportImpl*>(topic_servant_->get_type_support());
  size_t sto = XTypes::find_size(typesupport->getMinimalTypeObject());
  XTypes::TypeIdentifierPtr type_iden = XTypes::makeTypeIdentifier(typesupport->getMinimalTypeObject());
  XTypes::TypeInformation type_info;
  type_info.minimal.typeid_with_size.type_id = type_iden;
  type_info.minimal.typeid_with_size.typeobject_serialized_size = sto;
  type_info.minimal.dependent_typeid_count = 0;
  type_info.complete.dependent_typeid_count = 0;

>>>>>>> e6b6e2ae
  this->publication_id_ =
    disco->add_publication(this->domain_id_,
                           this->dp_id_,
                           this->topic_servant_->get_id(),
                           this,
                           this->qos_,
                           trans_conf_info,
<<<<<<< HEAD
                           pub_qos);
=======
                           pub_qos,
                           type_info);


>>>>>>> e6b6e2ae
  if (!publisher || this->publication_id_ == GUID_UNKNOWN) {
    ACE_DEBUG((LM_WARNING,
               ACE_TEXT("(%P|%t) WARNING: DataWriterImpl::enable, ")
               ACE_TEXT("add_publication returned invalid id.\n")));
    data_container_->shutdown_ = true;
    return DDS::RETCODE_ERROR;
  }

  this->data_container_->publication_id_ = this->publication_id_;

  const DDS::ReturnCode_t writer_enabled_result =
    publisher->writer_enabled(topic_name_.in(), this);

  if (this->monitor_) {
    this->monitor_->report();
  }

#ifndef OPENDDS_NO_PERSISTENCE_PROFILE

  // Move cached data from the durability cache to the unsent data
  // queue.
  if (durability_cache != 0) {

    if (!durability_cache->get_data(this->domain_id_,
                                    this->topic_name_,
                                    get_type_name(),
                                    this,
                                    this->mb_allocator_.get(),
                                    this->db_allocator_.get(),
                                    this->qos_.lifespan)) {
      ACE_ERROR((LM_ERROR,
                 ACE_TEXT("(%P|%t) ERROR: DataWriterImpl::enable: ")
                 ACE_TEXT("unable to retrieve durable data\n")));
    }
  }

#endif

  return writer_enabled_result;
}

void
DataWriterImpl::send_all_to_flush_control(ACE_Guard<ACE_Recursive_Thread_Mutex>& guard)
{
  DBG_ENTRY_LVL("DataWriterImpl","send_all_to_flush_control",6);

  SendStateDataSampleList list;

  ACE_UINT64 transaction_id = this->get_unsent_data(list);

  controlTracker.message_sent();

  //need to release guard to call down to transport
  guard.release();

  this->send(list, transaction_id);
}

DDS::ReturnCode_t
DataWriterImpl::register_instance_i(DDS::InstanceHandle_t& handle,
                                    Message_Block_Ptr data,
                                    const DDS::Time_t& source_timestamp)
{
  DBG_ENTRY_LVL("DataWriterImpl","register_instance_i",6);

  if (enabled_ == false) {
    ACE_ERROR_RETURN((LM_ERROR,
                      ACE_TEXT("(%P|%t) ERROR: ")
                      ACE_TEXT("DataWriterImpl::register_instance_i: ")
                      ACE_TEXT("Entity is not enabled.\n")),
                     DDS::RETCODE_NOT_ENABLED);
  }

  DDS::ReturnCode_t ret = data_container_->register_instance(handle, data);
  if (ret != DDS::RETCODE_OK) {
    ACE_ERROR_RETURN((LM_ERROR,
                      ACE_TEXT("(%P|%t) ERROR: DataWriterImpl::register_instance_i: ")
                      ACE_TEXT("register instance with container failed, returned <%C>.\n"),
                      retcode_to_string(ret)),
                     ret);
  }

  if (this->monitor_) {
    this->monitor_->report();
  }

  DataSampleElement* element = 0;
  ret = this->data_container_->obtain_buffer_for_control(element);
  if (ret != DDS::RETCODE_OK) {
    ACE_ERROR_RETURN((LM_ERROR,
                      ACE_TEXT("(%P|%t) ERROR: ")
                      ACE_TEXT("DataWriterImpl::register_instance_i: ")
                      ACE_TEXT("obtain_buffer_for_control failed, returned <%C>.\n"),
                      retcode_to_string(ret)),
                     ret);
  }

  // Add header with the registration sample data.
  Message_Block_Ptr sample(
    create_control_message(
     INSTANCE_REGISTRATION,
     element->get_header(),
     move(data),
     source_timestamp));

  element->set_sample(move(sample));

  ret = this->data_container_->enqueue_control(element);
  if (ret != DDS::RETCODE_OK) {
    ACE_ERROR_RETURN((LM_ERROR,
                      ACE_TEXT("(%P|%t) ERROR: ")
                      ACE_TEXT("DataWriterImpl::register_instance_i: ")
                      ACE_TEXT("enqueue_control failed, returned <%C>\n"),
                      retcode_to_string(ret)),
                     ret);
  }

  return ret;
}

DDS::ReturnCode_t
DataWriterImpl::register_instance_from_durable_data(
  DDS::InstanceHandle_t& handle,
  Message_Block_Ptr data,
  const DDS::Time_t& source_timestamp)
{
  DBG_ENTRY_LVL("DataWriterImpl","register_instance_from_durable_data",6);

  ACE_GUARD_RETURN(ACE_Recursive_Thread_Mutex,
                   guard,
                   get_lock(),
                   DDS::RETCODE_ERROR);

  const DDS::ReturnCode_t ret = register_instance_i(handle, move(data), source_timestamp);
  if (ret != DDS::RETCODE_OK) {
    ACE_ERROR_RETURN((LM_ERROR,
                      ACE_TEXT("(%P|%t) ERROR: DataWriterImpl::register_instance_from_durable_data: ")
                      ACE_TEXT("register instance with container failed, returned <%C>.\n"),
                      retcode_to_string(ret)),
                     ret);
  }

  send_all_to_flush_control(guard);

  return ret;
}

DDS::ReturnCode_t
DataWriterImpl::unregister_instance_i(DDS::InstanceHandle_t handle,
                                      const DDS::Time_t& source_timestamp)
{
  DBG_ENTRY_LVL("DataWriterImpl","unregister_instance_i",6);

  if (enabled_ == false) {
    ACE_ERROR_RETURN((LM_ERROR,
                      ACE_TEXT("(%P|%t) ERROR: DataWriterImpl::unregister_instance_i: ")
                      ACE_TEXT("Entity is not enabled.\n")),
                     DDS::RETCODE_NOT_ENABLED);
  }

  // According to spec 1.2, autodispose_unregistered_instances true causes
  // dispose on the instance prior to calling unregister operation.
  if (this->qos_.writer_data_lifecycle.autodispose_unregistered_instances) {
    return this->dispose_and_unregister(handle, source_timestamp);
  }

  DDS::ReturnCode_t ret = DDS::RETCODE_ERROR;
  ACE_GUARD_RETURN(ACE_Recursive_Thread_Mutex, guard, get_lock(), ret);
  Message_Block_Ptr unregistered_sample_data;
  ret = this->data_container_->unregister(handle, unregistered_sample_data);

  if (ret != DDS::RETCODE_OK) {
    ACE_ERROR_RETURN((LM_ERROR,
                      ACE_TEXT("(%P|%t) ERROR: ")
                      ACE_TEXT("DataWriterImpl::unregister_instance_i: ")
                      ACE_TEXT("unregister with container failed.\n")),
                     ret);
  }

  DataSampleElement* element = 0;
  ret = this->data_container_->obtain_buffer_for_control(element);

  if (ret != DDS::RETCODE_OK) {
    ACE_ERROR_RETURN((LM_ERROR,
                      ACE_TEXT("(%P|%t) ERROR: ")
                      ACE_TEXT("DataWriterImpl::unregister_instance_i: ")
                      ACE_TEXT("obtain_buffer_for_control returned %d.\n"),
                      ret),
                     ret);
  }

  Message_Block_Ptr sample(create_control_message(UNREGISTER_INSTANCE,
                                                  element->get_header(),
                                                  move(unregistered_sample_data),
                                                  source_timestamp));
  element->set_sample(move(sample));
  ret = this->data_container_->enqueue_control(element);

  if (ret != DDS::RETCODE_OK) {
    ACE_ERROR_RETURN((LM_ERROR,
                      ACE_TEXT("(%P|%t) ERROR: ")
                      ACE_TEXT("DataWriterImpl::unregister_instance_i: ")
                      ACE_TEXT("enqueue_control failed.\n")),
                     ret);
  }

  send_all_to_flush_control(guard);
  return DDS::RETCODE_OK;
}

DDS::ReturnCode_t
DataWriterImpl::dispose_and_unregister(DDS::InstanceHandle_t handle,
                                       const DDS::Time_t& source_timestamp)
{
  DBG_ENTRY_LVL("DataWriterImpl", "dispose_and_unregister", 6);

  DDS::ReturnCode_t ret = DDS::RETCODE_ERROR;
  ACE_GUARD_RETURN(ACE_Recursive_Thread_Mutex, guard, get_lock(), ret);

  Message_Block_Ptr data_sample;
  ret = this->data_container_->dispose(handle, data_sample);

  if (ret != DDS::RETCODE_OK) {
    ACE_ERROR_RETURN((LM_ERROR,
                      ACE_TEXT("(%P|%t) ERROR: ")
                      ACE_TEXT("DataWriterImpl::dispose_and_unregister: ")
                      ACE_TEXT("dispose on container failed.\n")),
                     ret);
  }

  ret = this->data_container_->unregister(handle, data_sample, false);

  if (ret != DDS::RETCODE_OK) {
    ACE_ERROR_RETURN((LM_ERROR,
                      ACE_TEXT("(%P|%t) ERROR: ")
                      ACE_TEXT("DataWriterImpl::dispose_and_unregister: ")
                      ACE_TEXT("unregister with container failed.\n")),
                     ret);
  }

  DataSampleElement* element = 0;
  ret = this->data_container_->obtain_buffer_for_control(element);

  if (ret != DDS::RETCODE_OK) {
    ACE_ERROR_RETURN((LM_ERROR,
                      ACE_TEXT("(%P|%t) ERROR: ")
                      ACE_TEXT("DataWriterImpl::dispose_and_unregister: ")
                      ACE_TEXT("obtain_buffer_for_control returned %d.\n"),
                      ret),
                     ret);
  }

  Message_Block_Ptr sample(create_control_message(DISPOSE_UNREGISTER_INSTANCE,
                                                  element->get_header(),
                                                  move(data_sample),
                                                  source_timestamp));
  element->set_sample(move(sample));
  ret = this->data_container_->enqueue_control(element);

  if (ret != DDS::RETCODE_OK) {
    ACE_ERROR_RETURN((LM_ERROR,
                      ACE_TEXT("(%P|%t) ERROR: ")
                      ACE_TEXT("DataWriterImpl::dispose_and_unregister: ")
                      ACE_TEXT("enqueue_control failed.\n")),
                     ret);
  }

  send_all_to_flush_control(guard);
  return DDS::RETCODE_OK;
}

void
DataWriterImpl::unregister_instances(const DDS::Time_t& source_timestamp)
{
  {
    ACE_GUARD(ACE_Thread_Mutex, guard, sync_unreg_rem_assocs_lock_);

    PublicationInstanceMapType::iterator it =
      this->data_container_->instances_.begin();

    while (it != this->data_container_->instances_.end()) {
      if (!it->second->unregistered_) {
        const DDS::InstanceHandle_t handle = it->first;
        ++it; // avoid mangling the iterator
        this->unregister_instance_i(handle, source_timestamp);
      } else {
        ++it;
      }
    }
  }
}

DDS::ReturnCode_t
DataWriterImpl::write(Message_Block_Ptr data,
                      DDS::InstanceHandle_t handle,
                      const DDS::Time_t& source_timestamp,
                      GUIDSeq* filter_out)
{
  DBG_ENTRY_LVL("DataWriterImpl","write",6);

  ACE_GUARD_RETURN (ACE_Recursive_Thread_Mutex,
                    guard,
                    get_lock (),
                    DDS::RETCODE_ERROR);

  // take ownership of sequence allocated in FooDWImpl::write_w_timestamp()
  GUIDSeq_var filter_out_var(filter_out);

  if (enabled_ == false) {
    ACE_ERROR_RETURN((LM_ERROR,
                      ACE_TEXT("(%P|%t) ERROR: DataWriterImpl::write: ")
                      ACE_TEXT("Entity is not enabled.\n")),
                     DDS::RETCODE_NOT_ENABLED);
  }

  DataSampleElement* element = 0;
  DDS::ReturnCode_t ret = this->data_container_->obtain_buffer(element, handle);

  if (ret == DDS::RETCODE_TIMEOUT) {
    return ret; // silent for timeout

  } else if (ret != DDS::RETCODE_OK) {
    ACE_ERROR_RETURN((LM_ERROR,
                      ACE_TEXT("(%P|%t) ERROR: ")
                      ACE_TEXT("DataWriterImpl::write: ")
                      ACE_TEXT("obtain_buffer returned %d.\n"),
                      ret),
                     ret);
  }

  Message_Block_Ptr temp;
  ret = create_sample_data_message(move(data),
                                   handle,
                                   element->get_header(),
                                   temp,
                                   source_timestamp,
                                   (filter_out != 0));
  element->set_sample(move(temp));

  if (ret != DDS::RETCODE_OK) {
    return ret;
  }

  element->set_filter_out(filter_out_var._retn()); // ownership passed to element

  ret = this->data_container_->enqueue(element, handle);

  if (ret != DDS::RETCODE_OK) {
    ACE_ERROR_RETURN((LM_ERROR,
                      ACE_TEXT("(%P|%t) ERROR: ")
                      ACE_TEXT("DataWriterImpl::write: ")
                      ACE_TEXT("enqueue failed.\n")),
                     ret);
  }
  last_liveliness_activity_time_.set_to_now();

  track_sequence_number(filter_out);

  if (this->coherent_) {
    ++this->coherent_samples_;
  }
  SendStateDataSampleList list;

  ACE_UINT64 transaction_id = this->get_unsent_data(list);

  RcHandle<PublisherImpl> publisher = this->publisher_servant_.lock();
  if (!publisher || publisher->is_suspended()) {
    if (min_suspended_transaction_id_ == 0) {
      //provides transaction id for lower bound of suspended transactions
      //or transaction id for single suspended write transaction
      min_suspended_transaction_id_ = transaction_id;
    } else {
      //when multiple write transactions have suspended, provides the upper bound
      //for suspended transactions.
      max_suspended_transaction_id_ = transaction_id;
    }
    this->available_data_list_.enqueue_tail(list);

  } else {
    guard.release();

    this->send(list, transaction_id);
  }

  return DDS::RETCODE_OK;
}

void
DataWriterImpl::track_sequence_number(GUIDSeq* filter_out)
{
  ACE_GUARD(ACE_Thread_Mutex, reader_info_guard, this->reader_info_lock_);

#ifndef OPENDDS_NO_CONTENT_FILTERED_TOPIC
  // Track individual expected sequence numbers in ReaderInfo
  RepoIdSet excluded;

  if (filter_out && !reader_info_.empty()) {
    const GUID_t* buf = filter_out->get_buffer();
    excluded.insert(buf, buf + filter_out->length());
  }

  for (RepoIdToReaderInfoMap::iterator iter = reader_info_.begin(),
       end = reader_info_.end(); iter != end; ++iter) {
    // If not excluding this reader, update expected sequence
    if (excluded.count(iter->first) == 0) {
      iter->second.expected_sequence_ = sequence_number_;
    }
  }

#else
  ACE_UNUSED_ARG(filter_out);
  for (RepoIdToReaderInfoMap::iterator iter = reader_info_.begin(),
       end = reader_info_.end(); iter != end; ++iter) {
    iter->second.expected_sequence_ = sequence_number_;
  }

#endif // OPENDDS_NO_CONTENT_FILTERED_TOPIC

}

void
DataWriterImpl::send_suspended_data()
{
  //this serves to get TransportClient's max_transaction_id_seen_
  //to the correct value for this list of transactions
  if (max_suspended_transaction_id_ != 0) {
    this->send(this->available_data_list_, max_suspended_transaction_id_);
    max_suspended_transaction_id_ = 0;
  }

  //this serves to actually have the send proceed in
  //sending the samples to the datalinks by passing it
  //the min_suspended_transaction_id_ which should be the
  //TransportClient's expected_transaction_id_
  this->send(this->available_data_list_, min_suspended_transaction_id_);
  min_suspended_transaction_id_ = 0;
  this->available_data_list_.reset();
}

DDS::ReturnCode_t
DataWriterImpl::dispose(DDS::InstanceHandle_t handle,
                        const DDS::Time_t & source_timestamp)
{
  DBG_ENTRY_LVL("DataWriterImpl","dispose",6);

  if (enabled_ == false) {
    ACE_ERROR_RETURN((LM_ERROR,
                      ACE_TEXT("(%P|%t) ERROR: DataWriterImpl::dispose: ")
                      ACE_TEXT("Entity is not enabled.\n")),
                     DDS::RETCODE_NOT_ENABLED);
  }

  DDS::ReturnCode_t ret = DDS::RETCODE_ERROR;

  ACE_GUARD_RETURN (ACE_Recursive_Thread_Mutex, guard, get_lock(), ret);

  Message_Block_Ptr registered_sample_data;
  ret = this->data_container_->dispose(handle, registered_sample_data);

  if (ret != DDS::RETCODE_OK) {
    ACE_ERROR_RETURN((LM_ERROR,
                      ACE_TEXT("(%P|%t) ERROR: ")
                      ACE_TEXT("DataWriterImpl::dispose: ")
                      ACE_TEXT("dispose failed.\n")),
                     ret);
  }

  DataSampleElement* element = 0;
  ret = this->data_container_->obtain_buffer_for_control(element);

  if (ret != DDS::RETCODE_OK) {
    ACE_ERROR_RETURN((LM_ERROR,
                      ACE_TEXT("(%P|%t) ERROR: ")
                      ACE_TEXT("DataWriterImpl::dispose: ")
                      ACE_TEXT("obtain_buffer_for_control returned %d.\n"),
                      ret),
                     ret);
  }

  Message_Block_Ptr sample(create_control_message(DISPOSE_INSTANCE,
                                                  element->get_header(),
                                                  move(registered_sample_data),
                                                  source_timestamp));
  element->set_sample(move(sample));
  ret = this->data_container_->enqueue_control(element);

  if (ret != DDS::RETCODE_OK) {
    ACE_ERROR_RETURN((LM_ERROR,
                      ACE_TEXT("(%P|%t) ERROR: ")
                      ACE_TEXT("DataWriterImpl::dispose: ")
                      ACE_TEXT("enqueue_control failed.\n")),
                     ret);
  }

  send_all_to_flush_control(guard);

  return DDS::RETCODE_OK;
}

DDS::ReturnCode_t
DataWriterImpl::num_samples(DDS::InstanceHandle_t handle,
                            size_t&                 size)
{
  return data_container_->num_samples(handle, size);
}

void
DataWriterImpl::unregister_all()
{
  data_container_->unregister_all();
}

RepoId
DataWriterImpl::get_publication_id()
{
  return publication_id_;
}

RepoId
DataWriterImpl::get_dp_id()
{
  return dp_id_;
}

char const *
DataWriterImpl::get_type_name() const
{
  return type_name_.in();
}

ACE_Message_Block*
DataWriterImpl::create_control_message(MessageId message_id,
                                       DataSampleHeader& header_data,
                                       Message_Block_Ptr data,
                                       const DDS::Time_t& source_timestamp)
{
  header_data.message_id_ = message_id;
  header_data.byte_order_ =
    this->swap_bytes() ? !ACE_CDR_BYTE_ORDER : ACE_CDR_BYTE_ORDER;
  header_data.coherent_change_ = 0;

  if (data) {
    header_data.message_length_ = static_cast<ACE_UINT32>(data->total_length());
  }

  header_data.sequence_ = SequenceNumber::SEQUENCENUMBER_UNKNOWN();
  header_data.sequence_repair_ = false; // set below
  header_data.source_timestamp_sec_ = source_timestamp.sec;
  header_data.source_timestamp_nanosec_ = source_timestamp.nanosec;
  header_data.publication_id_ = publication_id_;

  RcHandle<PublisherImpl> publisher = this->publisher_servant_.lock();
  if (!publisher) {
    return 0;
  }

  header_data.publisher_id_ = publisher->publisher_id_;

  if (message_id == INSTANCE_REGISTRATION
      || message_id == DISPOSE_INSTANCE
      || message_id == UNREGISTER_INSTANCE
      || message_id == DISPOSE_UNREGISTER_INSTANCE
      || message_id == REQUEST_ACK) {

    header_data.sequence_repair_ = need_sequence_repair();

    // Use the sequence number here for the sake of RTPS (where these
    // control messages map onto the Data Submessage).
    if (this->sequence_number_ == SequenceNumber::SEQUENCENUMBER_UNKNOWN()) {
      this->sequence_number_ = SequenceNumber();

    } else {
      ++this->sequence_number_;
    }

    header_data.sequence_ = this->sequence_number_;
    header_data.key_fields_only_ = true;
  }

  ACE_Message_Block* message = 0;
  ACE_NEW_MALLOC_RETURN(message,
                        static_cast<ACE_Message_Block*>(
                          mb_allocator_->malloc(sizeof(ACE_Message_Block))),
                        ACE_Message_Block(
                          DataSampleHeader::get_max_serialized_size(),
                          ACE_Message_Block::MB_DATA,
                          header_data.message_length_ ? data.release() : 0, //cont
                          0, //data
                          0, //allocator_strategy
                          get_db_lock(), //locking_strategy
                          ACE_DEFAULT_MESSAGE_BLOCK_PRIORITY,
                          ACE_Time_Value::zero,
                          ACE_Time_Value::max_time,
                          db_allocator_.get(),
                          mb_allocator_.get()),
                        0);

  *message << header_data;

  // If we incremented sequence number for this control message
  if (header_data.sequence_ != SequenceNumber::SEQUENCENUMBER_UNKNOWN()) {
    ACE_GUARD_RETURN(ACE_Thread_Mutex, reader_info_guard, this->reader_info_lock_, 0);
    // Update the expected sequence number for all readers
    RepoIdToReaderInfoMap::iterator reader;

    for (reader = reader_info_.begin(); reader != reader_info_.end(); ++reader) {
      reader->second.expected_sequence_ = sequence_number_;
    }
  }
  if (DCPS_debug_level >= 4) {
    const GuidConverter converter(publication_id_);
    ACE_DEBUG((LM_DEBUG,
               ACE_TEXT("(%P|%t) DataWriterImpl::create_control_message: ")
               ACE_TEXT("from publication %C sending control sample: %C .\n"),
               OPENDDS_STRING(converter).c_str(),
               to_string(header_data).c_str()));
  }
  return message;
}

DDS::ReturnCode_t
DataWriterImpl::create_sample_data_message(Message_Block_Ptr data,
                                           DDS::InstanceHandle_t instance_handle,
                                           DataSampleHeader& header_data,
                                           Message_Block_Ptr& message,
                                           const DDS::Time_t& source_timestamp,
                                           bool content_filter)
{
  PublicationInstance_rch instance =
    data_container_->get_handle_instance(instance_handle);

  if (0 == instance) {
    ACE_ERROR_RETURN((LM_ERROR,
                      ACE_TEXT("(%P|%t) DataWriterImpl::create_sample_data_message ")
                      ACE_TEXT("failed to find instance for handle %d\n"),
                      instance_handle),
                     DDS::RETCODE_ERROR);
  }

  header_data.message_id_ = SAMPLE_DATA;
  header_data.byte_order_ =
    this->swap_bytes() ? !ACE_CDR_BYTE_ORDER : ACE_CDR_BYTE_ORDER;
  header_data.coherent_change_ = this->coherent_;

  RcHandle<PublisherImpl> publisher = this->publisher_servant_.lock();

  if (!publisher)
    return DDS::RETCODE_ERROR;

#ifndef OPENDDS_NO_OBJECT_MODEL_PROFILE
  header_data.group_coherent_ =
    publisher->qos_.presentation.access_scope
    == DDS::GROUP_PRESENTATION_QOS;
#endif
  header_data.content_filter_ = content_filter;
  header_data.cdr_encapsulation_ = this->cdr_encapsulation();
  header_data.message_length_ = static_cast<ACE_UINT32>(data->total_length());
  header_data.sequence_repair_ = need_sequence_repair();

  if (this->sequence_number_ == SequenceNumber::SEQUENCENUMBER_UNKNOWN()) {
    this->sequence_number_ = SequenceNumber();

  } else {
    ++this->sequence_number_;
  }

  header_data.sequence_ = this->sequence_number_;
  header_data.source_timestamp_sec_ = source_timestamp.sec;
  header_data.source_timestamp_nanosec_ = source_timestamp.nanosec;

  if (qos_.lifespan.duration.sec != DDS::DURATION_INFINITE_SEC
      || qos_.lifespan.duration.nanosec != DDS::DURATION_INFINITE_NSEC) {
    header_data.lifespan_duration_ = true;
    header_data.lifespan_duration_sec_ = qos_.lifespan.duration.sec;
    header_data.lifespan_duration_nanosec_ = qos_.lifespan.duration.nanosec;
  }

  header_data.publication_id_ = publication_id_;
  header_data.publisher_id_ = publisher->publisher_id_;

  ACE_Message_Block* tmp_message;
  ACE_NEW_MALLOC_RETURN(tmp_message,
                        static_cast<ACE_Message_Block*>(
                          mb_allocator_->malloc(sizeof(ACE_Message_Block))),
                        ACE_Message_Block(DataSampleHeader::get_max_serialized_size(),
                                          ACE_Message_Block::MB_DATA,
                                          data.release(), //cont
                                          0, //data
                                          header_allocator_.get(), //alloc_strategy
                                          get_db_lock(), //locking_strategy
                                          ACE_DEFAULT_MESSAGE_BLOCK_PRIORITY,
                                          ACE_Time_Value::zero,
                                          ACE_Time_Value::max_time,
                                          db_allocator_.get(),
                                          mb_allocator_.get()),
                        DDS::RETCODE_ERROR);
  message.reset(tmp_message);
  *message << header_data;
  if (DCPS_debug_level >= 4) {
    const GuidConverter converter(publication_id_);
    ACE_DEBUG((LM_DEBUG,
               ACE_TEXT("(%P|%t) DataWriterImpl::create_sample_data_message: ")
               ACE_TEXT("from publication %C sending data sample: %C .\n"),
               OPENDDS_STRING(converter).c_str(),
               to_string(header_data).c_str()));
  }
  return DDS::RETCODE_OK;
}

void
DataWriterImpl::data_delivered(const DataSampleElement* sample)
{
  DBG_ENTRY_LVL("DataWriterImpl","data_delivered",6);

  if (!(sample->get_pub_id() == this->publication_id_)) {
    GuidConverter sample_converter(sample->get_pub_id());
    GuidConverter writer_converter(publication_id_);
    ACE_ERROR((LM_ERROR,
               ACE_TEXT("(%P|%t) ERROR: DataWriterImpl::data_delivered: ")
               ACE_TEXT("The publication id %C from delivered element ")
               ACE_TEXT("does not match the datawriter's id %C\n"),
               OPENDDS_STRING(sample_converter).c_str(),
               OPENDDS_STRING(writer_converter).c_str()));
    return;
  }
  //provided for statistics tracking in tests
  ++data_delivered_count_;

  this->data_container_->data_delivered(sample);
}

void
DataWriterImpl::control_delivered(const Message_Block_Ptr&)
{
  DBG_ENTRY_LVL("DataWriterImpl","control_delivered",6);
  controlTracker.message_delivered();
}

RcHandle<EntityImpl>
DataWriterImpl::parent() const
{
  return this->publisher_servant_.lock();
}

#ifndef OPENDDS_NO_CONTENT_FILTERED_TOPIC
bool
DataWriterImpl::filter_out(const DataSampleElement& elt,
                           const OPENDDS_STRING& filterClassName,
                           const FilterEvaluator& evaluator,
                           const DDS::StringSeq& expression_params) const
{
  TypeSupportImpl* const typesupport =
    dynamic_cast<TypeSupportImpl*>(topic_servant_->get_type_support());

  if (!typesupport) {
    ACE_ERROR((LM_ERROR, "(%P|%t) ERROR DataWriterImpl::filter_out - Could not cast type support, not filtering\n"));
    return false;
  }

  if (filterClassName == "DDSSQL" ||
      filterClassName == "OPENDDSSQL") {
    const MetaStruct& meta = typesupport->getMetaStructForType();
    if (!elt.get_header().valid_data() && evaluator.has_non_key_fields(meta)) {
      return true;
    }
    return !evaluator.eval(elt.get_sample()->cont(),
                           elt.get_header().byte_order_ != ACE_CDR_BYTE_ORDER,
                           elt.get_header().cdr_encapsulation_, meta,
                           expression_params);
  }
  else {
    return false;
  }
}
#endif

bool
DataWriterImpl::check_transport_qos(const TransportInst&)
{
  // DataWriter does not impose any constraints on which transports
  // may be used based on QoS.
  return true;
}

#ifndef OPENDDS_NO_OBJECT_MODEL_PROFILE

bool
DataWriterImpl::coherent_changes_pending()
{
  ACE_GUARD_RETURN(ACE_Recursive_Thread_Mutex,
                   guard,
                   get_lock(),
                   false);

  return this->coherent_;
}

void
DataWriterImpl::begin_coherent_changes()
{
  ACE_GUARD(ACE_Recursive_Thread_Mutex,
            guard,
            get_lock());

  this->coherent_ = true;
}

void
DataWriterImpl::end_coherent_changes(const GroupCoherentSamples& group_samples)
{
  // PublisherImpl::pi_lock_ should be held.
  ACE_GUARD(ACE_Recursive_Thread_Mutex,
            guard,
            get_lock());

  CoherentChangeControl end_msg;
  end_msg.coherent_samples_.num_samples_ = this->coherent_samples_;
  end_msg.coherent_samples_.last_sample_ = this->sequence_number_;

  RcHandle<PublisherImpl> publisher = this->publisher_servant_.lock();

  if (publisher) {
    end_msg.group_coherent_
      = publisher->qos_.presentation.access_scope == DDS::GROUP_PRESENTATION_QOS;
  }

  if (publisher && end_msg.group_coherent_) {
    end_msg.publisher_id_ = publisher->publisher_id_;
    end_msg.group_coherent_samples_ = group_samples;
  }

  Message_Block_Ptr data(
    new ACE_Message_Block(
      end_msg.get_max_serialized_size(),
      ACE_Message_Block::MB_DATA,
      0, // cont
      0, // data
      0, // alloc_strategy
      get_db_lock()));

  Serializer serializer(
    data.get(),
    this->swap_bytes());

  serializer << end_msg;

  DataSampleHeader header;
  Message_Block_Ptr control(
    create_control_message(
      END_COHERENT_CHANGES, header, move(data),
      SystemTimePoint::now().to_dds_time()));

  this->coherent_ = false;
  this->coherent_samples_ = 0;

  guard.release();
  if (this->send_control(header, move(control)) == SEND_CONTROL_ERROR) {
    ACE_ERROR((LM_ERROR,
               ACE_TEXT("(%P|%t) ERROR: DataWriterImpl::end_coherent_changes:")
               ACE_TEXT(" unable to send END_COHERENT_CHANGES control message!\n")));
  }
}

#endif // OPENDDS_NO_OBJECT_MODEL_PROFILE

void
DataWriterImpl::data_dropped(const DataSampleElement* element,
                             bool dropped_by_transport)
{
  DBG_ENTRY_LVL("DataWriterImpl","data_dropped",6);

  //provided for statistics tracking in tests
  ++data_dropped_count_;

  this->data_container_->data_dropped(element, dropped_by_transport);
}

void
DataWriterImpl::control_dropped(const Message_Block_Ptr&,
                                bool /* dropped_by_transport */)
{
  DBG_ENTRY_LVL("DataWriterImpl","control_dropped",6);
  controlTracker.message_dropped();
}

DDS::DataWriterListener_ptr
DataWriterImpl::listener_for(DDS::StatusKind kind)
{
  // per 2.1.4.3.1 Listener Access to Plain Communication Status
  // use this entities factory if listener is mask not enabled
  // for this kind.
  RcHandle<PublisherImpl> publisher = publisher_servant_.lock();
  if (!publisher)
    return 0;

  if (CORBA::is_nil(listener_.in()) || (listener_mask_ & kind) == 0) {
    return publisher->listener_for(kind);

  } else {
    return DDS::DataWriterListener::_duplicate(listener_.in());
  }
}

int
DataWriterImpl::handle_timeout(const ACE_Time_Value& tv,
                               const void* /* arg */)
{
  const MonotonicTimePoint now(tv);
  bool liveliness_lost = false;

  TimeDuration elapsed = now - last_liveliness_activity_time_;

  // Do we need to send a liveliness message?
  if (elapsed >= liveliness_check_interval_) {
    switch (this->qos_.liveliness.kind) {
    case DDS::AUTOMATIC_LIVELINESS_QOS:
      if (send_liveliness(now) == false) {
        liveliness_lost = true;
      }
      break;

    case DDS::MANUAL_BY_PARTICIPANT_LIVELINESS_QOS:
      if (liveliness_asserted_) {
        if (send_liveliness(now) == false) {
          liveliness_lost = true;
        }
      }
      break;

    case DDS::MANUAL_BY_TOPIC_LIVELINESS_QOS:
      // Do nothing.
      break;
    }
  }
  else {
    // Reschedule.
    if (reactor_->cancel_timer(liveness_timer_.in()) == -1) {
      ACE_ERROR((LM_ERROR,
        ACE_TEXT("(%P|%t) ERROR: DataWriterImpl::handle_timeout: %p.\n"),
        ACE_TEXT("cancel_timer")));
    }
    if (reactor_->schedule_timer(liveness_timer_.in(), 0,
      (liveliness_check_interval_ - elapsed).value(),
      liveliness_check_interval_.value()) == -1)
    {
      ACE_ERROR((LM_ERROR,
        ACE_TEXT("(%P|%t) ERROR: DataWriterImpl::handle_timeout: %p.\n"),
        ACE_TEXT("schedule_timer")));
    }
    return 0;
  }

  liveliness_asserted_ = false;
  elapsed = now - last_liveliness_activity_time_;

  // Have we lost liveliness?
  if (elapsed >= TimeDuration(qos_.liveliness.lease_duration)) {
    liveliness_lost = true;
  }

  if (!this->liveliness_lost_ && liveliness_lost) {
    ++ this->liveliness_lost_status_.total_count;
    ++ this->liveliness_lost_status_.total_count_change;

    DDS::DataWriterListener_var listener =
      listener_for(DDS::LIVELINESS_LOST_STATUS);

    if (!CORBA::is_nil(listener.in())) {
      listener->on_liveliness_lost(this, this->liveliness_lost_status_);
      this->liveliness_lost_status_.total_count_change = 0;
    }
  }

  this->liveliness_lost_ = liveliness_lost;
  return 0;
}

bool
DataWriterImpl::send_liveliness(const MonotonicTimePoint& now)
{
  if (this->qos_.liveliness.kind == DDS::MANUAL_BY_TOPIC_LIVELINESS_QOS ||
      !TheServiceParticipant->get_discovery(domain_id_)->supports_liveliness()) {
    DataSampleHeader header;
    Message_Block_Ptr empty;
    Message_Block_Ptr liveliness_msg(
      create_control_message(
        DATAWRITER_LIVELINESS, header, move(empty),
        SystemTimePoint::now().to_dds_time()));

    if (this->send_control(header, move(liveliness_msg)) == SEND_CONTROL_ERROR) {
      ACE_ERROR_RETURN((LM_ERROR,
                        ACE_TEXT("(%P|%t) ERROR: DataWriterImpl::send_liveliness: ")
                        ACE_TEXT("send_control failed.\n")),
                       false);
    }
  }
  last_liveliness_activity_time_ = now;
  return true;
}

void
DataWriterImpl::prepare_to_delete()
{
  this->set_deleted(true);
  this->stop_associating();
  this->terminate_send_if_suspended();
}

PublicationInstance_rch
DataWriterImpl::get_handle_instance(DDS::InstanceHandle_t handle)
{

  if (0 != data_container_) {
    return data_container_->get_handle_instance(handle);
  }

  return PublicationInstance_rch();
}

void
DataWriterImpl::notify_publication_disconnected(const ReaderIdSeq& subids)
{
  DBG_ENTRY_LVL("DataWriterImpl","notify_publication_disconnected",6);

  if (!is_bit_) {
    // Narrow to DDS::DCPS::DataWriterListener. If a DDS::DataWriterListener
    // is given to this DataWriter then narrow() fails.
    DataWriterListener_var the_listener =
      DataWriterListener::_narrow(this->listener_.in());

    if (!CORBA::is_nil(the_listener.in())) {
      PublicationDisconnectedStatus status;
      // Since this callback may come after remove_association which
      // removes the reader from id_to_handle map, we can ignore this
      // error.
      this->lookup_instance_handles(subids,
                                    status.subscription_handles);
      the_listener->on_publication_disconnected(this, status);
    }
  }
}

void
DataWriterImpl::notify_publication_reconnected(const ReaderIdSeq& subids)
{
  DBG_ENTRY_LVL("DataWriterImpl","notify_publication_reconnected",6);

  if (!is_bit_) {
    // Narrow to DDS::DCPS::DataWriterListener. If a
    // DDS::DataWriterListener is given to this DataWriter then
    // narrow() fails.
    DataWriterListener_var the_listener =
      DataWriterListener::_narrow(this->listener_.in());

    if (!CORBA::is_nil(the_listener.in())) {
      PublicationDisconnectedStatus status;

      // If it's reconnected then the reader should be in id_to_handle
      this->lookup_instance_handles(subids, status.subscription_handles);

      the_listener->on_publication_reconnected(this, status);
    }
  }
}

void
DataWriterImpl::notify_publication_lost(const ReaderIdSeq& subids)
{
  DBG_ENTRY_LVL("DataWriterImpl","notify_publication_lost",6);

  if (!is_bit_) {
    // Narrow to DDS::DCPS::DataWriterListener. If a
    // DDS::DataWriterListener is given to this DataWriter then
    // narrow() fails.
    DataWriterListener_var the_listener =
      DataWriterListener::_narrow(this->listener_.in());

    if (!CORBA::is_nil(the_listener.in())) {
      PublicationLostStatus status;

      // Since this callback may come after remove_association which removes
      // the reader from id_to_handle map, we can ignore this error.
      this->lookup_instance_handles(subids,
                                    status.subscription_handles);
      the_listener->on_publication_lost(this, status);
    }
  }
}

void
DataWriterImpl::notify_publication_lost(const DDS::InstanceHandleSeq& handles)
{
  DBG_ENTRY_LVL("DataWriterImpl","notify_publication_lost",6);

  if (!is_bit_) {
    // Narrow to DDS::DCPS::DataWriterListener. If a
    // DDS::DataWriterListener is given to this DataWriter then
    // narrow() fails.
    DataWriterListener_var the_listener =
      DataWriterListener::_narrow(this->listener_.in());

    if (!CORBA::is_nil(the_listener.in())) {
      PublicationLostStatus status;

      CORBA::ULong len = handles.length();
      status.subscription_handles.length(len);

      for (CORBA::ULong i = 0; i < len; ++ i) {
        status.subscription_handles[i] = handles[i];
      }

      the_listener->on_publication_lost(this, status);
    }
  }
}


void
DataWriterImpl::lookup_instance_handles(const ReaderIdSeq& ids,
                                        DDS::InstanceHandleSeq & hdls)
{
  CORBA::ULong const num_rds = ids.length();
  RcHandle<DomainParticipantImpl> participant = this->participant_servant_.lock();

  if (!participant)
    return;

  if (DCPS_debug_level > 9) {
    OPENDDS_STRING separator;
    OPENDDS_STRING buffer;

    for (CORBA::ULong i = 0; i < num_rds; ++i) {
      buffer += separator + OPENDDS_STRING(GuidConverter(ids[i]));
      separator = ", ";
    }

    ACE_DEBUG((LM_DEBUG,
               ACE_TEXT("(%P|%t) DataWriterImpl::lookup_instance_handles: ")
               ACE_TEXT("searching for handles for reader Ids: %C.\n"),
               buffer.c_str()));
  }

  hdls.length(num_rds);

  for (CORBA::ULong i = 0; i < num_rds; ++i) {
    hdls[i] = participant->id_to_handle(ids[i]);
  }
}

#ifndef OPENDDS_NO_PERSISTENCE_PROFILE
bool
DataWriterImpl::persist_data()
{
  return this->data_container_->persist_data();
}
#endif

void
DataWriterImpl::reschedule_deadline()
{
  if (this->watchdog_.in()) {
    this->data_container_->reschedule_deadline();
  }
}

void
DataWriterImpl::wait_control_pending()
{
  if (!TransportRegistry::instance()->released()) {
    OPENDDS_STRING caller_string("DataWriterImpl::wait_control_pending");
    controlTracker.wait_messages_pending(caller_string);
  }
}

void
DataWriterImpl::wait_pending()
{
  if (!TransportRegistry::instance()->released()) {
    data_container_->wait_pending();
  }
}

void
DataWriterImpl::get_instance_handles(InstanceHandleVec& instance_handles)
{
  this->data_container_->get_instance_handles(instance_handles);
}

void
DataWriterImpl::get_readers(RepoIdSet& readers)
{
  ACE_GUARD(ACE_Recursive_Thread_Mutex, guard, this->lock_);
  readers = this->readers_;
}

void
DataWriterImpl::retrieve_inline_qos_data(TransportSendListener::InlineQosData& qos_data) const
{
  RcHandle<PublisherImpl> publisher = this->publisher_servant_.lock();
  if (publisher) {
    publisher->get_qos(qos_data.pub_qos);
  }
  qos_data.dw_qos = this->qos_;
  qos_data.topic_name = this->topic_name_.in();
}

#if defined(OPENDDS_SECURITY)
DDS::Security::ParticipantCryptoHandle DataWriterImpl::get_crypto_handle() const
{
  RcHandle<DomainParticipantImpl> participant = participant_servant_.lock();
  return participant ? participant->crypto_handle() : DDS::HANDLE_NIL;
}
#endif

bool
DataWriterImpl::need_sequence_repair()
{
  ACE_GUARD_RETURN(ACE_Thread_Mutex, reader_info_guard, this->reader_info_lock_, false);
  return need_sequence_repair_i();
}

bool
DataWriterImpl::need_sequence_repair_i() const
{
  for (RepoIdToReaderInfoMap::const_iterator it = reader_info_.begin(),
       end = reader_info_.end(); it != end; ++it) {
    if (it->second.expected_sequence_ != sequence_number_) {
      return true;
    }
  }

  return false;
}

SendControlStatus
DataWriterImpl::send_control(const DataSampleHeader& header,
                             Message_Block_Ptr msg)
{
  controlTracker.message_sent();

  SendControlStatus status = TransportClient::send_control(header, move(msg));

  if (status != SEND_CONTROL_OK) {
    controlTracker.message_dropped();
  }

  return status;
}

ICE::Endpoint*
DataWriterImpl::get_ice_endpoint()
{
  return TransportClient::get_ice_endpoint();
}

int
LivenessTimer::handle_timeout(const ACE_Time_Value &tv,
                             const void *arg)
{
  DataWriterImpl_rch writer = this->writer_.lock();
  if (writer) {
    writer->handle_timeout(tv, arg);
  } else {
    this->reactor()->cancel_timer(this);
  }
  return 0;
}

void DataWriterImpl::transport_discovery_change()
{
  populate_connection_info();
  const TransportLocatorSeq& trans_conf_info = connection_info();
  Discovery_rch disco = TheServiceParticipant->get_discovery(domain_id_);
  disco->update_publication_locators(domain_id_,
                                     dp_id_,
                                     publication_id_,
                                     trans_conf_info);
}

} // namespace DCPS
} // namespace OpenDDS

OPENDDS_END_VERSIONED_NAMESPACE_DECL<|MERGE_RESOLUTION|>--- conflicted
+++ resolved
@@ -1449,8 +1449,6 @@
   const TransportLocatorSeq& trans_conf_info = connection_info();
   DDS::PublisherQos pub_qos;
   publisher->get_qos(pub_qos);
-<<<<<<< HEAD
-=======
 
   TypeSupportImpl* const typesupport =
       dynamic_cast<TypeSupportImpl*>(topic_servant_->get_type_support());
@@ -1462,7 +1460,6 @@
   type_info.minimal.dependent_typeid_count = 0;
   type_info.complete.dependent_typeid_count = 0;
 
->>>>>>> e6b6e2ae
   this->publication_id_ =
     disco->add_publication(this->domain_id_,
                            this->dp_id_,
@@ -1470,14 +1467,10 @@
                            this,
                            this->qos_,
                            trans_conf_info,
-<<<<<<< HEAD
-                           pub_qos);
-=======
                            pub_qos,
                            type_info);
 
 
->>>>>>> e6b6e2ae
   if (!publisher || this->publication_id_ == GUID_UNKNOWN) {
     ACE_DEBUG((LM_WARNING,
                ACE_TEXT("(%P|%t) WARNING: DataWriterImpl::enable, ")
