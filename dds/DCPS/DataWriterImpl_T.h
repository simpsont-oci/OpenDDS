--- conflicted
+++ resolved
@@ -217,22 +217,11 @@
 
     Message_Block_Ptr marshalled(
       dds_marshal(instance_data, OpenDDS::DCPS::FULL_MARSHALING));
-<<<<<<< HEAD
-    if (!marshalled) {
-      ACE_ERROR((LM_ERROR, "(%P|%t) ERROR: %CDataWriterImpl::write_w_timestamp: "
-        "failed to serialize sample\n",
-        TraitsType::type_name()));
-      return DDS::RETCODE_ERROR;
-    }
-    return OpenDDS::DCPS::DataWriterImpl::write(
-      move(marshalled), handle, source_timestamp, filter_out._retn());
-=======
     return OpenDDS::DCPS::DataWriterImpl::write(move(marshalled),
                                                 handle,
                                                 source_timestamp,
                                                 filter_out._retn(),
                                                 &instance_data);
->>>>>>> 343eee84
   }
 
   virtual DDS::ReturnCode_t
