/*
 *
 *
 * Distributed under the OpenDDS License.
 * See: http://www.opendds.org/license.html
 */

#include "DCPS/DdsDcps_pch.h" //Only the _pch include should start with DCPS/

#include "Serializer.h"

#include "SafetyProfileStreams.h"

#include <tao/String_Alloc.h>

#include <ace/OS_NS_string.h>
#include <ace/OS_Memory.h>

#if !defined (__ACE_INLINE__)
# include "Serializer.inl"
#endif /* !__ACE_INLINE__ */

OPENDDS_BEGIN_VERSIONED_NAMESPACE_DECL

namespace OpenDDS {
namespace DCPS {

OPENDDS_STRING endianness_to_string(Endianness endianness)
{
  switch (endianness) {
  case ENDIAN_BIG:
    return "big-endian ("
#ifdef ACE_LITTLE_ENDIAN
      "non-"
#endif
      "native)";
  case ENDIAN_LITTLE:
    return "little-endian ("
#ifndef ACE_LITTLE_ENDIAN
      "non-"
#endif
      "native)";
  default:
    return "invalid endianness";
  }
}

Encoding::Encoding()
: endianness_(ENDIAN_NATIVE)
{
  kind(KIND_XCDR1);
}

Encoding::Encoding(Encoding::Kind kind, Endianness endianness)
: endianness_(endianness)
{
  this->kind(kind);
}

Encoding::Encoding(Encoding::Kind kind, bool swap_bytes)
: endianness_(swap_bytes ? ENDIAN_NONNATIVE : ENDIAN_NATIVE)
{
  this->kind(kind);
}

EncapsulationHeader::EncapsulationHeader()
: kind_(KIND_CDR_BE)
, options_(0)
{
}

// TODO(iguessthidlldo) Support End Padding Described By XTypes 7.6.3.1.2
bool EncapsulationHeader::from_encoding(
  const Encoding& encoding, Extensibility extensibility)
{
  const bool big = encoding.endianness() == ENDIAN_BIG;
  switch (encoding.kind()) {
  case Encoding::KIND_XCDR1:
    switch (extensibility) {
    case FINAL:
    case APPENDABLE:
      kind_ = big ? KIND_CDR_BE : KIND_CDR_LE;
      break;
    case MUTABLE:
      kind_ = big ? KIND_PL_CDR_BE : KIND_PL_CDR_LE;
      break;
    }
    break;
  case Encoding::KIND_XCDR2:
    switch (extensibility) {
    case FINAL:
      kind_ = big ? KIND_CDR2_BE : KIND_CDR2_LE;
      break;
    case APPENDABLE:
      kind_ = big ? KIND_D_CDR2_BE : KIND_D_CDR2_LE;
      break;
    case MUTABLE:
      kind_ = big ? KIND_PL_CDR2_BE : KIND_PL_CDR2_LE;
      break;
    }
    break;
  default:
    ACE_ERROR((LM_ERROR, ACE_TEXT("(%P|%t) ERROR EncapsulationHeader::from_encoding: ")
      ACE_TEXT("Got Encoding With Unsupported Kind: %C\n"),
      Encoding::kind_to_string(encoding.kind()).c_str()));
    return false;
  }
  return true;
}

// TODO(iguessthidlldo) Support End Padding Described By XTypes 7.6.3.1.2
bool EncapsulationHeader::to_encoding(
  Encoding& encoding, Extensibility expected_extensibility)
{
  bool wrong_extensibility = true;
  switch (kind_) {
  case KIND_CDR_BE:
    encoding.kind(Encoding::KIND_XCDR1);
    encoding.endianness(ENDIAN_BIG);
    wrong_extensibility = expected_extensibility == MUTABLE;
    break;

  case KIND_CDR_LE:
    encoding.kind(Encoding::KIND_XCDR1);
    encoding.endianness(ENDIAN_LITTLE);
    wrong_extensibility = expected_extensibility == MUTABLE;
    break;

  case KIND_PL_CDR_BE:
    encoding.kind(Encoding::KIND_XCDR1);
    encoding.endianness(ENDIAN_BIG);
    wrong_extensibility = expected_extensibility != MUTABLE;
    break;

  case KIND_PL_CDR_LE:
    encoding.kind(Encoding::KIND_XCDR1);
    encoding.endianness(ENDIAN_LITTLE);
    wrong_extensibility = expected_extensibility != MUTABLE;
    break;

  case KIND_CDR2_BE:
    encoding.kind(Encoding::KIND_XCDR2);
    encoding.endianness(ENDIAN_BIG);
    wrong_extensibility = expected_extensibility != FINAL;
    break;

  case KIND_CDR2_LE:
    encoding.kind(Encoding::KIND_XCDR2);
    encoding.endianness(ENDIAN_LITTLE);
    wrong_extensibility = expected_extensibility != FINAL;
    break;

  case KIND_D_CDR2_BE:
    encoding.kind(Encoding::KIND_XCDR2);
    encoding.endianness(ENDIAN_BIG);
    wrong_extensibility = expected_extensibility != APPENDABLE;
    break;

  case KIND_D_CDR2_LE:
    encoding.kind(Encoding::KIND_XCDR2);
    encoding.endianness(ENDIAN_LITTLE);
    wrong_extensibility = expected_extensibility != APPENDABLE;
    break;

  case KIND_PL_CDR2_BE:
    encoding.kind(Encoding::KIND_XCDR2);
    encoding.endianness(ENDIAN_BIG);
    wrong_extensibility = expected_extensibility != MUTABLE;
    break;

  case KIND_PL_CDR2_LE:
    encoding.kind(Encoding::KIND_XCDR2);
    encoding.endianness(ENDIAN_LITTLE);
    wrong_extensibility = expected_extensibility != MUTABLE;
    break;

  default:
    ACE_ERROR((LM_ERROR, ACE_TEXT("(%P|%t) ERROR EncapsulationHeader::to_encoding: ")
      ACE_TEXT("Unsupported Encoding: %C\n"), to_string().c_str()));
    return false;
  }

  if (wrong_extensibility) {
    ACE_ERROR((LM_ERROR, ACE_TEXT("(%P|%t) ERROR EncapsulationHeader::to_encoding: ")
      ACE_TEXT("Unexpected Extensibility Encoding: %C\n"),
      to_string().c_str()));
    return false;
  }

  return true;
}

OPENDDS_STRING EncapsulationHeader::to_string() const
{
  switch (kind_) {
  case KIND_CDR_BE:
    return "CDR/XCDR1 Big Endian Plain";
  case KIND_CDR_LE:
    return "CDR/XCDR1 Little Endian Plain";
  case KIND_PL_CDR_BE:
    return "CDR/XCDR1 Big Endian Parameter List";
  case KIND_PL_CDR_LE:
    return "CDR/XCDR1 Little Endian Parameter List";
  case KIND_CDR2_BE:
    return "XCDR2 Big Endian Plain";
  case KIND_CDR2_LE:
    return "XCDR2 Little Endian Plain";
  case KIND_D_CDR2_BE:
    return "XCDR2 Big Endian Delimited";
  case KIND_D_CDR2_LE:
    return "XCDR2 Little Endian Delimited";
  case KIND_PL_CDR2_BE:
    return "XCDR2 Big Endian Parameter List";
  case KIND_PL_CDR2_LE:
    return "XCDR2 Little Endian Parameter List";
  case KIND_XML:
    return "XML";
  default:
    return "Unknown: " + to_dds_string(static_cast<unsigned>(kind_), true);
  }
}

bool operator>>(Serializer& s, EncapsulationHeader& value)
{
  ACE_CDR::Octet data[EncapsulationHeader::serialized_size];
  if (!s.read_octet_array(&data[0], EncapsulationHeader::serialized_size)) {
    return false;
  }
  value.kind(static_cast<EncapsulationHeader::Kind>(
    (static_cast<ACE_UINT16>(data[0]) << 8) | data[1]));
  value.options((static_cast<ACE_UINT16>(data[2]) << 8) | data[3]);
  s.reset_alignment();
  return true;
}

bool operator<<(Serializer& s, const EncapsulationHeader& value)
{
  ACE_CDR::Octet data[EncapsulationHeader::serialized_size];
  data[0] = (value.kind() >> 8) & 0xff;
  data[1] = value.kind() & 0xff;
  data[2] = (value.options() >> 8) & 0xff;
  data[3] = value.options() & 0xff;
  const bool ok = s.write_octet_array(&data[0],
    EncapsulationHeader::serialized_size);
  s.reset_alignment();
  return ok;
}

OPENDDS_STRING Encoding::kind_to_string(Kind value)
{
  switch (value) {
  case KIND_XCDR1:
    return "CDR/XCDR1";
  case KIND_XCDR2:
    return "XCDR2";
  case KIND_UNALIGNED_CDR:
    return "Unaligned CDR";
  default:
    return "Unknown: " + to_dds_string(static_cast<unsigned>(value), true);
  }
}

OPENDDS_STRING Encoding::to_string() const
{
  OPENDDS_STRING rv = Encoding::kind_to_string(kind_) + ", " +
    endianness_to_string(endianness_);
  if (!zero_init_padding_ ) {
    rv += ", non-initialized padding";
  }
  return rv;
}

const char Serializer::ALIGN_PAD[] = {0};

Serializer::Serializer(ACE_Message_Block* chain, const Encoding& encoding)
  : current_(chain)
  , good_bit_(true)
  , align_rshift_(0)
  , align_wshift_(0)
{
  this->encoding(encoding);
  reset_alignment();
}

Serializer::Serializer(ACE_Message_Block* chain, Encoding::Kind kind,
  Endianness endianness)
  : current_(chain)
  , good_bit_(true)
  , align_rshift_(0)
  , align_wshift_(0)
{
  encoding(Encoding(kind, endianness));
  reset_alignment();
}

<<<<<<< HEAD
Serializer::Serializer(ACE_Message_Block* chain, bool has_cdr_header,
  bool is_little_endian)
=======
Serializer::Serializer(ACE_Message_Block* chain,
  Encoding::Kind kind, bool swap_bytes)
>>>>>>> b576d67f
  : current_(chain)
  , good_bit_(true)
  , align_rshift_(0)
  , align_wshift_(0)
{
<<<<<<< HEAD
  Encoding enc;
  bool ok = true;
  if (has_cdr_header) {
    ok = *this >> enc;
  } else {
    enc.kind(Encoding::KIND_CDR_UNALIGNED);
    enc.endianness(is_little_endian ? ENDIAN_LITTLE : ENDIAN_BIG);
  }
  if (ok) {
    encoding(enc);
    reset_alignment();
  }
=======
  encoding(Encoding(kind, swap_bytes));
  reset_alignment();
>>>>>>> b576d67f
}

Serializer::~Serializer()
{
}

void
Serializer::reset_alignment()
{
  const ptrdiff_t align = encoding().max_align();
  if (current_ && align) {
    align_rshift_ = ptrdiff_t(current_->rd_ptr()) % align;
    align_wshift_ = ptrdiff_t(current_->wr_ptr()) % align;
  }
}

void
Serializer::smemcpy(char* to, const char* from, size_t n)
{
  OPENDDS_ASSERT(from);
  (void) ACE_OS::memcpy(to, from, n);
}

void
Serializer::swapcpy(char* to, const char* from, size_t n)
{
  // Unroll the loop...
  switch (n) {               // 2   4   8   16
  case 16:
    to[ 15] = from[ n - 16]; // x   x   x    0
    // fallthrough
  case 15:
    to[ 14] = from[ n - 15]; // x   x   x    1
    // fallthrough
  case 14:
    to[ 13] = from[ n - 14]; // x   x   x    2
    // fallthrough
  case 13:
    to[ 12] = from[ n - 13]; // x   x   x    3
    // fallthrough
  case 12:
    to[ 11] = from[ n - 12]; // x   x   x    4
    // fallthrough
  case 11:
    to[ 10] = from[ n - 11]; // x   x   x    5
    // fallthrough
  case 10:
    to[  9] = from[ n - 10]; // x   x   x    6
    // fallthrough
  case  9:
    to[  8] = from[ n -  9]; // x   x   x    7
    // fallthrough
  case  8:
    to[  7] = from[ n -  8]; // x   x   0    8
    // fallthrough
  case  7:
    to[  6] = from[ n -  7]; // x   x   1    9
    // fallthrough
  case  6:
    to[  5] = from[ n -  6]; // x   x   2   10
    // fallthrough
  case  5:
    to[  4] = from[ n -  5]; // x   x   3   11
    // fallthrough
  case  4:
    to[  3] = from[ n -  4]; // x   0   4   12
    // fallthrough
  case  3:
    to[  2] = from[ n -  3]; // x   1   5   13
    // fallthrough
  case  2:
    to[  1] = from[ n -  2]; // 0   2   6   14
    // fallthrough
  case  1:
    to[  0] = from[ n -  1]; // 1   3   7   15
    // fallthrough
  case  0:
    return;
  default:
    this->good_bit_ = false;
  }
}

size_t
Serializer::read_string(ACE_CDR::Char*& dest,
    ACE_CDR::Char* str_alloc(ACE_CDR::ULong),
    void str_free(ACE_CDR::Char*))
{
  //
  // Ensure no bad values leave the routine.
  //
  str_free(dest);
  dest = 0;

  //
  // Extract the string length.
  //
  ACE_CDR::ULong length; // includes the null
  if (!(*this >> length)) {
    return 0;
  }

  if (length == 0) {
    // not legal CDR, but we need to accept it since other implementations may generate this
    dest = str_alloc(0);
    return 0;
  }

  //
  // NOTE: Maintain the ACE implementation where the length check is
  //       done here before the allocation even though it will be
  //       checked during the actual read as well.
  //
  if (length <= this->current_->total_length()) {

    dest = str_alloc(length - 1);

    if (dest == 0) {
      this->good_bit_ = false;

    } else {
      //
      // Extract the string.
      //
      this->read_char_array(dest, length);
    }

    if (!this->good_bit_) {
      str_free(dest);
      dest = 0;
    }

  } else {
    good_bit_ = false;
  }

  return length - 1;
}

size_t
Serializer::read_string(ACE_CDR::WChar*& dest,
    ACE_CDR::WChar* str_alloc(ACE_CDR::ULong),
    void str_free(ACE_CDR::WChar*))
{
  //
  // Ensure no bad values leave the routine.
  //
  str_free(dest);
  dest = 0;

  //
  // Extract the string size.
  //
  ACE_CDR::ULong bytecount; // includes the null
  if (!(*this >> bytecount)) {
    return 0;
  }

  //
  // NOTE: Maintain the ACE implementation where the length check is
  //       done here before the allocation even though it will be
  //       checked during the actual read as well.
  //
  ACE_CDR::ULong length = 0;
  if (bytecount <= this->current_->total_length()) {
    length = bytecount / char16_cdr_size;
    dest = str_alloc(length);

    if (dest == 0) {
      this->good_bit_ = false;
      return 0;
    }

#if ACE_SIZEOF_WCHAR == 2
    read_array(reinterpret_cast<char*>(dest), char16_cdr_size, length, swap_bytes());
#else
    for (size_t i = 0; i < length && this->good_bit_; ++i) {
      ACE_UINT16 as_utf16;
      buffer_read(reinterpret_cast<char*>(&as_utf16), char16_cdr_size, swap_bytes());
      if (this->good_bit_) {
        dest[i] = as_utf16;
      }
    }
#endif

    if (this->good_bit_) {
      //
      // Null terminate the string.
      //
      dest[length] = L'\0';
    } else {
      str_free(dest);
      dest = 0;
      length = 0;
    }

  } else {
    good_bit_ = false;
  }

  return length;
}

bool Serializer::read_parameter_id(unsigned& id, size_t& size)
{
  const Encoding::XcdrVersion xcdr = encoding().xcdr_version();
  if (xcdr == Encoding::XCDR1) {
    // Get the "short" id and size
    if (!align_r(4)) {
      return false;
    }
    ACE_CDR::UShort pid;
    if (!(*this >> pid)) {
      return false;
    }
    const ACE_CDR::UShort short_id = pid & 0x3fff;
    ACE_CDR::UShort short_size;
    if (!(*this >> short_size)) {
      return false;
    }

    // TODO(iguessthislldo): handle PID flags

    // If extended, get the "long" id and size
    if (short_id == pid_extended) {
      ACE_CDR::ULong long_id, long_size;
      if (!(*this >> long_id) || !(*this >> long_size)) {
        return false;
      }
      const unsigned short_size_left = short_size - 8;
      if (short_size_left) {
        skip(short_size_left);
      }
      id = long_id;
      size = long_size;
    } else {
      id = short_id;
      size = short_size;
    }

    reset_alignment();
  } else if (xcdr == Encoding::XCDR2) {
    ACE_CDR::ULong emheader;
    if (!(*this >> emheader)) {
      return false;
    }

    // TODO(iguessthislldo): Handle Must Understand Flag

    // Get Size
    // TODO(iguessthislldo) LC
    const unsigned short lc = (emheader >> 28) & 0x7;
    if (lc < 4) {
      size = 1 << lc;
    } else {
      ACE_CDR::ULong next_int;
      if (!(*this >> next_int)) {
        return false;
      }
      if (lc == 6) {
        size = 4 * next_int;
      } else if (lc == 7) {
        size = 8 * next_int;
      } else { // 4 or 5
        size = next_int;
      }
    }

    id = emheader & 0xfffffff;
  } else { // Not XCDR or something we're not prepared for.
    return false;
  }

  return true;
}

bool Serializer::write_parameter_id(unsigned id, size_t size)
{
  const Encoding::XcdrVersion xcdr = encoding().xcdr_version();
  if (xcdr == Encoding::XCDR1) {
    if (!align_w(4)) {
      return false;
    }

    // Determine if we need to use a short or long PID
    const bool long_pid = id > (1 << 14) || size > (1 << 16);

    // Write the short part of the PID
    /*
     * TODO(iguessthislldo): Control when to use "must understand" and "impl
     * extension"?
     *
     * The XTypes CDR rules seem to imply they're alway here but that doesn't
     * sound quite right.
     *
     * Also see TODOs above and the TODO below.
     */
    const ACE_CDR::UShort pid_id =
      pid_impl_extension + pid_must_understand +
      (long_pid ? pid_extended : static_cast<ACE_CDR::UShort>(id));
    if (!(*this << pid_id)) {
      return false;
    }
    const ACE_CDR::UShort pid_size = long_pid ? 8 : size;
    if (!(*this << pid_size)) {
      return false;
    }

    // If PID is long, write the extended/long part.
    if (long_pid && (
          !(*this << static_cast<ACE_CDR::ULong>(id)) ||
          !(*this << static_cast<ACE_CDR::ULong>(size)))) {
      return false;
    }

    reset_alignment();
  } else if (xcdr == Encoding::XCDR2) {

    ACE_CDR::ULong emheader = id;
    // TODO(iguessthislldo): Conditionally insert must understand flag?
    id += emheader_must_understand;
    // TODO(iguessthislldo) LC
    if (!(*this << emheader)) {
      return false;
    }

  } else { // Not XCDR or something we're not prepared for.
    return false;
  }

  return true;
}

} // namespace DCPS
} // namespace OpenDDS

OPENDDS_END_VERSIONED_NAMESPACE_DECL<|MERGE_RESOLUTION|>--- conflicted
+++ resolved
@@ -293,35 +293,15 @@
   reset_alignment();
 }
 
-<<<<<<< HEAD
-Serializer::Serializer(ACE_Message_Block* chain, bool has_cdr_header,
-  bool is_little_endian)
-=======
 Serializer::Serializer(ACE_Message_Block* chain,
   Encoding::Kind kind, bool swap_bytes)
->>>>>>> b576d67f
   : current_(chain)
   , good_bit_(true)
   , align_rshift_(0)
   , align_wshift_(0)
 {
-<<<<<<< HEAD
-  Encoding enc;
-  bool ok = true;
-  if (has_cdr_header) {
-    ok = *this >> enc;
-  } else {
-    enc.kind(Encoding::KIND_CDR_UNALIGNED);
-    enc.endianness(is_little_endian ? ENDIAN_LITTLE : ENDIAN_BIG);
-  }
-  if (ok) {
-    encoding(enc);
-    reset_alignment();
-  }
-=======
   encoding(Encoding(kind, swap_bytes));
   reset_alignment();
->>>>>>> b576d67f
 }
 
 Serializer::~Serializer()
