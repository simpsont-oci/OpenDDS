/*
 * Distributed under the OpenDDS License.
 * See: http://www.opendds.org/license.html
 */

#include "DCPS/DdsDcps_pch.h" //Only the _pch include should start with DCPS/
#include "dds/DCPS/Message_Block_Ptr.h"

#include "TypeObject.h"

#include "dds/DdsDcpsCoreC.h"

#include "Hash.h"

OPENDDS_BEGIN_VERSIONED_NAMESPACE_DECL

namespace OpenDDS {

using DCPS::Encoding;
using DCPS::serialized_size;
using DCPS::operator<<;

namespace XTypes {

const Encoding& get_typeobject_encoding()
{
  static const Encoding encoding(Encoding::KIND_XCDR2, DCPS::ENDIAN_LITTLE);
  return encoding;
}

MinimalMemberDetail::MinimalMemberDetail(const OPENDDS_STRING& name)
{
  unsigned char result[16];
  DCPS::MD5Hash(result, name.c_str(), name.size());

  std::memcpy(name_hash, result, sizeof name_hash);
}


TypeIdentifier::TypeIdentifier(ACE_CDR::Octet kind)
  : kind_(kind)
  , active_(0)
{
  activate();
}

void TypeIdentifier::activate(const TypeIdentifier* other)
{
#define OPENDDS_BRANCH_ACTIVATE(T, N) \
  active_ = new(N ## _) T;            \
  if (other) N() = other->N();        \
  break

  switch (kind_) {
  case TI_STRING8_SMALL:
  case TI_STRING16_SMALL:
    OPENDDS_BRANCH_ACTIVATE(StringSTypeDefn, string_sdefn);
  case XTypes::TI_STRING8_LARGE:
  case XTypes::TI_STRING16_LARGE:
    OPENDDS_BRANCH_ACTIVATE(StringLTypeDefn, string_ldefn);
  case XTypes::TI_PLAIN_SEQUENCE_SMALL:
    OPENDDS_BRANCH_ACTIVATE(PlainSequenceSElemDefn, seq_sdefn);
  case XTypes::TI_PLAIN_SEQUENCE_LARGE:
    OPENDDS_BRANCH_ACTIVATE(PlainSequenceLElemDefn, seq_ldefn);
  case XTypes::TI_PLAIN_ARRAY_SMALL:
    OPENDDS_BRANCH_ACTIVATE(PlainArraySElemDefn, array_sdefn);
  case XTypes::TI_PLAIN_ARRAY_LARGE:
    OPENDDS_BRANCH_ACTIVATE(PlainArrayLElemDefn, array_ldefn);
  case XTypes::TI_PLAIN_MAP_SMALL:
    OPENDDS_BRANCH_ACTIVATE(PlainMapSTypeDefn, map_sdefn);
  case XTypes::TI_PLAIN_MAP_LARGE:
    OPENDDS_BRANCH_ACTIVATE(PlainMapLTypeDefn, map_ldefn);
  case XTypes::TI_STRONGLY_CONNECTED_COMPONENT:
    OPENDDS_BRANCH_ACTIVATE(StronglyConnectedComponentId, sc_component_id);
  case XTypes::EK_COMPLETE:
  case XTypes::EK_MINIMAL:
    active_ = equivalence_hash_;
    if (other) {
      std::memcpy(equivalence_hash(), other->equivalence_hash(), sizeof(EquivalenceHash));
    }
    break;
  default:
    OPENDDS_BRANCH_ACTIVATE(ExtendedTypeDefn, extended_defn);
  }
}

TypeIdentifier::TypeIdentifier(const TypeIdentifier& other)
  : kind_(other.kind_)
  , active_(0)
{
  activate(&other);
}

void TypeIdentifier::kind(ACE_CDR::Octet k)
{
  if (kind_ != k) {
    reset();
    kind_ = k;
    activate();
  }
}

void TypeIdentifier::reset()
{
  if (!active_) {
    return;
  }
#define OPENDDS_BRANCH_RESET(T) static_cast<T*>(active_)->~T(); break
  switch (kind_) {
  case TI_STRING8_SMALL:
  case TI_STRING16_SMALL:
    OPENDDS_BRANCH_RESET(StringSTypeDefn);
  case XTypes::TI_STRING8_LARGE:
  case XTypes::TI_STRING16_LARGE:
    OPENDDS_BRANCH_RESET(StringLTypeDefn);
  case XTypes::TI_PLAIN_SEQUENCE_SMALL:
    OPENDDS_BRANCH_RESET(PlainSequenceSElemDefn);
  case XTypes::TI_PLAIN_SEQUENCE_LARGE:
    OPENDDS_BRANCH_RESET(PlainSequenceLElemDefn);
  case XTypes::TI_PLAIN_ARRAY_SMALL:
    OPENDDS_BRANCH_RESET(PlainArraySElemDefn);
  case XTypes::TI_PLAIN_ARRAY_LARGE:
    OPENDDS_BRANCH_RESET(PlainArrayLElemDefn);
  case XTypes::TI_PLAIN_MAP_SMALL:
    OPENDDS_BRANCH_RESET(PlainMapSTypeDefn);
  case XTypes::TI_PLAIN_MAP_LARGE:
    OPENDDS_BRANCH_RESET(PlainMapLTypeDefn);
  case XTypes::TI_STRONGLY_CONNECTED_COMPONENT:
    OPENDDS_BRANCH_RESET(StronglyConnectedComponentId);
  case XTypes::EK_COMPLETE:
  case XTypes::EK_MINIMAL:
    break; // no-op, data is just an array of octets
  default:
    OPENDDS_BRANCH_RESET(ExtendedTypeDefn);
  }
}

TypeIdentifier& TypeIdentifier::operator=(const TypeIdentifier& other)
{
  if (&other == this) {
    return *this;
  }
  reset();
  kind_ = other.kind_;
  activate(&other);
  return *this;
}


TypeIdentifier makeTypeIdentifier(const TypeObject& type_object)
{
  const Encoding& encoding = get_typeobject_encoding();
  size_t size = serialized_size(encoding, type_object);
  ACE_Message_Block buff(size);
  DCPS::Serializer ser(&buff, encoding);
  ser << type_object;

  unsigned char result[16];
  DCPS::MD5Hash(result, buff.rd_ptr(), buff.length());

  // First 14 bytes of MD5 of the serialized TypeObject using XCDR
  // version 2 with Little Endian encoding
  EquivalenceHash eh;
  std::memcpy(eh, result, sizeof eh);

  if (type_object.kind == EK_MINIMAL || type_object.kind == EK_COMPLETE) {
    return TypeIdentifier::make(type_object.kind, eh);
  }

  return TypeIdentifier();
}

} // namespace XTypes

namespace DCPS {

// Serialization support for TypeObject and its components

void serialized_size(const Encoding& encoding, size_t& size,
  const XTypes::TypeIdentifier& uni)
{
  max_serialized_size(encoding, size, ACE_OutputCDR::from_octet(uni.kind()));
  switch (uni.kind()) {
  case XTypes::TI_STRING8_SMALL:
  case XTypes::TI_STRING16_SMALL:
    serialized_size(encoding, size, uni.string_sdefn());
    break;
  case XTypes::TI_STRING8_LARGE:
  case XTypes::TI_STRING16_LARGE:
    serialized_size(encoding, size, uni.string_ldefn());
    break;
  case XTypes::TI_PLAIN_SEQUENCE_SMALL:
    serialized_size(encoding, size, uni.seq_sdefn());
    break;
  case XTypes::TI_PLAIN_SEQUENCE_LARGE:
    serialized_size(encoding, size, uni.seq_ldefn());
    break;
  case XTypes::TI_PLAIN_ARRAY_SMALL:
    serialized_size(encoding, size, uni.array_sdefn());
    break;
  case XTypes::TI_PLAIN_ARRAY_LARGE:
    serialized_size(encoding, size, uni.array_ldefn());
    break;
  case XTypes::TI_PLAIN_MAP_SMALL:
    serialized_size(encoding, size, uni.map_sdefn());
    break;
  case XTypes::TI_PLAIN_MAP_LARGE:
    serialized_size(encoding, size, uni.map_ldefn());
    break;
  case XTypes::TI_STRONGLY_CONNECTED_COMPONENT:
    serialized_size(encoding, size, uni.sc_component_id());
    break;
  case XTypes::EK_COMPLETE:
  case XTypes::EK_MINIMAL: {
    XTypes::EquivalenceHash_forany uni_equivalence_hash(const_cast<XTypes::EquivalenceHash_slice*>(uni.equivalence_hash()));
    serialized_size(encoding, size, uni_equivalence_hash);
    break;
  }
  default:
    serialized_size(encoding, size, uni.extended_defn());
  }
}

bool operator<<(Serializer& strm, const XTypes::TypeIdentifier& uni)
{
  if (!(strm << ACE_OutputCDR::from_octet(uni.kind()))) {
    return false;
  }
  switch (uni.kind()) {
  case XTypes::TI_STRING8_SMALL:
  case XTypes::TI_STRING16_SMALL:
    return (strm << uni.string_sdefn());
  case XTypes::TI_STRING8_LARGE:
  case XTypes::TI_STRING16_LARGE:
    return (strm << uni.string_ldefn());
  case XTypes::TI_PLAIN_SEQUENCE_SMALL:
    return (strm << uni.seq_sdefn());
  case XTypes::TI_PLAIN_SEQUENCE_LARGE:
    return (strm << uni.seq_ldefn());
  case XTypes::TI_PLAIN_ARRAY_SMALL:
    return (strm << uni.array_sdefn());
  case XTypes::TI_PLAIN_ARRAY_LARGE:
    return (strm << uni.array_ldefn());
  case XTypes::TI_PLAIN_MAP_SMALL:
    return (strm << uni.map_sdefn());
  case XTypes::TI_PLAIN_MAP_LARGE:
    return (strm << uni.map_ldefn());
  case XTypes::TI_STRONGLY_CONNECTED_COMPONENT:
    return (strm << uni.sc_component_id());
  case XTypes::EK_COMPLETE:
  case XTypes::EK_MINIMAL: {
    XTypes::EquivalenceHash_forany uni_equivalence_hash(const_cast<XTypes::EquivalenceHash_slice*>(uni.equivalence_hash()));
    return (strm << uni_equivalence_hash);
  }
  default:
    return (strm << uni.extended_defn());
  }
}

bool operator>>(Serializer& strm, XTypes::TypeIdentifier& uni)
{
  ACE_CDR::Octet k;
  if (!(strm >> ACE_InputCDR::to_octet(k))) {
    return false;
  }
  uni = XTypes::TypeIdentifier(k);
  switch (k) {
  case XTypes::TI_STRING8_SMALL:
  case XTypes::TI_STRING16_SMALL:
    return (strm >> uni.string_sdefn());
  case XTypes::TI_STRING8_LARGE:
  case XTypes::TI_STRING16_LARGE:
    return (strm >> uni.string_ldefn());
  case XTypes::TI_PLAIN_SEQUENCE_SMALL:
    return (strm >> uni.seq_sdefn());
  case XTypes::TI_PLAIN_SEQUENCE_LARGE:
    return (strm >> uni.seq_ldefn());
  case XTypes::TI_PLAIN_ARRAY_SMALL:
    return (strm >> uni.array_sdefn());
  case XTypes::TI_PLAIN_ARRAY_LARGE:
    return (strm >> uni.array_ldefn());
  case XTypes::TI_PLAIN_MAP_SMALL:
    return (strm >> uni.map_sdefn());
  case XTypes::TI_PLAIN_MAP_LARGE:
    return (strm >> uni.map_ldefn());
  case XTypes::TI_STRONGLY_CONNECTED_COMPONENT:
    return (strm >> uni.sc_component_id());
  case XTypes::EK_COMPLETE:
  case XTypes::EK_MINIMAL: {
    XTypes::EquivalenceHash_forany uni_equivalence_hash(uni.equivalence_hash());
    return (strm >> uni_equivalence_hash);
  }
  default:
    return (strm >> uni.extended_defn());
  }
}


void serialized_size(const Encoding& encoding, size_t& size,
  const XTypes::LBoundSeq& seq)
{
  DCPS::serialized_size_ulong(encoding, size);
  if (seq.length() == 0) {
    return;
  }
  max_serialized_size(encoding, size, CORBA::ULong(), seq.length());
}

bool operator<<(Serializer& strm, const XTypes::LBoundSeq& seq)
{
  const CORBA::ULong length = seq.length();
  if (!(strm << length)) {
    return false;
  }
  if (length == 0) {
    return true;
  }
  return strm.write_ulong_array(seq.get_buffer(), length);
}

bool operator>>(Serializer& strm, XTypes::LBoundSeq& seq)
{
  CORBA::ULong length;
  if (!(strm >> length)) {
    return false;
  }
  seq.length(length);
  if (length == 0) {
    return true;
  }
  return strm.read_ulong_array(seq.get_buffer(), length);
}


void serialized_size(const Encoding& encoding, size_t& size,
  const XTypes::SBoundSeq& seq)
{
  DCPS::serialized_size_ulong(encoding, size);
  if (seq.length() == 0) {
    return;
  }
  max_serialized_size_octet(encoding, size, seq.length());
}

bool operator<<(Serializer& strm, const XTypes::SBoundSeq& seq)
{
  const CORBA::ULong length = seq.length();
  if (!(strm << length)) {
    return false;
  }
  if (length == 0) {
    return true;
  }
  return strm.write_octet_array(seq.get_buffer(), length);
}

bool operator>>(Serializer& strm, XTypes::SBoundSeq& seq)
{
  CORBA::ULong length;
  if (!(strm >> length)) {
    return false;
  }
  seq.length(length);
  if (length == 0) {
    return true;
  }
  return strm.read_octet_array(seq.get_buffer(), length);
}


void serialized_size(const Encoding& encoding, size_t& size,
  const XTypes::UnionCaseLabelSeq& seq)
{
  DCPS::serialized_size_ulong(encoding, size);
  if (seq.length() == 0) {
    return;
  }
  max_serialized_size(encoding, size, CORBA::Long(), seq.length());
}

bool operator<<(Serializer& strm, const XTypes::UnionCaseLabelSeq& seq)
{
  const CORBA::ULong length = seq.length();
  if (!(strm << length)) {
    return false;
  }
  if (length == 0) {
    return true;
  }
  return strm.write_long_array(seq.get_buffer(), length);
}

bool operator>>(Serializer& strm, XTypes::UnionCaseLabelSeq& seq)
{
  CORBA::ULong length;
  if (!(strm >> length)) {
    return false;
  }
  seq.length(length);
  if (length == 0) {
    return true;
  }
  return strm.read_long_array(seq.get_buffer(), length);
}


void serialized_size(const Encoding& encoding, size_t& size,
  const XTypes::NameHash_forany&)
{
  max_serialized_size_octet(encoding, size, 4);
}

bool operator<<(Serializer& strm, const XTypes::NameHash_forany& arr)
{
  return strm.write_octet_array(arr.in(), 4);
}

bool operator>>(Serializer& strm, XTypes::NameHash_forany& arr)
{
  return strm.read_octet_array(arr.out(), 4);
}


void serialized_size(const Encoding& encoding, size_t& size,
  const XTypes::EquivalenceHash_forany&)
{
  max_serialized_size_octet(encoding, size, 14);
}

bool operator<<(Serializer& strm, const XTypes::EquivalenceHash_forany& arr)
{
  return strm.write_octet_array(arr.in(), 14);
}

bool operator>>(Serializer& strm, XTypes::EquivalenceHash_forany& arr)
{
  return strm.read_octet_array(arr.out(), 14);
}


void serialized_size(const Encoding& encoding, size_t& size,
  const XTypes::CompleteTypeDetail& stru)
{
  serialized_size(encoding, size, stru.ann_builtin);
  serialized_size(encoding, size, stru.ann_custom);
  DCPS::serialized_size_ulong(encoding, size);
  size += stru.type_name.size() + 1;
}

bool operator<<(Serializer& strm, const XTypes::CompleteTypeDetail& stru)
{
  return (strm << stru.ann_builtin)
    && (strm << stru.ann_custom)
    && (strm << Serializer::FromBoundedString<char>(stru.type_name, 256));
}

bool operator>>(Serializer& strm, XTypes::CompleteTypeDetail& stru)
{
  return (strm >> stru.ann_builtin)
    && (strm >> stru.ann_custom)
    && (strm >> Serializer::ToBoundedString<char>(stru.type_name, 256));
}


void serialized_size(const Encoding& encoding, size_t& size,
  const XTypes::CompleteStructHeader& stru)
{
  serialized_size(encoding, size, stru.base_type);
  serialized_size(encoding, size, stru.detail);
}

bool operator<<(Serializer& strm, const XTypes::CompleteStructHeader& stru)
{
  return (strm << stru.base_type)
    && (strm << stru.detail);
}


void serialized_size(const Encoding& encoding, size_t& size,
  const XTypes::MinimalStructHeader& stru)
{
  serialized_size(encoding, size, stru.base_type);
  serialized_size(encoding, size, stru.detail);
}

bool operator<<(Serializer& strm, const XTypes::MinimalStructHeader& stru)
{
  return (strm << stru.base_type)
    && (strm << stru.detail);
}


void serialized_size(const Encoding& encoding, size_t& size,
  const XTypes::CompleteStructType& stru)
{
  max_serialized_size(encoding, size, stru.struct_flags);
  serialized_size(encoding, size, stru.header);
  serialized_size(encoding, size, stru.member_seq);
}

bool operator<<(Serializer& strm, const XTypes::CompleteStructType& stru)
{
  return (strm << stru.struct_flags)
    && (strm << stru.header)
    && (strm << stru.member_seq);
}


void serialized_size(const Encoding& encoding, size_t& size,
  const XTypes::MinimalStructType& stru)
{
  max_serialized_size(encoding, size, stru.struct_flags);
  serialized_size(encoding, size, stru.header);
  serialized_size(encoding, size, stru.member_seq);
}

bool operator<<(Serializer& strm, const XTypes::MinimalStructType& stru)
{
  return (strm << stru.struct_flags)
    && (strm << stru.header)
    && (strm << stru.member_seq);
}


void serialized_size(const Encoding& encoding, size_t& size,
  const XTypes::CompleteUnionType& stru)
{
  max_serialized_size(encoding, size, stru.union_flags);
  serialized_size(encoding, size, stru.header);
  serialized_size(encoding, size, stru.discriminator);
  serialized_size(encoding, size, stru.member_seq);
}

bool operator<<(Serializer& strm, const XTypes::CompleteUnionType& stru)
{
  return (strm << stru.union_flags)
    && (strm << stru.header)
    && (strm << stru.discriminator)
    && (strm << stru.member_seq);
}


void serialized_size(const Encoding& encoding, size_t& size,
  const XTypes::MinimalUnionType& stru)
{
  max_serialized_size(encoding, size, stru.union_flags);
  serialized_size(encoding, size, stru.header);
  serialized_size(encoding, size, stru.discriminator);
  serialized_size(encoding, size, stru.member_seq);
}

bool operator<<(Serializer& strm, const XTypes::MinimalUnionType& stru)
{
  return (strm << stru.union_flags)
    && (strm << stru.header)
    && (strm << stru.discriminator)
    && (strm << stru.member_seq);
}


void serialized_size(const Encoding& encoding, size_t& size,
  const XTypes::CompleteAnnotationType& stru)
{
  max_serialized_size(encoding, size, stru.annotation_flag);
  serialized_size(encoding, size, stru.header);
  serialized_size(encoding, size, stru.member_seq);
}

bool operator<<(Serializer& strm, const XTypes::CompleteAnnotationType& stru)
{
  return (strm << stru.annotation_flag)
    && (strm << stru.header)
    && (strm << stru.member_seq);
}


void serialized_size(const Encoding& encoding, size_t& size,
  const XTypes::MinimalAnnotationType& stru)
{
  max_serialized_size(encoding, size, stru.annotation_flag);
  serialized_size(encoding, size, stru.header);
  serialized_size(encoding, size, stru.member_seq);
}

bool operator<<(Serializer& strm, const XTypes::MinimalAnnotationType& stru)
{
  return (strm << stru.annotation_flag)
    && (strm << stru.header)
    && (strm << stru.member_seq);
}


void serialized_size(const Encoding& encoding, size_t& size,
  const XTypes::CompleteAliasType& stru)
{
  max_serialized_size(encoding, size, stru.alias_flags);
  serialized_size(encoding, size, stru.header);
  serialized_size(encoding, size, stru.body);
}

bool operator<<(Serializer& strm, const XTypes::CompleteAliasType& stru)
{
  return (strm << stru.alias_flags)
    && (strm << stru.header)
    && (strm << stru.body);
}


void serialized_size(const Encoding& encoding, size_t& size,
  const XTypes::MinimalAliasType& stru)
{
  max_serialized_size(encoding, size, stru.alias_flags);
  serialized_size(encoding, size, stru.header);
  serialized_size(encoding, size, stru.body);
}

bool operator<<(Serializer& strm, const XTypes::MinimalAliasType& stru)
{
  return (strm << stru.alias_flags)
    && (strm << stru.header)
    && (strm << stru.body);
}


void serialized_size(const Encoding& encoding, size_t& size,
  const XTypes::CompleteSequenceType& stru)
{
  max_serialized_size(encoding, size, stru.collection_flag);
  serialized_size(encoding, size, stru.header);
  serialized_size(encoding, size, stru.element);
}

bool operator<<(Serializer& strm, const XTypes::CompleteSequenceType& stru)
{
  return (strm << stru.collection_flag)
    && (strm << stru.header)
    && (strm << stru.element);
}


void serialized_size(const Encoding& encoding, size_t& size,
  const XTypes::MinimalSequenceType& stru)
{
  max_serialized_size(encoding, size, stru.collection_flag);
  serialized_size(encoding, size, stru.header);
  serialized_size(encoding, size, stru.element);
}

bool operator<<(Serializer& strm, const XTypes::MinimalSequenceType& stru)
{
  return (strm << stru.collection_flag)
    && (strm << stru.header)
    && (strm << stru.element);
}


void serialized_size(const Encoding& encoding, size_t& size,
  const XTypes::CompleteArrayType& stru)
{
  max_serialized_size(encoding, size, stru.collection_flag);
  serialized_size(encoding, size, stru.header);
  serialized_size(encoding, size, stru.element);
}

bool operator<<(Serializer& strm, const XTypes::CompleteArrayType& stru)
{
  return (strm << stru.collection_flag)
    && (strm << stru.header)
    && (strm << stru.element);
}


void serialized_size(const Encoding& encoding, size_t& size,
  const XTypes::MinimalArrayType& stru)
{
  max_serialized_size(encoding, size, stru.collection_flag);
  serialized_size(encoding, size, stru.header);
  serialized_size(encoding, size, stru.element);
}

bool operator<<(Serializer& strm, const XTypes::MinimalArrayType& stru)
{
  return (strm << stru.collection_flag)
    && (strm << stru.header)
    && (strm << stru.element);
}


void serialized_size(const Encoding& encoding, size_t& size,
  const XTypes::CompleteMapType& stru)
{
  max_serialized_size(encoding, size, stru.collection_flag);
  serialized_size(encoding, size, stru.header);
  serialized_size(encoding, size, stru.key);
  serialized_size(encoding, size, stru.element);
}

bool operator<<(Serializer& strm, const XTypes::CompleteMapType& stru)
{
  return (strm << stru.collection_flag)
    && (strm << stru.header)
    && (strm << stru.key)
    && (strm << stru.element);
}


void serialized_size(const Encoding& encoding, size_t& size,
  const XTypes::MinimalMapType& stru)
{
  max_serialized_size(encoding, size, stru.collection_flag);
  serialized_size(encoding, size, stru.header);
  serialized_size(encoding, size, stru.key);
  serialized_size(encoding, size, stru.element);
}

bool operator<<(Serializer& strm, const XTypes::MinimalMapType& stru)
{
  return (strm << stru.collection_flag)
    && (strm << stru.header)
    && (strm << stru.key)
    && (strm << stru.element);
}

void serialized_size(const Encoding& encoding, size_t& size,
  const XTypes::CompleteEnumeratedHeader& stru)
{
  serialized_size(encoding, size, stru.common);
  serialized_size(encoding, size, stru.detail);
}

bool operator<<(Serializer& strm, const XTypes::CompleteEnumeratedHeader& stru)
{
  return (strm << stru.common)
    && (strm << stru.detail);
}


void serialized_size(const Encoding& encoding, size_t& size,
  const XTypes::MinimalEnumeratedHeader& stru)
{
  serialized_size(encoding, size, stru.common);
}

bool operator<<(Serializer& strm, const XTypes::MinimalEnumeratedHeader& stru)
{
  return (strm << stru.common);
}


void serialized_size(const Encoding& encoding, size_t& size,
  const XTypes::CompleteEnumeratedType& stru)
{
  max_serialized_size(encoding, size, stru.enum_flags);
  serialized_size(encoding, size, stru.header);
  serialized_size(encoding, size, stru.literal_seq);
}

bool operator<<(Serializer& strm, const XTypes::CompleteEnumeratedType& stru)
{
  return (strm << stru.enum_flags)
    && (strm << stru.header)
    && (strm << stru.literal_seq);
}


void serialized_size(const Encoding& encoding, size_t& size,
  const XTypes::MinimalEnumeratedType& stru)
{
  max_serialized_size(encoding, size, stru.enum_flags);
  serialized_size(encoding, size, stru.header);
  serialized_size(encoding, size, stru.literal_seq);
}

bool operator<<(Serializer& strm, const XTypes::MinimalEnumeratedType& stru)
{
  return (strm << stru.enum_flags)
    && (strm << stru.header)
    && (strm << stru.literal_seq);
}


void serialized_size(const Encoding& encoding, size_t& size,
  const XTypes::CompleteBitmaskType& stru)
{
  max_serialized_size(encoding, size, stru.bitmask_flags);
  serialized_size(encoding, size, stru.header);
  serialized_size(encoding, size, stru.flag_seq);
}

bool operator<<(Serializer& strm, const XTypes::CompleteBitmaskType& stru)
{
  return (strm << stru.bitmask_flags)
    && (strm << stru.header)
    && (strm << stru.flag_seq);
}


void serialized_size(const Encoding& encoding, size_t& size,
  const XTypes::MinimalBitmaskType& stru)
{
  max_serialized_size(encoding, size, stru.bitmask_flags);
  serialized_size(encoding, size, stru.header);
  serialized_size(encoding, size, stru.flag_seq);
}

bool operator<<(Serializer& strm, const XTypes::MinimalBitmaskType& stru)
{
  return (strm << stru.bitmask_flags)
    && (strm << stru.header)
    && (strm << stru.flag_seq);
}


void serialized_size(const Encoding& encoding, size_t& size,
  const XTypes::CompleteBitsetType& stru)
{
  max_serialized_size(encoding, size, stru.bitset_flags);
  serialized_size(encoding, size, stru.header);
  serialized_size(encoding, size, stru.field_seq);
}

bool operator<<(Serializer& strm, const XTypes::CompleteBitsetType& stru)
{
  return (strm << stru.bitset_flags)
    && (strm << stru.header)
    && (strm << stru.field_seq);
}


void serialized_size(const Encoding& encoding, size_t& size,
  const XTypes::MinimalBitsetType& stru)
{
  max_serialized_size(encoding, size, stru.bitset_flags);
  serialized_size(encoding, size, stru.header);
  serialized_size(encoding, size, stru.field_seq);
}

bool operator<<(Serializer& strm, const XTypes::MinimalBitsetType& stru)
{
  return (strm << stru.bitset_flags)
    && (strm << stru.header)
    && (strm << stru.field_seq);
}

void serialized_size(const Encoding& encoding, size_t& size,
  const XTypes::TypeIdentifierWithSize& stru)
{
  serialized_size(encoding, size, stru.type_id);
  max_serialized_size(encoding, size, stru.typeobject_serialized_size);
}

bool operator<<(Serializer& strm, const XTypes::TypeIdentifierWithSize& stru)
{
  return (strm << stru.type_id)
    && (strm << stru.typeobject_serialized_size);
}

bool operator>>(Serializer& strm, XTypes::TypeIdentifierWithSize& stru)
{
  return (strm >> stru.type_id)
    && (strm >> stru.typeobject_serialized_size);
}


void serialized_size(const Encoding& encoding, size_t& size,
  const XTypes::TypeIdentifierWithSizeSeq& seq)
{
  DCPS::serialized_size_ulong(encoding, size);
  for (CORBA::ULong i = 0; i < seq.length(); ++i) {
    serialized_size(encoding, size, seq[i]);
  }
}

bool operator<<(Serializer& strm, const XTypes::TypeIdentifierWithSizeSeq& seq)
{
  const CORBA::ULong length = seq.length();
  if (!(strm << length)) {
    return false;
  }
  for (CORBA::ULong i = 0; i < length; ++i) {
    if (!(strm << seq[i])) {
      return false;
    }
  }
  return true;
}

bool operator>>(Serializer& strm, XTypes::TypeIdentifierWithSizeSeq& seq)
{
  CORBA::ULong length;
  if (!(strm >> length)) {
    return false;
  }
  seq.length(length);
  for (CORBA::ULong i = 0; i < length; ++i) {
    if (!(strm >> seq[i])) {
      return false;
    }
  }
  return true;
}


void serialized_size(const Encoding& encoding, size_t& size,
  const XTypes::TypeIdentifierWithDependencies& stru)
{
  serialized_size(encoding, size, stru.typeid_with_size);
  max_serialized_size(encoding, size, stru.dependent_typeid_count);
  serialized_size(encoding, size, stru.dependent_typeids);
}

bool operator<<(Serializer& strm, const XTypes::TypeIdentifierWithDependencies& stru)
{
  return (strm << stru.typeid_with_size)
    && (strm << stru.dependent_typeid_count)
    && (strm << stru.dependent_typeids);
}

bool operator>>(Serializer& strm, XTypes::TypeIdentifierWithDependencies& stru)
{
  return (strm >> stru.typeid_with_size)
    && (strm >> stru.dependent_typeid_count)
    && (strm >> stru.dependent_typeids);
}


void serialized_size(const Encoding& encoding, size_t& size,
  const XTypes::AppliedAnnotation& stru)
{
  serialized_size(encoding, size, stru.annotation_typeid);
  serialized_size(encoding, size, stru.param_seq);
}

bool operator<<(Serializer& strm, const XTypes::AppliedAnnotation& stru)
{
  return (strm << stru.annotation_typeid)
    && (strm << stru.param_seq);
}

bool operator>>(Serializer& strm, XTypes::AppliedAnnotation& stru)
{
  return (strm >> stru.annotation_typeid)
    && (strm >> stru.param_seq);
}


void serialized_size(const Encoding& encoding, size_t& size,
  const XTypes::AppliedBuiltinTypeAnnotations& stru)
{
  serialized_size(encoding, size, stru.verbatim);
}

bool operator<<(Serializer& strm, const XTypes::AppliedBuiltinTypeAnnotations& stru)
{
  return (strm << stru.verbatim);
}

bool operator>>(Serializer& strm, XTypes::AppliedBuiltinTypeAnnotations& stru)
{
  return (strm >> stru.verbatim);
}


void serialized_size(const Encoding& encoding, size_t& size,
  const XTypes::CompleteAliasBody& stru)
{
  serialized_size(encoding, size, stru.common);
  serialized_size(encoding, size, stru.ann_builtin);
  serialized_size(encoding, size, stru.ann_custom);
}

bool operator<<(Serializer& strm, const XTypes::CompleteAliasBody& stru)
{
  return (strm << stru.common)
    && (strm << stru.ann_builtin)
    && (strm << stru.ann_custom);
}

bool operator>>(Serializer& strm, XTypes::CompleteAliasBody& stru)
{
  return (strm >> stru.common)
    && (strm >> stru.ann_builtin)
    && (strm >> stru.ann_custom);
}


void serialized_size(const Encoding& encoding, size_t& size,
  const XTypes::CompleteAliasHeader& stru)
{
  serialized_size(encoding, size, stru.detail);
}

bool operator<<(Serializer& strm, const XTypes::CompleteAliasHeader& stru)
{
  return (strm << stru.detail);
}

bool operator>>(Serializer& strm, XTypes::CompleteAliasHeader& stru)
{
  return (strm >> stru.detail);
}


void serialized_size(const Encoding& encoding, size_t& size,
  const XTypes::CompleteAnnotationHeader& stru)
{
  DCPS::serialized_size_ulong(encoding, size);
  size += ACE_OS::strlen(stru.annotation_name.c_str()) + 1;
}

bool operator<<(Serializer& strm, const XTypes::CompleteAnnotationHeader& stru)
{
  return (strm << Serializer::FromBoundedString<char>(stru.annotation_name, 256));
}

bool operator>>(Serializer& strm, XTypes::CompleteAnnotationHeader& stru)
{
  return (strm >> Serializer::ToBoundedString<char>(stru.annotation_name, 256));
}


void serialized_size(const Encoding& encoding, size_t& size,
  const XTypes::CompleteAnnotationParameter& stru)
{
  serialized_size(encoding, size, stru.common);
  serialized_size_ulong(encoding, size);
  size += ACE_OS::strlen(stru.name.c_str()) + 1;
  serialized_size(encoding, size, stru.default_value);
}

bool operator<<(Serializer& strm, const XTypes::CompleteAnnotationParameter& stru)
{
  return (strm << stru.common)
    && (strm << Serializer::FromBoundedString<char>(stru.name, 256))
    && (strm << stru.default_value);
}

bool operator>>(Serializer& strm, XTypes::CompleteAnnotationParameter& stru)
{
  return (strm >> stru.common)
    && (strm >> Serializer::ToBoundedString<char>(stru.name, 256))
    && (strm >> stru.default_value);
}


void serialized_size(const Encoding& encoding, size_t& size,
  const XTypes::CompleteArrayHeader& stru)
{
  serialized_size(encoding, size, stru.common);
  serialized_size(encoding, size, stru.detail);
}

bool operator<<(Serializer& strm, const XTypes::CompleteArrayHeader& stru)
{
  return (strm << stru.common)
    && (strm << stru.detail);
}

bool operator>>(Serializer& strm, XTypes::CompleteArrayHeader& stru)
{
  return (strm >> stru.common)
    && (strm >> stru.detail);
}


void serialized_size(const Encoding& encoding, size_t& size,
  const XTypes::CompleteBitfield& stru)
{
  serialized_size(encoding, size, stru.common);
  serialized_size(encoding, size, stru.detail);
}

bool operator<<(Serializer& strm, const XTypes::CompleteBitfield& stru)
{
  return (strm << stru.common)
    && (strm << stru.detail);
}

bool operator>>(Serializer& strm, XTypes::CompleteBitfield& stru)
{
  return (strm >> stru.common)
    && (strm >> stru.detail);
}


void serialized_size(const Encoding& encoding, size_t& size,
  const XTypes::CompleteBitflag& stru)
{
  serialized_size(encoding, size, stru.common);
  serialized_size(encoding, size, stru.detail);
}

bool operator<<(Serializer& strm, const XTypes::CompleteBitflag& stru)
{
  return (strm << stru.common)
    && (strm << stru.detail);
}

bool operator>>(Serializer& strm, XTypes::CompleteBitflag& stru)
{
  return (strm << stru.common)
    && (strm << stru.detail);
}


void serialized_size(const Encoding& encoding, size_t& size,
  const XTypes::CompleteBitsetHeader& stru)
{
  serialized_size(encoding, size, stru.detail);
}

bool operator<<(Serializer& strm, const XTypes::CompleteBitsetHeader& stru)
{
  return (strm << stru.detail);
}

bool operator>>(Serializer& strm, XTypes::CompleteBitsetHeader& stru)
{
  return (strm >> stru.detail);
}


void serialized_size(const Encoding& encoding, size_t& size,
  const XTypes::CompleteCollectionElement& stru)
{
  serialized_size(encoding, size, stru.common);
  serialized_size(encoding, size, stru.detail);
}

bool operator<<(Serializer& strm, const XTypes::CompleteCollectionElement& stru)
{
  return (strm << stru.common)
    && (strm << stru.detail);
}

bool operator>>(Serializer& strm, XTypes::CompleteCollectionElement& stru)
{
  return (strm >> stru.common)
    && (strm >> stru.detail);
}


void serialized_size(const Encoding& encoding, size_t& size,
  const XTypes::CompleteCollectionHeader& stru)
{
  serialized_size(encoding, size, stru.common);
  serialized_size(encoding, size, stru.detail);
}

bool operator<<(Serializer& strm, const XTypes::CompleteCollectionHeader& stru)
{
  return (strm << stru.common)
    && (strm << stru.detail);
}

bool operator>>(Serializer& strm, XTypes::CompleteCollectionHeader& stru)
{
  return (strm >> stru.common)
    && (strm >> stru.detail);
}


void serialized_size(const Encoding& encoding, size_t& size,
  const XTypes::CompleteDiscriminatorMember& stru)
{
  serialized_size(encoding, size, stru.common);
  serialized_size(encoding, size, stru.ann_builtin);
  serialized_size(encoding, size, stru.ann_custom);
}

bool operator<<(Serializer& strm, const XTypes::CompleteDiscriminatorMember& stru)
{
  return (strm << stru.common)
    && (strm << stru.ann_builtin)
    && (strm << stru.ann_custom);
}

bool operator>>(Serializer& strm, XTypes::CompleteDiscriminatorMember& stru)
{
  return (strm >> stru.common)
    && (strm >> stru.ann_builtin)
    && (strm >> stru.ann_custom);
}


void serialized_size(const Encoding& encoding, size_t& size,
  const XTypes::CompleteEnumeratedLiteral& stru)
{
  serialized_size(encoding, size, stru.common);
  serialized_size(encoding, size, stru.detail);
}

bool operator<<(Serializer& strm, const XTypes::CompleteEnumeratedLiteral& stru)
{
  return (strm << stru.common)
    && (strm << stru.detail);
}

bool operator>>(Serializer& strm, XTypes::CompleteEnumeratedLiteral& stru)
{
  return (strm >> stru.common)
    && (strm >> stru.detail);
}


void serialized_size(const Encoding& encoding, size_t& size,
  const XTypes::CompleteStructMember& stru)
{
  serialized_size(encoding, size, stru.common);
  serialized_size(encoding, size, stru.detail);
}

bool operator<<(Serializer& strm, const XTypes::CompleteStructMember& stru)
{
  return (strm << stru.common)
    && (strm << stru.detail);
}

bool operator>>(Serializer& strm, XTypes::CompleteStructMember& stru)
{
  return (strm >> stru.common)
    && (strm >> stru.detail);
}


void serialized_size(const Encoding& encoding, size_t& size,
  const XTypes::CompleteUnionHeader& stru)
{
  serialized_size(encoding, size, stru.detail);
}

bool operator<<(Serializer& strm, const XTypes::CompleteUnionHeader& stru)
{
  return (strm << stru.detail);
}

bool operator>>(Serializer& strm, XTypes::CompleteUnionHeader& stru)
{
  return (strm >> stru.detail);
}


void serialized_size(const Encoding& encoding, size_t& size,
  const XTypes::CompleteUnionMember& stru)
{
  serialized_size(encoding, size, stru.common);
  serialized_size(encoding, size, stru.detail);
}

bool operator<<(Serializer& strm, const XTypes::CompleteUnionMember& stru)
{
  return (strm << stru.common)
    && (strm << stru.detail);
}

bool operator>>(Serializer& strm, XTypes::CompleteUnionMember& stru)
{
  return (strm >> stru.common)
    && (strm >> stru.detail);
}


void serialized_size(const Encoding& encoding, size_t& size,
  const XTypes::MinimalAliasBody& stru)
{
  serialized_size(encoding, size, stru.common);
}

bool operator<<(Serializer& strm, const XTypes::MinimalAliasBody& stru)
{
  return (strm << stru.common);
}

bool operator>>(Serializer& strm, XTypes::MinimalAliasBody& stru)
{
  return (strm >> stru.common);
}


void serialized_size(const Encoding&, size_t&,
  const XTypes::MinimalAliasHeader&)
{
}

bool operator<<(Serializer&, const XTypes::MinimalAliasHeader&)
{
  return true;
}

bool operator>>(Serializer&, XTypes::MinimalAliasHeader&)
{
  return true;
}


void serialized_size(const Encoding&, size_t&,
  const XTypes::MinimalAnnotationHeader&)
{
}

bool operator<<(Serializer&, const XTypes::MinimalAnnotationHeader&)
{
  return true;
}

bool operator>>(Serializer&, XTypes::MinimalAnnotationHeader&)
{
  return true;
}


void serialized_size(const Encoding& encoding, size_t& size,
  const XTypes::MinimalAnnotationParameter& stru)
{
  XTypes::NameHash_forany stru_name_hash(const_cast<XTypes::NameHash_slice*>(stru.name_hash));
  serialized_size(encoding, size, stru.common);
  serialized_size(encoding, size, stru_name_hash);
  serialized_size(encoding, size, stru.default_value);
}

bool operator<<(Serializer& strm, const XTypes::MinimalAnnotationParameter& stru)
{
  XTypes::NameHash_forany stru_name_hash(const_cast<XTypes::NameHash_slice*>(stru.name_hash));
  return (strm << stru.common)
    && (strm << stru_name_hash)
    && (strm << stru.default_value);
}

bool operator>>(Serializer& strm, XTypes::MinimalAnnotationParameter& stru)
{
  XTypes::NameHash_forany stru_name_hash(const_cast<XTypes::NameHash_slice*>(stru.name_hash));
  return (strm >> stru.common)
    && (strm >> stru_name_hash)
    && (strm >> stru.default_value);
}


void serialized_size(const Encoding& encoding, size_t& size,
  const XTypes::MinimalArrayHeader& stru)
{
  serialized_size(encoding, size, stru.common);
}

bool operator<<(Serializer& strm, const XTypes::MinimalArrayHeader& stru)
{
  return (strm << stru.common);
}

bool operator>>(Serializer& strm, XTypes::MinimalArrayHeader& stru)
{
  return (strm >> stru.common);
}


void serialized_size(const Encoding& encoding, size_t& size,
  const XTypes::MinimalBitfield& stru)
{
  XTypes::NameHash_forany stru_name_hash(const_cast<XTypes::NameHash_slice*>(stru.name_hash));
  serialized_size(encoding, size, stru.common);
  serialized_size(encoding, size, stru_name_hash);
}

bool operator<<(Serializer& strm, const XTypes::MinimalBitfield& stru)
{
  XTypes::NameHash_forany stru_name_hash(const_cast<XTypes::NameHash_slice*>(stru.name_hash));
  return (strm << stru.common)
    && (strm << stru_name_hash);
}

bool operator>>(Serializer& strm, XTypes::MinimalBitfield& stru)
{
  XTypes::NameHash_forany stru_name_hash(const_cast<XTypes::NameHash_slice*>(stru.name_hash));
  return (strm >> stru.common)
    && (strm >> stru_name_hash);
}


void serialized_size(const Encoding& encoding, size_t& size,
  const XTypes::MinimalBitflag& stru)
{
  serialized_size(encoding, size, stru.common);
  serialized_size(encoding, size, stru.detail);
}

bool operator<<(Serializer& strm, const XTypes::MinimalBitflag& stru)
{
  return (strm << stru.common)
    && (strm << stru.detail);
}

bool operator>>(Serializer& strm, XTypes::MinimalBitflag& stru)
{
  return (strm >> stru.common)
    && (strm >> stru.detail);
}


void serialized_size(const Encoding&, size_t&,
  const XTypes::MinimalBitsetHeader&)
{
}

bool operator<<(Serializer&, const XTypes::MinimalBitsetHeader&)
{
  return true;
}

bool operator>>(Serializer&, XTypes::MinimalBitsetHeader&)
{
  return true;
}


void serialized_size(const Encoding& encoding, size_t& size,
  const XTypes::MinimalCollectionElement& stru)
{
  serialized_size(encoding, size, stru.common);
}

bool operator<<(Serializer& strm, const XTypes::MinimalCollectionElement& stru)
{
  return (strm << stru.common);
}

bool operator>>(Serializer& strm, XTypes::MinimalCollectionElement& stru)
{
  return (strm >> stru.common);
}


void serialized_size(const Encoding& encoding, size_t& size,
  const XTypes::MinimalCollectionHeader& stru)
{
  serialized_size(encoding, size, stru.common);
}

bool operator<<(Serializer& strm, const XTypes::MinimalCollectionHeader& stru)
{
  return (strm << stru.common);
}

bool operator>>(Serializer& strm, XTypes::MinimalCollectionHeader& stru)
{
  return (strm >> stru.common);
}


void serialized_size(const Encoding& encoding, size_t& size,
  const XTypes::MinimalDiscriminatorMember& stru)
{
  serialized_size(encoding, size, stru.common);
}

bool operator<<(Serializer& strm, const XTypes::MinimalDiscriminatorMember& stru)
{
  return (strm << stru.common);
}

bool operator>>(Serializer& strm, XTypes::MinimalDiscriminatorMember& stru)
{
  return (strm >> stru.common);
}


void serialized_size(const Encoding& encoding, size_t& size,
  const XTypes::MinimalEnumeratedLiteral& stru)
{
  serialized_size(encoding, size, stru.common);
  serialized_size(encoding, size, stru.detail);
}

bool operator<<(Serializer& strm, const XTypes::MinimalEnumeratedLiteral& stru)
{
  return (strm << stru.common)
    && (strm << stru.detail);
}

bool operator>>(Serializer& strm, XTypes::MinimalEnumeratedLiteral& stru)
{
  return (strm >> stru.common)
    && (strm >> stru.detail);
}


void serialized_size(const Encoding& encoding, size_t& size,
  const XTypes::MinimalStructMember& stru)
{
  serialized_size(encoding, size, stru.common);
  serialized_size(encoding, size, stru.detail);
}

bool operator<<(Serializer& strm, const XTypes::MinimalStructMember& stru)
{
  return (strm << stru.common)
    && (strm << stru.detail);
}

bool operator>>(Serializer& strm, XTypes::MinimalStructMember& stru)
{
  return (strm >> stru.common)
    && (strm >> stru.detail);
}


void serialized_size(const Encoding& encoding, size_t& size,
  const XTypes::MinimalUnionHeader& stru)
{
  serialized_size(encoding, size, stru.detail);
}

bool operator<<(Serializer& strm, const XTypes::MinimalUnionHeader& stru)
{
  return (strm << stru.detail);
}

bool operator>>(Serializer& strm, XTypes::MinimalUnionHeader& stru)
{
  return (strm >> stru.detail);
}


void serialized_size(const Encoding& encoding, size_t& size,
  const XTypes::MinimalUnionMember& stru)
{
  serialized_size(encoding, size, stru.common);
  serialized_size(encoding, size, stru.detail);
}

bool operator<<(Serializer& strm, const XTypes::MinimalUnionMember& stru)
{
  return (strm << stru.common)
    && (strm << stru.detail);
}

bool operator>>(Serializer& strm, XTypes::MinimalUnionMember& stru)
{
  return (strm >> stru.common)
    && (strm >> stru.detail);
}


void serialized_size(const Encoding& encoding, size_t& size,
  const XTypes::AnnotationParameterValue& uni)
{
  max_serialized_size(encoding, size, ACE_OutputCDR::from_octet(uni.kind));
  switch (uni.kind) {
  case XTypes::TK_BOOLEAN: {
    max_serialized_size(encoding, size, ACE_OutputCDR::from_boolean(uni.boolean_value));
    break;
  }
  case XTypes::TK_BYTE: {
    max_serialized_size(encoding, size, ACE_OutputCDR::from_octet(uni.byte_value));
    break;
  }
  case XTypes::TK_INT16: {
    max_serialized_size(encoding, size, uni.int16_value);
    break;
  }
  case XTypes::TK_UINT16: {
    max_serialized_size(encoding, size, uni.uint_16_value);
    break;
  }
  case XTypes::TK_INT32: {
    max_serialized_size(encoding, size, uni.int32_value);
    break;
  }
  case XTypes::TK_UINT32: {
    max_serialized_size(encoding, size, uni.uint32_value);
    break;
  }
  case XTypes::TK_INT64: {
    max_serialized_size(encoding, size, uni.int64_value);
    break;
  }
  case XTypes::TK_UINT64: {
    max_serialized_size(encoding, size, uni.uint64_value);
    break;
  }
  case XTypes::TK_FLOAT32: {
    max_serialized_size(encoding, size, uni.float32_value);
    break;
  }
  case XTypes::TK_FLOAT64: {
    max_serialized_size(encoding, size, uni.float64_value);
    break;
  }
  case XTypes::TK_FLOAT128: {
    max_serialized_size(encoding, size, ACE_CDR::LongDouble());
    break;
  }
  case XTypes::TK_CHAR8: {
    max_serialized_size(encoding, size, ACE_OutputCDR::from_char(uni.char_value));
    break;
  }
  case XTypes::TK_CHAR16: {
    max_serialized_size(encoding, size, ACE_OutputCDR::from_wchar(uni.wchar_value));
    break;
  }
  case XTypes::TK_ENUM: {
    max_serialized_size(encoding, size, uni.enumerated_value);
    break;
  }
  case XTypes::TK_STRING8: {
    DCPS::serialized_size_ulong(encoding, size);
    size += ACE_OS::strlen(uni.string8_value.c_str()) + 1;
    break;
  }
  case XTypes::TK_STRING16: {
#ifdef DDS_HAS_WCHAR
    DCPS::serialized_size_ulong(encoding, size);
    size += ACE_OS::strlen(uni.string16_value.c_str()) * DCPS::char16_cdr_size;
#endif
    break;
  }
  default: {
    serialized_size(encoding, size, uni.extended_value);
    break;
  }
  }
}

bool operator<<(Serializer& strm, const XTypes::AnnotationParameterValue& uni)
{
  if (!(strm << ACE_OutputCDR::from_octet(uni.kind))) {
    return false;
  }
  switch (uni.kind) {
  case XTypes::TK_BOOLEAN: {
    return (strm << ACE_OutputCDR::from_boolean(uni.boolean_value));
  }
  case XTypes::TK_BYTE: {
    return (strm << ACE_OutputCDR::from_octet(uni.byte_value));
  }
  case XTypes::TK_INT16: {
    return (strm << uni.int16_value);
  }
  case XTypes::TK_UINT16: {
    return (strm << uni.uint_16_value);
  }
  case XTypes::TK_INT32: {
    return (strm << uni.int32_value);
  }
  case XTypes::TK_UINT32: {
    return (strm << uni.uint32_value);
  }
  case XTypes::TK_INT64: {
    return (strm << uni.int64_value);
  }
  case XTypes::TK_UINT64: {
    return (strm << uni.uint64_value);
  }
  case XTypes::TK_FLOAT32: {
    return (strm << uni.float32_value);
  }
  case XTypes::TK_FLOAT64: {
    return (strm << uni.float64_value);
  }
  case XTypes::TK_FLOAT128: {
    return (strm << uni.float128_value);
  }
  case XTypes::TK_CHAR8: {
    return (strm << ACE_OutputCDR::from_char(uni.char_value));
  }
  case XTypes::TK_CHAR16: {
    return (strm << ACE_OutputCDR::from_wchar(uni.wchar_value));
  }
  case XTypes::TK_ENUM: {
    return (strm << uni.enumerated_value);
  }
  case XTypes::TK_STRING8: {
    return (strm << Serializer::FromBoundedString<char>(uni.string8_value, 128));
  }
  case XTypes::TK_STRING16: {
#ifdef DDS_HAS_WCHAR
    return (strm << Serializer::FromBoundedString<wchar_t>(uni.string16_value, 128));
#else
    return false;
#endif
  }
  default: {
    return (strm << uni.extended_value);
  }
  }
}

bool operator>>(Serializer& strm, XTypes::AnnotationParameterValue& uni)
{
  ACE_CDR::Octet kind;
  if (!(strm >> ACE_InputCDR::to_octet(kind))) {
    return false;
  }
  switch (kind) {
  case XTypes::TK_BOOLEAN: {
    CORBA::Boolean tmp;
    if (strm >> ACE_InputCDR::to_boolean(tmp)) {
      uni.boolean_value = tmp;
      uni.kind = kind;
      return true;
    }
    return false;
  }
  case XTypes::TK_BYTE: {
    CORBA::Octet tmp;
    if (strm >> ACE_InputCDR::to_octet(tmp)) {
      uni.byte_value = tmp;
      uni.kind = kind;
      return true;
    }
    return false;
  }
  case XTypes::TK_INT16: {
    CORBA::Short tmp;
    if (strm >> tmp) {
      uni.int16_value = tmp;
      uni.kind = kind;
      return true;
    }
    return false;
  }
  case XTypes::TK_UINT16: {
    CORBA::UShort tmp;
    if (strm >> tmp) {
      uni.uint_16_value = tmp;
      uni.kind = kind;
      return true;
    }
    return false;
  }
  case XTypes::TK_INT32: {
    CORBA::Long tmp;
    if (strm >> tmp) {
      uni.int32_value = tmp;
      uni.kind = kind;
      return true;
    }
    return false;
  }
  case XTypes::TK_UINT32: {
    CORBA::ULong tmp;
    if (strm >> tmp) {
      uni.uint32_value = tmp;
      uni.kind = kind;
      return true;
    }
    return false;
  }
  case XTypes::TK_INT64: {
    CORBA::LongLong tmp;
    if (strm >> tmp) {
      uni.int64_value = tmp;
      uni.kind = kind;
      return true;
    }
    return false;
  }
  case XTypes::TK_UINT64: {
    CORBA::ULongLong tmp;
    if (strm >> tmp) {
      uni.uint64_value = tmp;
      uni.kind = kind;
      return true;
    }
    return false;
  }
  case XTypes::TK_FLOAT32: {
    CORBA::Float tmp;
    if (strm >> tmp) {
      uni.float32_value = tmp;
      uni.kind = kind;
      return true;
    }
    return false;
  }
  case XTypes::TK_FLOAT64: {
    CORBA::Double tmp;
    if (strm >> tmp) {
      uni.float64_value = tmp;
      uni.kind = kind;
      return true;
    }
    return false;
  }
  case XTypes::TK_FLOAT128: {
    CORBA::LongDouble tmp;
    if (strm >> tmp) {
      uni.float128_value = tmp;
      uni.kind = kind;
      return true;
    }
    return false;
  }
  case XTypes::TK_CHAR8: {
    CORBA::Char tmp;
    if (strm >> ACE_InputCDR::to_char(tmp)) {
      uni.char_value = tmp;
      uni.kind = kind;
      return true;
    }
    return false;
  }
  case XTypes::TK_CHAR16: {
    CORBA::WChar tmp;
    if (strm >> ACE_InputCDR::to_wchar(tmp)) {
      uni.wchar_value = tmp;
      uni.kind = kind;
      return true;
    }
    return false;
  }
  case XTypes::TK_ENUM: {
    CORBA::Long tmp;
    if (strm >> tmp) {
      uni.enumerated_value = tmp;
      uni.kind = kind;
      return true;
    }
    return false;
  }
  case XTypes::TK_STRING8: {
    OPENDDS_STRING tmp;
    if (strm >> Serializer::ToBoundedString<char>(tmp, 128)) {
      uni.string8_value = tmp;
      uni.kind = kind;
      return true;
    }
    return false;
  }
  case XTypes::TK_STRING16: {
#ifdef DDS_HAS_WCHAR
    OPENDDS_WSTRING tmp;
    if (strm >> Serializer::ToBoundedString<wchar_t>(tmp, 128)) {
      uni.string16_value = tmp;
      uni.kind = kind;
      return true;
    }
#endif
    return false;
  }
  default: {
    XTypes::ExtendedAnnotationParameterValue tmp;
    if (strm >> tmp) {
      uni.extended_value = tmp;
      uni.kind = kind;
      return true;
    }
    return false;
  }
  }
}


void serialized_size(const Encoding& encoding, size_t& size,
  const XTypes::AppliedAnnotationParameter& stru)
{
  XTypes::NameHash_forany stru_paramname_hash(const_cast<XTypes::NameHash_slice*>(stru.paramname_hash));
  serialized_size(encoding, size, stru_paramname_hash);
  serialized_size(encoding, size, stru.value);
}

bool operator<<(Serializer& strm, const XTypes::AppliedAnnotationParameter& stru)
{
  XTypes::NameHash_forany stru_paramname_hash(const_cast<XTypes::NameHash_slice*>(stru.paramname_hash));
  return (strm << stru_paramname_hash)
    && (strm << stru.value);
}

bool operator>>(Serializer& strm, XTypes::AppliedAnnotationParameter& stru)
{
  XTypes::NameHash_forany stru_paramname_hash(const_cast<XTypes::NameHash_slice*>(stru.paramname_hash));
  return (strm >> stru_paramname_hash)
    && (strm >> stru.value);
}


void serialized_size(const Encoding& encoding, size_t& size,
  const XTypes::AppliedBuiltinMemberAnnotations& stru)
{
  size += DCPS::boolean_cdr_size;
  if (stru.unit.present) {
    DCPS::serialized_size_ulong(encoding, size);
    size += ACE_OS::strlen(stru.unit.value.c_str()) + 1;
  }

  serialized_size(encoding, size, stru.min);
  serialized_size(encoding, size, stru.max);

  size += DCPS::boolean_cdr_size;
  if (stru.hash_id.present) {
    DCPS::serialized_size_ulong(encoding, size);
    size += ACE_OS::strlen(stru.hash_id.value.c_str()) + 1;
  }
}

<<<<<<< HEAD
void
serialize_type_info(const TypeInformation& type_info, DDS::OctetSeq& seq)
{
  const DCPS::Encoding& encoding = XTypes::get_typeobject_encoding();
  DCPS::Message_Block_Ptr data(new ACE_Message_Block(
    DCPS::serialized_size(encoding, type_info)));
  DCPS::Serializer serializer(data.get(), encoding);
  if (!(serializer << type_info)) {
    ACE_ERROR((LM_ERROR, ACE_TEXT("(%P|%t) add_publication ")
              ACE_TEXT("serialization type information failed.\n")));
  }
  ssize_t size = data->length();
  seq.length(size);
  std::memcpy(seq.get_buffer(), data->rd_ptr(), size);
}

void
deserialize_type_info(TypeInformation& type_info, const DDS::OctetSeq& seq){
  ACE_Data_Block db(seq.length(), ACE_Message_Block::MB_DATA,
                    reinterpret_cast<const char*>(seq.get_buffer()),
                    0 /*alloc*/, 0 /*lock*/, ACE_Message_Block::DONT_DELETE, 0 /*db_alloc*/);
  ACE_Message_Block data_mb(&db, ACE_Message_Block::DONT_DELETE, 0 /*mb_alloc*/);
  data_mb.wr_ptr(data_mb.space());
  DCPS::Serializer serializer(&data_mb, XTypes::get_typeobject_encoding());
  if (!(serializer >> type_info)) {
    ACE_ERROR((LM_ERROR, ACE_TEXT("(%P|%t) add_association ")
              ACE_TEXT("deserialization type information failed.\n")));
  }
}

} // namespace XTypes
=======
bool operator<<(Serializer& strm, const XTypes::AppliedBuiltinMemberAnnotations& stru)
{
  return (strm << stru.unit)
    && (strm << stru.min)
    && (strm << stru.max)
    && (strm << stru.hash_id);
}
>>>>>>> 90afd889

bool operator>>(Serializer& strm, XTypes::AppliedBuiltinMemberAnnotations& stru)
{
  return (strm >> stru.unit)
    && (strm >> stru.min)
    && (strm >> stru.max)
    && (strm >> stru.hash_id);
}


void serialized_size(const Encoding& encoding, size_t& size,
  const XTypes::AppliedVerbatimAnnotation& stru)
{
  DCPS::serialized_size_ulong(encoding, size);
  size += ACE_OS::strlen(stru.placement.c_str()) + 1;
  DCPS::serialized_size_ulong(encoding, size);
  size += ACE_OS::strlen(stru.language.c_str()) + 1;
  DCPS::serialized_size_ulong(encoding, size);
  size += ACE_OS::strlen(stru.text.c_str()) + 1;
}

bool operator<<(Serializer& strm, const XTypes::AppliedVerbatimAnnotation& stru)
{
  return (strm << Serializer::FromBoundedString<char>(stru.placement, 32))
    && (strm << Serializer::FromBoundedString<char>(stru.language, 32))
    && (strm << stru.text);
}

bool operator>>(Serializer& strm, XTypes::AppliedVerbatimAnnotation& stru)
{
  return (strm >> Serializer::ToBoundedString<char>(stru.placement, 32))
    && (strm >> Serializer::ToBoundedString<char>(stru.language, 32))
    && (strm >> stru.text);
}


void serialized_size(const Encoding& encoding, size_t& size,
  const XTypes::CommonAliasBody& stru)
{
  max_serialized_size(encoding, size, stru.related_flags);
  serialized_size(encoding, size, stru.related_type);
}

bool operator<<(Serializer& strm, const XTypes::CommonAliasBody& stru)
{
  return (strm << stru.related_flags)
    && (strm << stru.related_type);
}

bool operator>>(Serializer& strm, XTypes::CommonAliasBody& stru)
{
  return (strm >> stru.related_flags)
    && (strm >> stru.related_type);
}


void serialized_size(const Encoding& encoding, size_t& size,
  const XTypes::CommonAnnotationParameter& stru)
{
  max_serialized_size(encoding, size, stru.member_flags);
  serialized_size(encoding, size, stru.member_type_id);
}

bool operator<<(Serializer& strm, const XTypes::CommonAnnotationParameter& stru)
{
  return (strm << stru.member_flags)
    && (strm << stru.member_type_id);
}

bool operator>>(Serializer& strm, XTypes::CommonAnnotationParameter& stru)
{
  return (strm >> stru.member_flags)
    && (strm >> stru.member_type_id);
}


void serialized_size(const Encoding& encoding, size_t& size,
  const XTypes::CommonArrayHeader& stru)
{
  serialized_size(encoding, size, stru.bound_seq);
}

bool operator<<(Serializer& strm, const XTypes::CommonArrayHeader& stru)
{
  return (strm << stru.bound_seq);
}

bool operator>>(Serializer& strm, XTypes::CommonArrayHeader& stru)
{
  return (strm >> stru.bound_seq);
}


void serialized_size(const Encoding& encoding, size_t& size,
  const XTypes::CommonBitfield& stru)
{
  max_serialized_size(encoding, size, stru.position);
  max_serialized_size(encoding, size, stru.flags);
  max_serialized_size(encoding, size, ACE_OutputCDR::from_octet(stru.bitcount));
  max_serialized_size(encoding, size, ACE_OutputCDR::from_octet(stru.holder_type));
}

bool operator<<(Serializer& strm, const XTypes::CommonBitfield& stru)
{
  return (strm << stru.position)
    && (strm << stru.flags)
    && (strm << ACE_OutputCDR::from_octet(stru.bitcount))
    && (strm << ACE_OutputCDR::from_octet(stru.holder_type));
}

bool operator>>(Serializer& strm, XTypes::CommonBitfield& stru)
{
  return (strm >> stru.position)
    && (strm >> stru.flags)
    && (strm >> ACE_InputCDR::to_octet(stru.bitcount))
    && (strm >> ACE_InputCDR::to_octet(stru.holder_type));
}


void serialized_size(const Encoding& encoding, size_t& size,
  const XTypes::CommonBitflag& stru)
{
  max_serialized_size(encoding, size, stru.position);
  max_serialized_size(encoding, size, stru.flags);
}

bool operator<<(Serializer& strm, const XTypes::CommonBitflag& stru)
{
  return (strm << stru.position)
    && (strm << stru.flags);
}

bool operator>>(Serializer& strm, XTypes::CommonBitflag& stru)
{
  return (strm >> stru.position)
    && (strm >> stru.flags);
}


void serialized_size(const Encoding& encoding, size_t& size,
  const XTypes::CommonCollectionElement& stru)
{
  max_serialized_size(encoding, size, stru.element_flags);
  serialized_size(encoding, size, stru.type);
}

bool operator<<(Serializer& strm, const XTypes::CommonCollectionElement& stru)
{
  return (strm << stru.element_flags)
    && (strm << stru.type);
}

bool operator>>(Serializer& strm, XTypes::CommonCollectionElement& stru)
{
  return (strm >> stru.element_flags)
    && (strm >> stru.type);
}


void serialized_size(const Encoding& encoding, size_t& size,
  const XTypes::CommonCollectionHeader& stru)
{
  max_serialized_size(encoding, size, stru.bound);
}

bool operator<<(Serializer& strm, const XTypes::CommonCollectionHeader& stru)
{
  return (strm << stru.bound);
}

bool operator>>(Serializer& strm, XTypes::CommonCollectionHeader& stru)
{
  return (strm >> stru.bound);
}


void serialized_size(const Encoding& encoding, size_t& size,
  const XTypes::CommonDiscriminatorMember& stru)
{
  max_serialized_size(encoding, size, stru.member_flags);
  serialized_size(encoding, size, stru.type_id);
}

bool operator<<(Serializer& strm, const XTypes::CommonDiscriminatorMember& stru)
{
  return (strm << stru.member_flags)
    && (strm << stru.type_id);
}

bool operator>>(Serializer& strm, XTypes::CommonDiscriminatorMember& stru)
{
  return (strm >> stru.member_flags)
    && (strm >> stru.type_id);
}


void serialized_size(const Encoding& encoding, size_t& size,
  const XTypes::CommonEnumeratedHeader& stru)
{
  max_serialized_size(encoding, size, stru.bit_bound);
}

bool operator<<(Serializer& strm, const XTypes::CommonEnumeratedHeader& stru)
{
  return (strm << stru.bit_bound);
}

bool operator>>(Serializer& strm, XTypes::CommonEnumeratedHeader& stru)
{
  return (strm >> stru.bit_bound);
}


void serialized_size(const Encoding& encoding, size_t& size,
  const XTypes::CommonEnumeratedLiteral& stru)
{
  max_serialized_size(encoding, size, stru.value);
  max_serialized_size(encoding, size, stru.flags);
}

bool operator<<(Serializer& strm, const XTypes::CommonEnumeratedLiteral& stru)
{
  return (strm << stru.value)
    && (strm << stru.flags);
}

bool operator>>(Serializer& strm, XTypes::CommonEnumeratedLiteral& stru)
{
  return (strm >> stru.value)
    && (strm >> stru.flags);
}


void serialized_size(const Encoding& encoding, size_t& size,
  const XTypes::CommonStructMember& stru)
{
  max_serialized_size(encoding, size, stru.member_id);
  max_serialized_size(encoding, size, stru.member_flags);
  serialized_size(encoding, size, stru.member_type_id);
}

bool operator<<(Serializer& strm, const XTypes::CommonStructMember& stru)
{
  return (strm << stru.member_id)
    && (strm << stru.member_flags)
    && (strm << stru.member_type_id);
}

bool operator>>(Serializer& strm, XTypes::CommonStructMember& stru)
{
  return (strm >> stru.member_id)
    && (strm >> stru.member_flags)
    && (strm >> stru.member_type_id);
}


void serialized_size(const Encoding& encoding, size_t& size,
  const XTypes::CommonUnionMember& stru)
{
  max_serialized_size(encoding, size, stru.member_id);
  max_serialized_size(encoding, size, stru.member_flags);
  serialized_size(encoding, size, stru.type_id);
  serialized_size(encoding, size, stru.label_seq);
}

bool operator<<(Serializer& strm, const XTypes::CommonUnionMember& stru)
{
  return (strm << stru.member_id)
    && (strm << stru.member_flags)
    && (strm << stru.type_id)
    && (strm << stru.label_seq);
}

bool operator>>(Serializer& strm, XTypes::CommonUnionMember& stru)
{
  return (strm >> stru.member_id)
    && (strm >> stru.member_flags)
    && (strm >> stru.type_id)
    && (strm >> stru.label_seq);
}


void serialized_size(const Encoding& encoding, size_t& size,
  const XTypes::CompleteElementDetail& stru)
{
  serialized_size(encoding, size, stru.ann_builtin);
  serialized_size(encoding, size, stru.ann_custom);
}

bool operator<<(Serializer& strm, const XTypes::CompleteElementDetail& stru)
{
  return (strm << stru.ann_builtin)
    && (strm << stru.ann_custom);
}

bool operator>>(Serializer& strm, XTypes::CompleteElementDetail& stru)
{
  return (strm >> stru.ann_builtin)
    && (strm >> stru.ann_custom);
}


void serialized_size(const Encoding& encoding, size_t& size,
  const XTypes::CompleteMemberDetail& stru)
{
  DCPS::serialized_size_ulong(encoding, size);
  size += ACE_OS::strlen(stru.name.c_str()) + 1;
  serialized_size(encoding, size, stru.ann_builtin);
  serialized_size(encoding, size, stru.ann_custom);
}

bool operator<<(Serializer& strm, const XTypes::CompleteMemberDetail& stru)
{
  return (strm << Serializer::FromBoundedString<char>(stru.name, 256))
    && (strm << stru.ann_builtin)
    && (strm << stru.ann_custom);
}

bool operator>>(Serializer& strm, XTypes::CompleteMemberDetail& stru)
{
  return (strm >> Serializer::ToBoundedString<char>(stru.name, 256))
    && (strm >> stru.ann_builtin)
    && (strm >> stru.ann_custom);
}


void serialized_size(const Encoding& encoding, size_t& size,
  const XTypes::MinimalMemberDetail& stru)
{
  XTypes::NameHash_forany stru_name_hash(const_cast<XTypes::NameHash_slice*>(stru.name_hash));
  serialized_size(encoding, size, stru_name_hash);
}

bool operator<<(Serializer& strm, const XTypes::MinimalMemberDetail& stru)
{
  XTypes::NameHash_forany stru_name_hash(const_cast<XTypes::NameHash_slice*>(stru.name_hash));
  return (strm << stru_name_hash);
}

bool operator>>(Serializer& strm, XTypes::MinimalMemberDetail& stru)
{
  XTypes::NameHash_forany stru_name_hash(const_cast<XTypes::NameHash_slice*>(stru.name_hash));
  return (strm >> stru_name_hash);
}


void serialized_size(const Encoding& encoding, size_t& size,
  const XTypes::PlainArrayLElemDefn& stru)
{
  serialized_size(encoding, size, stru.header);
  serialized_size(encoding, size, stru.array_bound_seq);
  serialized_size(encoding, size, *stru.element_identifier);
}

bool operator<<(Serializer& strm, const XTypes::PlainArrayLElemDefn& stru)
{
  return (strm << stru.header)
    && (strm << stru.array_bound_seq)
    && (strm << *stru.element_identifier);
}

bool operator>>(Serializer& strm, XTypes::PlainArrayLElemDefn& stru)
{
  return (strm >> stru.header)
    && (strm >> stru.array_bound_seq)
    && (strm >> *stru.element_identifier);
}


void serialized_size(const Encoding& encoding, size_t& size,
  const XTypes::PlainArraySElemDefn& stru)
{
  serialized_size(encoding, size, stru.header);
  serialized_size(encoding, size, stru.array_bound_seq);
  serialized_size(encoding, size, *stru.element_identifier);
}

bool operator<<(Serializer& strm, const XTypes::PlainArraySElemDefn& stru)
{
  return (strm << stru.header)
    && (strm << stru.array_bound_seq)
    && (strm << *stru.element_identifier);
}

bool operator>>(Serializer& strm, XTypes::PlainArraySElemDefn& stru)
{
  return (strm >> stru.header)
    && (strm >> stru.array_bound_seq)
    && (strm >> *stru.element_identifier);
}


void serialized_size(const Encoding& encoding, size_t& size,
  const XTypes::PlainMapLTypeDefn& stru)
{
  serialized_size(encoding, size, stru.header);
  max_serialized_size(encoding, size, stru.bound);
  serialized_size(encoding, size, *stru.element_identifier);
  max_serialized_size(encoding, size, stru.key_flags);
  serialized_size(encoding, size, *stru.key_identifier);
}

bool operator<<(Serializer& strm, const XTypes::PlainMapLTypeDefn& stru)
{
  return (strm << stru.header)
    && (strm << stru.bound)
    && (strm << *stru.element_identifier)
    && (strm << stru.key_flags)
    && (strm << *stru.key_identifier);
}

bool operator>>(Serializer& strm, XTypes::PlainMapLTypeDefn& stru)
{
  return (strm >> stru.header)
    && (strm >> stru.bound)
    && (strm >> *stru.element_identifier)
    && (strm >> stru.key_flags)
    && (strm >> *stru.key_identifier);
}


void serialized_size(const Encoding& encoding, size_t& size,
  const XTypes::PlainMapSTypeDefn& stru)
{
  serialized_size(encoding, size, stru.header);
  max_serialized_size(encoding, size, ACE_OutputCDR::from_octet(stru.bound));
  serialized_size(encoding, size, *stru.element_identifier);
  max_serialized_size(encoding, size, stru.key_flags);
  serialized_size(encoding, size, *stru.key_identifier);
}

bool operator<<(Serializer& strm, const XTypes::PlainMapSTypeDefn& stru)
{
  return (strm << stru.header)
    && (strm << ACE_OutputCDR::from_octet(stru.bound))
    && (strm << *stru.element_identifier)
    && (strm << stru.key_flags)
    && (strm << *stru.key_identifier);
}

bool operator>>(Serializer& strm, XTypes::PlainMapSTypeDefn& stru)
{
  return (strm >> stru.header)
    && (strm >> ACE_InputCDR::to_octet(stru.bound))
    && (strm >> *stru.element_identifier)
    && (strm >> stru.key_flags)
    && (strm >> *stru.key_identifier);
}


void serialized_size(const Encoding& encoding, size_t& size,
  const XTypes::PlainSequenceLElemDefn& stru)
{
  serialized_size(encoding, size, stru.header);
  max_serialized_size(encoding, size, stru.bound);
  serialized_size(encoding, size, *stru.element_identifier);
}

bool operator<<(Serializer& strm, const XTypes::PlainSequenceLElemDefn& stru)
{
  return (strm << stru.header)
    && (strm << stru.bound)
    && (strm << *stru.element_identifier);
}

bool operator>>(Serializer& strm, XTypes::PlainSequenceLElemDefn& stru)
{
  return (strm >> stru.header)
    && (strm >> stru.bound)
    && (strm >> *stru.element_identifier);
}


void serialized_size(const Encoding& encoding, size_t& size,
  const XTypes::PlainSequenceSElemDefn& stru)
{
  serialized_size(encoding, size, stru.header);
  max_serialized_size(encoding, size, ACE_OutputCDR::from_octet(stru.bound));
  serialized_size(encoding, size, *stru.element_identifier);
}

bool operator<<(Serializer& strm, const XTypes::PlainSequenceSElemDefn& stru)
{
  return (strm << stru.header)
    && (strm << ACE_OutputCDR::from_octet(stru.bound))
    && (strm << *stru.element_identifier);
}

bool operator>>(Serializer& strm, XTypes::PlainSequenceSElemDefn& stru)
{
  return (strm >> stru.header)
    && (strm >> ACE_InputCDR::to_octet(stru.bound))
    && (strm >> *stru.element_identifier);
}


void serialized_size(const Encoding& encoding, size_t& size,
  const XTypes::StringLTypeDefn& stru)
{
  max_serialized_size(encoding, size, stru.bound);
}

bool operator<<(Serializer& strm, const XTypes::StringLTypeDefn& stru)
{
  return (strm << stru.bound);
}

bool operator>>(Serializer& strm, XTypes::StringLTypeDefn& stru)
{
  return (strm >> stru.bound);
}


void serialized_size(const Encoding& encoding, size_t& size,
  const XTypes::StringSTypeDefn& stru)
{
  max_serialized_size(encoding, size, ACE_OutputCDR::from_octet(stru.bound));
}

bool operator<<(Serializer& strm, const XTypes::StringSTypeDefn& stru)
{
  return (strm << ACE_OutputCDR::from_octet(stru.bound));
}

bool operator>>(Serializer& strm, XTypes::StringSTypeDefn& stru)
{
  return (strm >> ACE_InputCDR::to_octet(stru.bound));
}


void serialized_size(const Encoding& encoding, size_t& size,
  const XTypes::StronglyConnectedComponentId& stru)
{
  serialized_size(encoding, size, stru.sc_component_id);
  max_serialized_size(encoding, size, stru.scc_length);
  max_serialized_size(encoding, size, stru.scc_index);
}

bool operator<<(Serializer& strm, const XTypes::StronglyConnectedComponentId& stru)
{
  return (strm << stru.sc_component_id)
    && (strm << stru.scc_length)
    && (strm << stru.scc_index);
}

bool operator>>(Serializer& strm, XTypes::StronglyConnectedComponentId& stru)
{
  return (strm >> stru.sc_component_id)
    && (strm >> stru.scc_length)
    && (strm >> stru.scc_index);
}


void serialized_size(const Encoding& encoding, size_t& size,
  const XTypes::PlainCollectionHeader& stru)
{
  max_serialized_size(encoding, size, ACE_OutputCDR::from_octet(stru.equiv_kind));
  max_serialized_size(encoding, size, stru.element_flags);
}

bool operator<<(Serializer& strm, const XTypes::PlainCollectionHeader& stru)
{
  return (strm << ACE_OutputCDR::from_octet(stru.equiv_kind))
    && (strm << stru.element_flags);
}

bool operator>>(Serializer& strm, XTypes::PlainCollectionHeader& stru)
{
  return (strm >> ACE_InputCDR::to_octet(stru.equiv_kind))
    && (strm >> stru.element_flags);
}


void serialized_size(const Encoding& encoding, size_t& size,
  const XTypes::TypeObjectHashId& uni)
{
  max_serialized_size(encoding, size, ACE_OutputCDR::from_octet(uni.kind));
  switch (uni.kind) {
  case XTypes::EK_MINIMAL:
  case XTypes::EK_COMPLETE: {
    XTypes::EquivalenceHash_forany uni_hash(const_cast<XTypes::EquivalenceHash_slice*>(uni.hash));
    serialized_size(encoding, size, uni_hash);
    break;
  }
  default:
    break;
  }
}

bool operator<<(Serializer& strm, const XTypes::TypeObjectHashId& uni)
{
  if (!(strm << ACE_OutputCDR::from_octet(uni.kind))) {
    return false;
  }
  switch (uni.kind) {
  case XTypes::EK_MINIMAL:
  case XTypes::EK_COMPLETE: {
    XTypes::EquivalenceHash_forany uni_hash(const_cast<XTypes::EquivalenceHash_slice*>(uni.hash));
    return strm << uni_hash;
  }
  default:
    return true;
  }
}

bool operator>>(Serializer& strm, XTypes::TypeObjectHashId& uni)
{
  if (!(strm >> ACE_InputCDR::to_octet(uni.kind))) {
    return false;
  }
  switch (uni.kind) {
  case XTypes::EK_MINIMAL:
  case XTypes::EK_COMPLETE: {
    XTypes::EquivalenceHash_forany uni_hash(uni.hash);
    return strm >> uni_hash;
  }
  default:
    return true;
  }
}


void serialized_size(const Encoding& encoding, size_t& size,
  const XTypes::CompleteTypeObject& type_object)
{
  using namespace XTypes;
  max_serialized_size_octet(encoding, size); // discriminator

  switch (type_object.kind) {
  case TK_ALIAS:
    serialized_size(encoding, size, type_object.alias_type);
    return;
  case TK_ANNOTATION:
    serialized_size(encoding, size, type_object.annotation_type);
    return;
  case TK_STRUCTURE:
    serialized_size(encoding, size, type_object.struct_type);
    return;
  case TK_UNION:
    serialized_size(encoding, size, type_object.union_type);
    return;
  case TK_BITSET:
    serialized_size(encoding, size, type_object.bitset_type);
    return;
  case TK_SEQUENCE:
    serialized_size(encoding, size, type_object.sequence_type);
    return;
  case TK_ARRAY:
    serialized_size(encoding, size, type_object.array_type);
    return;
  case TK_MAP:
    serialized_size(encoding, size, type_object.map_type);
    return;
  case TK_ENUM:
    serialized_size(encoding, size, type_object.enumerated_type);
    return;
  case TK_BITMASK:
    serialized_size(encoding, size, type_object.bitmask_type);
    return;
  default:
    serialized_size(encoding, size, type_object.extended_type);
  }
}

bool operator<<(Serializer& ser, const XTypes::CompleteTypeObject& type_object)
{
  using namespace XTypes;
  switch (type_object.kind) {
  case TK_ALIAS:
    return ser << type_object.alias_type;
  case TK_ANNOTATION:
    return ser << type_object.annotation_type;
  case TK_STRUCTURE:
    return ser << type_object.struct_type;
  case TK_UNION:
    return ser << type_object.union_type;
  case TK_BITSET:
    return ser << type_object.bitset_type;
  case TK_SEQUENCE:
    return ser << type_object.sequence_type;
  case TK_ARRAY:
    return ser << type_object.array_type;
  case TK_MAP:
    return ser << type_object.map_type;
  case TK_ENUM:
    return ser << type_object.enumerated_type;
  case TK_BITMASK:
    return ser << type_object.bitmask_type;
  default:
    return ser << type_object.extended_type;
  }
}

void serialized_size(const Encoding& encoding, size_t& size,
  const XTypes::MinimalTypeObject& type_object)
{
  using namespace XTypes;
  max_serialized_size_octet(encoding, size); // discriminator

  switch (type_object.kind) {
  case TK_ALIAS:
    return serialized_size(encoding, size, type_object.alias_type);
  case TK_ANNOTATION:
    return serialized_size(encoding, size, type_object.annotation_type);
  case TK_STRUCTURE:
    return serialized_size(encoding, size, type_object.struct_type);
  case TK_UNION:
    return serialized_size(encoding, size, type_object.union_type);
  case TK_BITSET:
    return serialized_size(encoding, size, type_object.bitset_type);
  case TK_SEQUENCE:
    return serialized_size(encoding, size, type_object.sequence_type);
  case TK_ARRAY:
    return serialized_size(encoding, size, type_object.array_type);
  case TK_MAP:
    return serialized_size(encoding, size, type_object.map_type);
  case TK_ENUM:
    return serialized_size(encoding, size, type_object.enumerated_type);
  case TK_BITMASK:
    return serialized_size(encoding, size, type_object.bitmask_type);
  default:
    return serialized_size(encoding, size, type_object.extended_type);
  }
}

bool operator<<(Serializer& ser, const XTypes::MinimalTypeObject& type_object)
{
  using namespace XTypes;
  if (!(ser << ACE_OutputCDR::from_octet(type_object.kind))) {
    return false;
  }

  switch (type_object.kind) {
  case TK_ALIAS:
    return ser << type_object.alias_type;
  case TK_ANNOTATION:
    return ser << type_object.annotation_type;
  case TK_STRUCTURE:
    return ser << type_object.struct_type;
  case TK_UNION:
    return ser << type_object.union_type;
  case TK_BITSET:
    return ser << type_object.bitset_type;
  case TK_SEQUENCE:
    return ser << type_object.sequence_type;
  case TK_ARRAY:
    return ser << type_object.array_type;
  case TK_MAP:
    return ser << type_object.map_type;
  case TK_ENUM:
    return ser << type_object.enumerated_type;
  case TK_BITMASK:
    return ser << type_object.bitmask_type;
  default:
    return ser << type_object.extended_type;
  }
}

void serialized_size(const Encoding& encoding, size_t& size,
  const XTypes::TypeObject& type_object)
{
  using namespace XTypes;
  max_serialized_size_ulong(encoding, size); // DHEADER
  max_serialized_size_octet(encoding, size); // discriminator

  switch (type_object.kind) {
  case EK_COMPLETE:
    return serialized_size(encoding, size, type_object.complete);
  case EK_MINIMAL:
    return serialized_size(encoding, size, type_object.minimal);
  }
}

bool operator<<(Serializer& ser, const XTypes::TypeObject& type_object)
{
  using namespace XTypes;
  // XCDR2 Appendable Union: DELIMITED_CDR (7.4.2) = DHEADER + PLAIN_CDR2
  // DHEADER = UInt32 size of object that follows
  // subtracting the DHEADER's own size doesn't impact alignment since the
  // maximum alignment in PLAIN_CDR2 is 4
  size_t object_size = serialized_size(ser.encoding(), type_object);
  size_t dheader_size = 0;
  max_serialized_size_ulong(ser.encoding(), dheader_size);
  if (!ser.write_delimiter(object_size - dheader_size)) {
    return false;
  }

  if (!(ser << ACE_OutputCDR::from_octet(type_object.kind))) {
    return false;
  }

  switch (type_object.kind) {
  case EK_COMPLETE:
    return ser << type_object.complete;
  case EK_MINIMAL:
    return ser << type_object.minimal;
  }

  return true;
}

void serialized_size(const Encoding& encoding, size_t& size,
  const XTypes::TypeInformation& stru)
{
  serialized_size(encoding, size, stru.minimal);
  serialized_size(encoding, size, stru.complete);
}

bool operator<<(Serializer& strm, const XTypes::TypeInformation& stru)
{
  return (strm << stru.minimal)
    && (strm << stru.complete);
}

bool operator>>(Serializer& strm, XTypes::TypeInformation& stru)
{
  return (strm >> stru.minimal)
    && (strm >> stru.complete);
}

template<>
XTypes::TypeIdentifier getMinimalTypeIdentifier<void>()
{
  static const XTypes::TypeIdentifier ti;
  return ti;
}

template<>
XTypes::TypeIdentifier getMinimalTypeIdentifier<ACE_CDR::Boolean>()
{
  static const XTypes::TypeIdentifier ti(XTypes::TK_BOOLEAN);
  return ti;
}

template<>
XTypes::TypeIdentifier getMinimalTypeIdentifier<ACE_CDR::Octet>()
{
  static const XTypes::TypeIdentifier ti(XTypes::TK_BYTE);
  return ti;
}

template<>
XTypes::TypeIdentifier getMinimalTypeIdentifier<ACE_CDR::Short>()
{
  static const XTypes::TypeIdentifier ti(XTypes::TK_INT16);
  return ti;
}

template<>
XTypes::TypeIdentifier getMinimalTypeIdentifier<ACE_CDR::Long>()
{
  static const XTypes::TypeIdentifier ti(XTypes::TK_INT32);
  return ti;
}

template<>
XTypes::TypeIdentifier getMinimalTypeIdentifier<ACE_CDR::LongLong>()
{
  static const XTypes::TypeIdentifier ti(XTypes::TK_INT64);
  return ti;
}

template<>
XTypes::TypeIdentifier getMinimalTypeIdentifier<ACE_CDR::UShort>()
{
  static const XTypes::TypeIdentifier ti(XTypes::TK_UINT16);
  return ti;
}

template<>
XTypes::TypeIdentifier getMinimalTypeIdentifier<ACE_CDR::ULong>()
{
  static const XTypes::TypeIdentifier ti(XTypes::TK_UINT32);
  return ti;
}

template<>
XTypes::TypeIdentifier getMinimalTypeIdentifier<ACE_CDR::ULongLong>()
{
  static const XTypes::TypeIdentifier ti(XTypes::TK_UINT64);
  return ti;
}

template<>
XTypes::TypeIdentifier getMinimalTypeIdentifier<ACE_CDR::Float>()
{
  static const XTypes::TypeIdentifier ti(XTypes::TK_FLOAT32);
  return ti;
}

template<>
XTypes::TypeIdentifier getMinimalTypeIdentifier<ACE_CDR::Double>()
{
  static const XTypes::TypeIdentifier ti(XTypes::TK_FLOAT64);
  return ti;
}

template<>
XTypes::TypeIdentifier getMinimalTypeIdentifier<ACE_CDR::LongDouble>()
{
  static const XTypes::TypeIdentifier ti(XTypes::TK_FLOAT128);
  return ti;
}

template<>
XTypes::TypeIdentifier getMinimalTypeIdentifier<ACE_CDR::Char>()
{
  static const XTypes::TypeIdentifier ti(XTypes::TK_CHAR8);
  return ti;
}

template<>
XTypes::TypeIdentifier getMinimalTypeIdentifier<ACE_OutputCDR::from_wchar>()
{
  static const XTypes::TypeIdentifier ti(XTypes::TK_CHAR16);
  return ti;
}

template<>
XTypes::TypeIdentifier getMinimalTypeIdentifier<ACE_CDR::Char*>()
{
  static const XTypes::TypeIdentifier ti = XTypes::TypeIdentifier::makeString(false, XTypes::StringSTypeDefn(XTypes::INVALID_SBOUND));
  return ti;
}

template<>
XTypes::TypeIdentifier getMinimalTypeIdentifier<ACE_CDR::WChar*>()
{
  static const XTypes::TypeIdentifier ti = XTypes::TypeIdentifier::makeString(true, XTypes::StringSTypeDefn(XTypes::INVALID_SBOUND));
  return ti;
}

} // namespace DCPS
} // namespace OpenDDS

OPENDDS_END_VERSIONED_NAMESPACE_DECL<|MERGE_RESOLUTION|>--- conflicted
+++ resolved
@@ -1891,7 +1891,6 @@
   }
 }
 
-<<<<<<< HEAD
 void
 serialize_type_info(const TypeInformation& type_info, DDS::OctetSeq& seq)
 {
@@ -1923,7 +1922,7 @@
 }
 
 } // namespace XTypes
-=======
+
 bool operator<<(Serializer& strm, const XTypes::AppliedBuiltinMemberAnnotations& stru)
 {
   return (strm << stru.unit)
@@ -1931,16 +1930,6 @@
     && (strm << stru.max)
     && (strm << stru.hash_id);
 }
->>>>>>> 90afd889
-
-bool operator>>(Serializer& strm, XTypes::AppliedBuiltinMemberAnnotations& stru)
-{
-  return (strm >> stru.unit)
-    && (strm >> stru.min)
-    && (strm >> stru.max)
-    && (strm >> stru.hash_id);
-}
-
 
 void serialized_size(const Encoding& encoding, size_t& size,
   const XTypes::AppliedVerbatimAnnotation& stru)
