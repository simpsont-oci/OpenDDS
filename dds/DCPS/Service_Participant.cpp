// $Id$

#include "DCPS/DdsDcps_pch.h" //Only the _pch include should start with DCPS/
#include "debug.h"
#include "Service_Participant.h"
#include "BuiltInTopicUtils.h"
#include "DataDurabilityCache.h"
#include "dds/DCPS/transport/simpleTCP/SimpleTcpConfiguration.h"
#include "dds/DCPS/transport/framework/TheTransportFactory.h"

#include "tao/ORB_Core.h"
#include "tao/TAO_Singleton.h"

#include "ace/Arg_Shifter.h"
#include "ace/Reactor.h"
#include "ace/Configuration_Import_Export.h"
#include "ace/Service_Config.h"
#include "ace/Argv_Type_Converter.h"
#include "ace/Auto_Ptr.h"
#include "ace/Sched_Params.h"

#include <vector>
#include <sstream>

#if ! defined (__ACE_INLINE__)
#include "Service_Participant.inl"
#endif /* __ACE_INLINE__ */


namespace OpenDDS
{
  namespace DCPS
  {
    int Service_Participant::zero_argc = 0;

    const int DEFAULT_BIT_TRANSPORT_PORT = 0; // let the OS pick the port

    const size_t DEFAULT_NUM_CHUNKS = 20;

    const size_t DEFAULT_CHUNK_MULTIPLIER = 10;

    const int DEFAULT_FEDERATION_RECOVERY_DURATION       = 900; // 15 minutes in seconds.
    const int DEFAULT_FEDERATION_INITIAL_BACKOFF_SECONDS = 1;   // Wait only 1 second.
    const int DEFAULT_FEDERATION_BACKOFF_MULTIPLIER      = 2;   // Exponential backoff.
    const int DEFAULT_FEDERATION_LIVELINESS              = 60;  // 1 minute hearbeat.

    const int BIT_LOOKUP_DURATION_MSEC = 2000;

    static ACE_TString config_fname (ACE_TEXT(""));

    static const ACE_TCHAR DEFAULT_REPO_IOR[] = ACE_TEXT("file://repo.ior");

    static const ACE_CString DEFAULT_PERSISTENT_DATA_DIR =
      ACE_TEXT_ALWAYS_CHAR("OpenDDS-durable-data-dir");

    static const ACE_TCHAR COMMON_SECTION_NAME[] = ACE_TEXT("common");
    static const ACE_TCHAR DOMAIN_SECTION_NAME[] = ACE_TEXT("domain");
    static const ACE_TCHAR REPO_SECTION_NAME[]   = ACE_TEXT("repository");

    static bool got_debug_level = false;
    static bool got_info = false;
    static bool got_chunks = false;
    static bool got_chunk_association_multiplier = false;
    static bool got_liveliness_factor = false;
    static bool got_bit_transport_port = false;
    static bool got_bit_transport_ip = false;
    static bool got_bit_lookup_duration_msec = false;
    static bool got_bit_flag = false;

    Service_Participant::Service_Participant ()
    : orb_ (CORBA::ORB::_nil ()),
      orb_from_user_(0),
      dp_factory_servant_( 0),
      n_chunks_ (DEFAULT_NUM_CHUNKS),
      association_chunk_multiplier_(DEFAULT_CHUNK_MULTIPLIER),
      liveliness_factor_ (80),
      bit_enabled_ (
#ifdef DDS_HAS_MINIMUM_BIT
                    false
#else
                    true
#endif
                    ),
      bit_lookup_duration_msec_ (BIT_LOOKUP_DURATION_MSEC),
      federation_recovery_duration_( DEFAULT_FEDERATION_RECOVERY_DURATION),
      federation_initial_backoff_seconds_( DEFAULT_FEDERATION_INITIAL_BACKOFF_SECONDS),
      federation_backoff_multiplier_( DEFAULT_FEDERATION_BACKOFF_MULTIPLIER),
      federation_liveliness_( DEFAULT_FEDERATION_LIVELINESS),
      scheduler_( -1),
      priority_min_( 0),
      priority_max_( 0),
      transient_data_cache_ (),
      persistent_data_cache_ (),
      persistent_data_dir_ (DEFAULT_PERSISTENT_DATA_DIR)
    {
      initialize();
    }

    Service_Participant::~Service_Participant ()
    {
    }

    Service_Participant *
    Service_Participant::instance (void)
    {
      // Hide the template instantiation to prevent multiple instances
      // from being created.

      return
	TAO_Singleton<Service_Participant, TAO_SYNCH_MUTEX>::instance ();
    }

    int
    Service_Participant::svc ()
    {
        {
          bool done = false;
          while (! done)
            {
              try
                {
                  if (orb_->orb_core()->has_shutdown () == false)
                    {
                      orb_->run ();
                    }
                  done = true;
                }
              catch (const CORBA::SystemException& sysex)
                {
                  sysex._tao_print_exception (
                    "ERROR: Service_Participant::svc");
                }
              catch (const CORBA::UserException& userex)
                {
                  userex._tao_print_exception (
                    "ERROR: Service_Participant::svc");
                }
              catch (const CORBA::Exception& ex)
                {
                  ex._tao_print_exception (
                    "ERROR: Service_Participant::svc");
                }
              if (orb_->orb_core()->has_shutdown ())
                {
                  done = true;
                }
              else
                {
                  orb_->orb_core()->reactor()->reset_reactor_event_loop ();
                }
            }
        }

      return 0;
    }

    int
    Service_Participant::set_ORB (CORBA::ORB_ptr orb)
    {
      // The orb is already created by the
      // get_domain_participant_factory() call.
      ACE_ASSERT (CORBA::is_nil (orb_.in ()));
      // The provided orb should not be nil.
      ACE_ASSERT (! CORBA::is_nil (orb));

      orb_ = CORBA::ORB::_duplicate (orb);
      orb_from_user_ = 1;
      return 0;
    }

    CORBA::ORB_ptr
    Service_Participant::get_ORB ()
    {
      // This method should be called after either set_ORB is called
      // or get_domain_participant_factory is called.
      ACE_ASSERT (! CORBA::is_nil (orb_.in ()));

      return CORBA::ORB::_duplicate (orb_.in ());
    }

    PortableServer::POA_ptr
    Service_Participant::the_poa()
    {
      if (CORBA::is_nil (root_poa_.in ()))
        {
          CORBA::Object_var obj =
            orb_->resolve_initial_references( "RootPOA" );
          root_poa_ = PortableServer::POA::_narrow( obj.in() );
        }
      return PortableServer::POA::_duplicate (root_poa_.in ());
    }

    void
    Service_Participant::shutdown ()
    {
      try
        {
          ACE_GUARD (TAO_SYNCH_MUTEX, guard, this->factory_lock_);

          if (!CORBA::is_nil (orb_.in ()))
          {
            if (! orb_from_user_)
              {
                orb_->shutdown (0);
                this->wait ();
              }
            // Don't delete the participants - require the client code
            // to delete participants 
#if 0
            //TBD return error code from this call
            // -- non-empty entity will make this call return failure
            if (dp_factory_impl_->delete_contained_participants () != ::DDS::RETCODE_OK)
              {
                ACE_ERROR ((LM_ERROR,
                            ACE_TEXT ("(%P|%t) ERROR: Service_Participant::shutdown, ")
                            ACE_TEXT ("delete_contained_participants failed.\n")));
              }
#endif

            if (! orb_from_user_)
              {
                root_poa_->destroy (1, 1);
                orb_->destroy ();
              }
            orb_ = CORBA::ORB::_nil ();
          }
          dp_factory_ = ::DDS::DomainParticipantFactory::_nil ();
        }
      catch (const CORBA::Exception& ex)
        {
          ex._tao_print_exception ("ERROR: Service_Participant::shutdown");
          return;
        }
    }


    ::DDS::DomainParticipantFactory_ptr
    Service_Participant::get_domain_participant_factory (int &argc,
                                                         ACE_TCHAR *argv[])
    {
      if (CORBA::is_nil (dp_factory_.in ()))
        {
          ACE_GUARD_RETURN (TAO_SYNCH_MUTEX,
                            guard,
                            this->factory_lock_,
                            ::DDS::DomainParticipantFactory::_nil ());

          if (CORBA::is_nil (dp_factory_.in ()))
            {
              try
                {
                  if (CORBA::is_nil (orb_.in ()))
                    {
                      ACE_Argv_Type_Converter converter (argc, argv);

                      //TBD: allow user to specify the ORB id

                      // Use a unique ORB for the ::DDS Service
                      // to avoid conflicts with other CORBA code
                      orb_ = CORBA::ORB_init (converter.get_argc(),
                                              converter.get_ASCII_argv(),
                                              "TAO_DDS_DCPS");
                    }

                  if (parse_args (argc, argv) != 0)
                    {
                      return ::DDS::DomainParticipantFactory::_nil ();
                    }

                  ACE_ASSERT ( ! CORBA::is_nil (orb_.in ()));

                  if (config_fname == ACE_TEXT(""))
                    {
                      ACE_DEBUG ((LM_INFO,
                        ACE_TEXT ("(%P|%t)INFO: not using file configuration - no configuration ")
                        ACE_TEXT ("file specified.\n")));
                    }
                  else
                    {
                      // Load configuration only if the configuration
                      // file exists.
                      FILE* in = ACE_OS::fopen (config_fname.c_str(),
                                                ACE_LIB_TEXT ("r"));
                      if (!in)
                        {
                          ACE_DEBUG ((LM_INFO,
<<<<<<< HEAD
                                      ACE_TEXT("(%P|%t)INFO: not using file configuration - ")
                                      ACE_TEXT ("can not open \"%s\" for reading. %p\n"),
                                      config_fname.c_str(), ACE_TEXT("fopen")));
=======
                                      ACE_TEXT("(%P|%t)INFO: not using file configuration - "
                                               "can not open \"%s\" for reading. %p\n"),
                                      config_fname.c_str(),
                                      ACE_TEXT("fopen")));
>>>>>>> a410e799
                        }
                      else
                        {
                          ACE_OS::fclose (in);

                          if (this->load_configuration () != 0)
                            {
                              ACE_ERROR ((LM_ERROR,
                                          ACE_TEXT("(%P|%t)Service_Participant::get_domain_participant_factory: ")
                                          ACE_TEXT("load_configuration() failed.\n")));
                              return ::DDS::DomainParticipantFactory::_nil ();
                            }
                        }
                    }

                  // Establish the default scheduling mechanism and
                  // priority here.  Sadly, the ORB is already
                  // initialized so we have no influence over its
                  // scheduling or thread priority(ies).

                  /// @TODO: Move ORB intitialization to after the
                  ///        configuration file is processed and the
                  ///        initial scheduling policy and priority are
                  ///        established.
                  this->initializeScheduling();

                  CORBA::Object_var poa_object =
                    orb_->resolve_initial_references("RootPOA");

                  root_poa_ = PortableServer::POA::_narrow (poa_object.in ());

                  if (CORBA::is_nil (root_poa_.in ()))
                    {
                      ACE_ERROR ((LM_ERROR,
                                  ACE_TEXT ("(%P|%t) ERROR: ")
                                  ACE_TEXT ("Service_Participant::get_domain_participant_factory, ")
                                  ACE_TEXT ("nil RootPOA\n")));
                      return ::DDS::DomainParticipantFactory::_nil ();
                    }

                  ACE_NEW_RETURN (dp_factory_servant_,
                                  DomainParticipantFactoryImpl (),
                                  ::DDS::DomainParticipantFactory::_nil ());

                  dp_factory_ = dp_factory_servant_;

                  // Give ownership to poa.
                  //REMOVE SHH ???? dp_factory_servant_->_remove_ref ();

                  if (CORBA::is_nil (dp_factory_.in ()))
                    {
                      ACE_ERROR ((LM_ERROR,
                                  ACE_TEXT ("(%P|%t) ERROR: ")
                                  ACE_TEXT ("Service_Participant::get_domain_participant_factory, ")
                                  ACE_TEXT ("nil DomainParticipantFactory. \n")));
                      return ::DDS::DomainParticipantFactory::_nil ();
                    }


                  if (! this->orb_from_user_)
                    {
                      PortableServer::POAManager_var poa_manager =
                        root_poa_->the_POAManager ();

                      poa_manager->activate ();

                      if (activate (THR_NEW_LWP | THR_JOINABLE, 1) == -1)
                        {
                          ACE_ERROR ((LM_ERROR,
                                      ACE_TEXT ("ERROR: Service_Participant::get_domain_participant_factory, ")
                                      ACE_TEXT ("Failed to activate the orb task.")));
                          return ::DDS::DomainParticipantFactory::_nil ();
                        }
                    }
                }
              catch (const CORBA::Exception& ex)
                {
                  ex._tao_print_exception (
                    "ERROR: Service_Participant::get_domain_participant_factory");
                  return ::DDS::DomainParticipantFactory::_nil ();
                }
            }
        }

      return ::DDS::DomainParticipantFactory::_duplicate (dp_factory_.in ());
    }


    int
    Service_Participant::parse_args (int &argc, ACE_TCHAR *argv[])
    {
      ACE_Arg_Shifter arg_shifter (argc, argv);

      while (arg_shifter.is_anything_left ())
        {
          const ACE_TCHAR *currentArg = 0;

          if ((currentArg = arg_shifter.get_the_parameter(ACE_TEXT("-DCPSDebugLevel"))) != 0)
            {
              set_DCPS_debug_level (ACE_OS::atoi (currentArg));
              arg_shifter.consume_arg ();
              got_debug_level = true;
            }
          else if ((currentArg = arg_shifter.get_the_parameter(ACE_TEXT("-DCPSInfoRepo"))) != 0)
            {
              this->set_repo_ior( currentArg, DEFAULT_REPO);
              arg_shifter.consume_arg ();
              got_info = true;
            }
          else if ((currentArg = arg_shifter.get_the_parameter(ACE_TEXT("-DCPSInfo"))) != 0)
            {
              // Deprecated, use -DCPSInfoRepo
              this->set_repo_ior( currentArg, DEFAULT_REPO);
              arg_shifter.consume_arg ();
              got_info = true;
            }
          else if ((currentArg = arg_shifter.get_the_parameter(ACE_TEXT("-DCPSChunks"))) != 0)
            {
              n_chunks_ = ACE_OS::atoi (currentArg);
              arg_shifter.consume_arg ();
              got_chunks = true;
            }
          else if ((currentArg = arg_shifter.get_the_parameter(ACE_TEXT("-DCPSChunkAssociationMutltiplier"))) != 0)
            {
              association_chunk_multiplier_ = ACE_OS::atoi (currentArg);
              arg_shifter.consume_arg ();
              got_chunk_association_multiplier = true;
            }
          else if ((currentArg = arg_shifter.get_the_parameter(ACE_TEXT("-DCPSConfigFile"))) != 0)
            {
              config_fname = currentArg;
              arg_shifter.consume_arg ();
            }
          else if ((currentArg = arg_shifter.get_the_parameter(ACE_TEXT("-DCPSLivelinessFactor"))) != 0)
            {
              liveliness_factor_ = ACE_OS::atoi (currentArg);
              arg_shifter.consume_arg ();
              got_liveliness_factor = true;
            }
          else if ((currentArg = arg_shifter.get_the_parameter(ACE_TEXT("-DCPSBitTransportPort"))) != 0)
            {
              this->bitTransportPortMap_[ DEFAULT_REPO] = ACE_OS::atoi (currentArg);
              arg_shifter.consume_arg ();
              got_bit_transport_port = true;
            }
          else if ((currentArg = arg_shifter.get_the_parameter(ACE_TEXT("-DCPSBitTransportIPAddress"))) != 0)
            {
              this->bitTransportIpMap_[ DEFAULT_REPO] = currentArg;
              arg_shifter.consume_arg ();
              got_bit_transport_ip = true;
            }
          else if ((currentArg = arg_shifter.get_the_parameter(ACE_TEXT("-DCPSBitLookupDurationMsec"))) != 0)
            {
              bit_lookup_duration_msec_ = ACE_OS::atoi (currentArg);
              arg_shifter.consume_arg ();
              got_bit_lookup_duration_msec = true;
            }
          else if ((currentArg = arg_shifter.get_the_parameter(ACE_TEXT("-DCPSBit"))) != 0)
            {
              bit_enabled_ = ACE_OS::atoi (currentArg);
              arg_shifter.consume_arg ();
              got_bit_flag = true;
            }
          else if ((currentArg = arg_shifter.get_the_parameter(ACE_TEXT("-DCPSTransportDebugLevel"))) != 0)
            {
              ::OpenDDS::DCPS::Transport_debug_level = ACE_OS::atoi (currentArg);
              arg_shifter.consume_arg ();
            }
          else if ((currentArg = arg_shifter.get_the_parameter(ACE_TEXT("-DCPSPersistentDataDir"))) != 0)
            {
              this->persistent_data_dir_ = ACE_TEXT_ALWAYS_CHAR(currentArg);
              arg_shifter.consume_arg ();
            }
          else
            {
              arg_shifter.ignore_arg ();
            }
        }

      // Indicates sucessful parsing of the command line
      return 0;
    }

    void
    Service_Participant::initialize ()
    {
      //NOTE: in the future these initial values may be configurable
      //      (to override the Specification's default values
      //       hmm - I guess that would be OK since the user
      //       is overriding them.)
      initial_TransportPriorityQosPolicy_.value = 0;
      initial_LifespanQosPolicy_.duration.sec = ::DDS::DURATION_INFINITY_SEC;
      initial_LifespanQosPolicy_.duration.nanosec = ::DDS::DURATION_INFINITY_NSEC;

      initial_DurabilityQosPolicy_.kind = ::DDS::VOLATILE_DURABILITY_QOS;
      initial_DurabilityQosPolicy_.service_cleanup_delay.sec = ::DDS::DURATION_ZERO_SEC;
      initial_DurabilityQosPolicy_.service_cleanup_delay.nanosec = ::DDS::DURATION_ZERO_NSEC;

      initial_DurabilityServiceQosPolicy_.service_cleanup_delay.sec =
        ::DDS::DURATION_ZERO_SEC;
      initial_DurabilityServiceQosPolicy_.service_cleanup_delay.nanosec =
        ::DDS::DURATION_ZERO_NSEC;
      initial_DurabilityServiceQosPolicy_.history_kind =
        ::DDS::KEEP_LAST_HISTORY_QOS;
      initial_DurabilityServiceQosPolicy_.history_depth = 1;
      initial_DurabilityServiceQosPolicy_.max_samples =
        ::DDS::LENGTH_UNLIMITED;
      initial_DurabilityServiceQosPolicy_.max_instances =
        ::DDS::LENGTH_UNLIMITED;
      initial_DurabilityServiceQosPolicy_.max_samples_per_instance =
        ::DDS::LENGTH_UNLIMITED;

      initial_PresentationQosPolicy_.access_scope = ::DDS::INSTANCE_PRESENTATION_QOS;
      initial_PresentationQosPolicy_.coherent_access = 0;
      initial_PresentationQosPolicy_.ordered_access = 0;

      initial_DeadlineQosPolicy_.period.sec = ::DDS::DURATION_INFINITY_SEC;
      initial_DeadlineQosPolicy_.period.nanosec = ::DDS::DURATION_INFINITY_NSEC;

      initial_LatencyBudgetQosPolicy_.duration.sec = ::DDS::DURATION_ZERO_SEC;
      initial_LatencyBudgetQosPolicy_.duration.nanosec = ::DDS::DURATION_ZERO_NSEC;

      initial_OwnershipQosPolicy_.kind = ::DDS::SHARED_OWNERSHIP_QOS;
      initial_OwnershipStrengthQosPolicy_.value = 0;

      initial_LivelinessQosPolicy_.kind = ::DDS::AUTOMATIC_LIVELINESS_QOS;
      initial_LivelinessQosPolicy_.lease_duration.sec = ::DDS::DURATION_INFINITY_SEC;
      initial_LivelinessQosPolicy_.lease_duration.nanosec = ::DDS::DURATION_INFINITY_NSEC;

      initial_TimeBasedFilterQosPolicy_.minimum_separation.sec = ::DDS::DURATION_ZERO_SEC;
      initial_TimeBasedFilterQosPolicy_.minimum_separation.nanosec = ::DDS::DURATION_ZERO_NSEC;

      initial_ReliabilityQosPolicy_.kind = ::DDS::BEST_EFFORT_RELIABILITY_QOS;
      // The spec does not provide the default max_blocking_time.
      initial_ReliabilityQosPolicy_.max_blocking_time.sec = ::DDS::DURATION_INFINITY_SEC;
      initial_ReliabilityQosPolicy_.max_blocking_time.nanosec = ::DDS::DURATION_INFINITY_NSEC;

      initial_DestinationOrderQosPolicy_.kind = ::DDS::BY_RECEPTION_TIMESTAMP_DESTINATIONORDER_QOS;

      initial_HistoryQosPolicy_.kind = ::DDS::KEEP_LAST_HISTORY_QOS;
      initial_HistoryQosPolicy_.depth = 1;

      initial_ResourceLimitsQosPolicy_.max_samples = ::DDS::LENGTH_UNLIMITED;
      initial_ResourceLimitsQosPolicy_.max_instances = ::DDS::LENGTH_UNLIMITED;
      initial_ResourceLimitsQosPolicy_.max_samples_per_instance = ::DDS::LENGTH_UNLIMITED;

      initial_EntityFactoryQosPolicy_.autoenable_created_entities = 1;

      initial_WriterDataLifecycleQosPolicy_.autodispose_unregistered_instances = 1;

      initial_ReaderDataLifecycleQosPolicy_.autopurge_nowriter_samples_delay.sec = ::DDS::DURATION_ZERO_SEC;
      initial_ReaderDataLifecycleQosPolicy_.autopurge_nowriter_samples_delay.nanosec = ::DDS::DURATION_ZERO_NSEC;

      initial_DomainParticipantQos_.user_data = initial_UserDataQosPolicy_;
      initial_DomainParticipantQos_.entity_factory = initial_EntityFactoryQosPolicy_;

      initial_TopicQos_.topic_data = initial_TopicDataQosPolicy_;
      initial_TopicQos_.durability = initial_DurabilityQosPolicy_;
      initial_TopicQos_.durability_service = initial_DurabilityServiceQosPolicy_;
      initial_TopicQos_.deadline = initial_DeadlineQosPolicy_;
      initial_TopicQos_.latency_budget = initial_LatencyBudgetQosPolicy_;
      initial_TopicQos_.liveliness = initial_LivelinessQosPolicy_;
      initial_TopicQos_.reliability = initial_ReliabilityQosPolicy_;
      initial_TopicQos_.destination_order = initial_DestinationOrderQosPolicy_;
      initial_TopicQos_.history = initial_HistoryQosPolicy_;
      initial_TopicQos_.resource_limits = initial_ResourceLimitsQosPolicy_;
      initial_TopicQos_.transport_priority = initial_TransportPriorityQosPolicy_;
      initial_TopicQos_.lifespan = initial_LifespanQosPolicy_;
      initial_TopicQos_.ownership = initial_OwnershipQosPolicy_;

      initial_DataWriterQos_.durability = initial_DurabilityQosPolicy_;
      initial_DataWriterQos_.durability_service = initial_DurabilityServiceQosPolicy_;
      initial_DataWriterQos_.deadline = initial_DeadlineQosPolicy_;
      initial_DataWriterQos_.latency_budget = initial_LatencyBudgetQosPolicy_;
      initial_DataWriterQos_.liveliness = initial_LivelinessQosPolicy_;
      initial_DataWriterQos_.reliability = initial_ReliabilityQosPolicy_;
      initial_DataWriterQos_.destination_order = initial_DestinationOrderQosPolicy_;
      initial_DataWriterQos_.history = initial_HistoryQosPolicy_;
      initial_DataWriterQos_.resource_limits = initial_ResourceLimitsQosPolicy_;
      initial_DataWriterQos_.transport_priority = initial_TransportPriorityQosPolicy_;
      initial_DataWriterQos_.lifespan = initial_LifespanQosPolicy_;
      initial_DataWriterQos_.user_data = initial_UserDataQosPolicy_;
      initial_DataWriterQos_.ownership_strength = initial_OwnershipStrengthQosPolicy_;
      initial_DataWriterQos_.writer_data_lifecycle = initial_WriterDataLifecycleQosPolicy_;

      initial_PublisherQos_.presentation = initial_PresentationQosPolicy_;
      initial_PublisherQos_.partition = initial_PartitionQosPolicy_;
      initial_PublisherQos_.group_data = initial_GroupDataQosPolicy_;
      initial_PublisherQos_.entity_factory = initial_EntityFactoryQosPolicy_;

      initial_DataReaderQos_.durability = initial_DurabilityQosPolicy_;
      initial_DataReaderQos_.deadline = initial_DeadlineQosPolicy_;
      initial_DataReaderQos_.latency_budget = initial_LatencyBudgetQosPolicy_;
      initial_DataReaderQos_.liveliness = initial_LivelinessQosPolicy_;
      initial_DataReaderQos_.reliability = initial_ReliabilityQosPolicy_;
      initial_DataReaderQos_.destination_order = initial_DestinationOrderQosPolicy_;
      initial_DataReaderQos_.history = initial_HistoryQosPolicy_;
      initial_DataReaderQos_.resource_limits = initial_ResourceLimitsQosPolicy_;
      initial_DataReaderQos_.user_data = initial_UserDataQosPolicy_;
      initial_DataReaderQos_.time_based_filter = initial_TimeBasedFilterQosPolicy_;
      initial_DataReaderQos_.reader_data_lifecycle = initial_ReaderDataLifecycleQosPolicy_;

      initial_SubscriberQos_.presentation = initial_PresentationQosPolicy_;
      initial_SubscriberQos_.partition = initial_PartitionQosPolicy_;
      initial_SubscriberQos_.group_data = initial_GroupDataQosPolicy_;
      initial_SubscriberQos_.entity_factory = initial_EntityFactoryQosPolicy_;
    }

    void
    Service_Participant::initializeScheduling()
    {
      //
      // Establish the scheduler if specified.
      //
      if( this->schedulerString_.length() == 0) {
        if( DCPS_debug_level > 0) {
          ACE_DEBUG((LM_WARNING,
            ACE_TEXT("(%P|%t) INFO: Service_Participant::intializeScheduling() - ")
            ACE_TEXT("no scheduling policy specified, not setting policy.\n")
          ));
        }

      } else {
        //
        // Translate the scheduling policy to a usable value.
        //
        int ace_scheduler = ACE_SCHED_OTHER;
        this->scheduler_  = THR_SCHED_DEFAULT;

        if( this->schedulerString_ == "SCHED_RR") {
          this->scheduler_ = THR_SCHED_RR;
          ace_scheduler    = ACE_SCHED_RR;

        } else if( this->schedulerString_ == "SCHED_FIFO") {
          this->scheduler_ = THR_SCHED_FIFO;
          ace_scheduler    = ACE_SCHED_FIFO;

        } else if( this->schedulerString_ == "SCHED_OTHER") {
          this->scheduler_ = THR_SCHED_DEFAULT;
          ace_scheduler    = ACE_SCHED_OTHER;

        } else {
          ACE_DEBUG((LM_WARNING,
            ACE_TEXT("(%P|%t) WARNING: Service_Participant::initializeScheduling() - ")
            ACE_TEXT("unrecognized scheduling policy: %s, set to SCHED_OTHER.\n"),
            this->schedulerString_.c_str()
          ));
        }

        //
        // Attempt to set the scheduling policy.
        //
        ACE_Sched_Params params(
                           ace_scheduler,
                           ACE_Sched_Params::priority_min( ace_scheduler),
                           ACE_SCOPE_PROCESS
                         );
        if( ACE_OS::sched_params( params) != 0) {
          if( ACE_OS::last_error() == EPERM) {
            ACE_DEBUG((LM_WARNING,
              ACE_TEXT("(%P|%t) WARNING: Service_Participant::initializeScheduling() - ")
              ACE_TEXT("user is not superuser, requested scheduler not set.\n")
            ));

          } else {
            ACE_ERROR((LM_ERROR,
              ACE_TEXT("(%P|%t) ERROR: Service_Participant::initializeScheduling() - ")
              ACE_TEXT("sched_params failed: %m.\n")
            ));
          }
          // Reset the scheduler value(s) if we did not succeed.
          this->scheduler_ = -1;
          ace_scheduler    = ACE_SCHED_OTHER;

        } else if( DCPS_debug_level > 0) {
          ACE_DEBUG((LM_DEBUG,
            ACE_TEXT("(%P|%t) Service_Participant::initializeScheduling() - ")
            ACE_TEXT("scheduling policy set to %s(%d).\n"),
            this->schedulerString_.c_str()
          ));
        }

        //
        // Setup some scheduler specific information for later use.
        //
        this->priority_min_ = ACE_Sched_Params::priority_min( ace_scheduler, ACE_SCOPE_PROCESS);
        this->priority_max_ = ACE_Sched_Params::priority_max( ace_scheduler, ACE_SCOPE_PROCESS);
      }
    }

    void
    Service_Participant::set_repo_ior( const ACE_TCHAR* ior, const RepoKey key)
    {
      if( DCPS_debug_level > 0) {
        ACE_DEBUG((LM_DEBUG,
          ACE_TEXT("(%P|%t) Service_Participant::set_repo_ior: Repo[ %d] == %s\n"),
          key, ior
        ));
      }

      // This is a global used for the bizzare commandline/configfile
      // processing done for this class.
      got_info = true;

      // Delare this outside the try/catch scope since we use it later.
      DCPSInfo_var repo;

      try {
        CORBA::Object_var obj
          = orb_->string_to_object(ACE_TEXT_ALWAYS_CHAR (ior));

        repo = DCPSInfo::_narrow( obj.in());
        if( CORBA::is_nil( repo.in())) {
          ACE_ERROR((LM_ERROR,
            ACE_TEXT ("(%P|%t) ERROR: Service_Participant::set_repo_ior: ")
            ACE_TEXT ("unable to narrow DCPSInfo (%s) for key %d. \n"),
            ior,
            key
          ));
          return;
        }

      } catch (const CORBA::Exception& ex) {
        ex._tao_print_exception (
          "ERROR: Service_Participant::set_repo_ior: failed to resolve ior - "
        );
        return;
      }

      // Actually install the repository to the mappings.
      this->set_repo( repo.in(), key);
    }

    void
    Service_Participant::set_repo( DCPSInfo_ptr repo, const RepoKey key)
    {
      if( DCPS_debug_level > 0) {
        ACE_DEBUG((LM_DEBUG,
          ACE_TEXT("(%P|%t) Service_Participant::set_repo: setting Repo[ %d]\n"),
          key
        ));
      }

      // Any previously held reference at this key will be released, right?
      this->repoMap_[ key] = DCPSInfo::_duplicate( repo);

      // Force a call to attach_participant() for all domains bound to
      // this repository.
      this->remap_domains( key, key);
    }

    void
    Service_Participant::remap_domains( const RepoKey oldKey, const RepoKey newKey)
    {
      // Search the mappings for any domains mapped to this repository.
      std::vector< ::DDS::DomainId_t> domainList;
      for( DomainRepoMap::const_iterator current = this->domainRepoMap_.begin();
           current != this->domainRepoMap_.end();
           ++current
         ) {
        if( current->second == oldKey) {
          domainList.push_back( current->first);
        }
      }

      // Remap the domains that were attached to this repository.
      for( unsigned int index = 0; index < domainList.size(); ++index) {
        // For mapped domains, attach their participants by setting the
        // mapping again.
        this->set_repo_domain( domainList[ index], newKey);
      }
    }

    void
    Service_Participant::set_repo_domain( const ::DDS::DomainId_t domain, const RepoKey key)
    {
      DomainRepoMap::const_iterator where = this->domainRepoMap_.find( domain);
      if( (where == this->domainRepoMap_.end()) || (where->second != key)) {
        // Only assign entries into the map when they change the
        // contents.
        this->domainRepoMap_[ domain] = key;
        if( DCPS_debug_level > 0) {
          ACE_DEBUG((LM_DEBUG,
            ACE_TEXT("(%P|%t) Service_Participant::set_repo_domain: ")
            ACE_TEXT("Domain[ %d] = Repo[ %d].\n"),
            domain, key
          ));
        }
      }

      //
      // Make sure that we mark each DomainParticipant for this domain
      // using this repository as attached to this repository.
      //
      // @TODO: Move this note into user documentation.
      // N.B. Calling set_repo() or set_repo_ior() will result in this
      //      code executing again with the new repository.  It is best
      //      to call those routines first when making changes.
      //

      // No servant means no participant.  No worries.
      if( 0 != this->dp_factory_servant_) {
        // Map of domains to sets of participants.
        const DomainParticipantFactoryImpl::DPMap& participants
          = this->dp_factory_servant_->participants();

        // Extract the set of participants for the current domain.
        DomainParticipantFactoryImpl::DPMap::const_iterator
          which  = participants.find( domain);
        if( which != participants.end()) {
          // Extract the repository to attach this domain to.
          RepoMap::const_iterator location = this->repoMap_.find( key);
          if( location != this->repoMap_.end()) {
            for( DomainParticipantFactoryImpl::DPSet::const_iterator
                 current  = which->second.begin();
                 current != which->second.end();
                 ++current
               ) {
              try {
                // Attach each DomainParticipant in this domain to this
                // repository.
                RepoId id = current->svt_->get_id();
                location->second->attach_participant( domain, id);
                if( DCPS_debug_level > 0) {
                  ::OpenDDS::DCPS::GuidConverter converter( id);
                  ACE_DEBUG((LM_DEBUG,
                    ACE_TEXT("(%P|%t) Service_Participant::set_repo_domain: ")
                    ACE_TEXT("participant %s attached to Repo[ %d].\n"),
                    (const char*) converter,
                    key
                  ));
                }
              } catch (const CORBA::Exception& ex) {
                ex._tao_print_exception (
                  "ERROR: Service_Participant::set_repo_domain: failed to attach repository - "
                );
                return;
              }
            }
          }
        }
      }
    }

    void
    Service_Participant::repository_lost( const RepoKey key)
    {
      // Find the lost repository.
      RepoMap::iterator initialLocation = this->repoMap_.find( key);
      RepoMap::iterator current         = initialLocation;
      if( current == this->repoMap_.end()) {
        ACE_DEBUG((LM_DEBUG,
          ACE_TEXT("(%P|%t) WARNING: Service_Participant::repository_lost: ")
          ACE_TEXT("lost repository %d was not present, ")
          ACE_TEXT("finding another anyway.\n"),
          key
        ));

      } else {
        // Start with the repository *after* the lost one.
        ++current;
      }

      // Calculate the bounding end time for attempts.
      ACE_Time_Value recoveryFailedTime
        = ACE_OS::gettimeofday()
        + ACE_Time_Value( this->federation_recovery_duration(), 0);

      // Backoff delay.
      int backoff = this->federation_initial_backoff_seconds();

      // Keep trying until the total recovery time specified is exceeded.
      while( recoveryFailedTime < ACE_OS::gettimeofday()) {
        // Wrap to the beginning at the end of the list.
        if( current == this->repoMap_.end()) {
          // Continue to traverse the list.
          current = this->repoMap_.begin();
        }

        // Handle reaching the lost repository by waiting before trying
        // again.
        if( current == initialLocation) {
          if( DCPS_debug_level > 0) {
            ACE_DEBUG((LM_DEBUG,
              ACE_TEXT("(%P|%t) Service_Participant::repository_lost: ")
              ACE_TEXT("waiting %d seconds to traverse the ")
              ACE_TEXT("repository list another time ")
              ACE_TEXT("for lost key %d.\n"),
              backoff,
              key
            ));
          }

          // Wait to traverse the list and try again.
          ACE_OS::sleep( backoff);

          // Exponentially backoff delay.
          backoff *= this->federation_backoff_multiplier();

          // Don't increment current to allow us to reattach to the
          // original repository if it is restarted.
        }

        try {
          // Check the availability of the current repository.
          if(false == current->second->_is_a ("Not_An_IDL_Type")) {

            if( DCPS_debug_level > 0) {
              ACE_DEBUG((LM_DEBUG,
                ACE_TEXT("(%P|%t) Service_Participant::repository_lost: ")
                ACE_TEXT("replacing repository %d with %d.\n"),
                key,
                current->first
              ));
            }

            // If we reach here, the validate_connection() call succeeded
            // and the repository is reachable.
            this->remap_domains( key, current->first);

            // Now we are done.  This is the only non-failure exit from
            // this method.
            return;

          } else if( DCPS_debug_level > 0) {
            ACE_DEBUG((LM_DEBUG,
              ACE_TEXT("(%P|%t) Service_Participant::repository_lost: ")
              ACE_TEXT("repository %d reference to %d unexpected _is_a return.\n"),
              key,
              current->first
            ));
          }

        } catch (const CORBA::Exception&) {
          ACE_DEBUG((LM_DEBUG,
            ACE_TEXT("(%P|%t) WARNING: Service_Participant::repository_lost: ")
            ACE_TEXT("repository %d was not available to replace %d, ")
            ACE_TEXT("looking for another.\n"),
            current->first,
            key
          ));
        }

        // Move to the next candidate repository.
        ++current;
      }

      // If we reach here, we have exceeded the total recovery time
      // specified.
      ACE_ASSERT( recoveryFailedTime == ACE_Time_Value::zero );
    }

    DCPSInfo_ptr
    Service_Participant::get_repository( const ::DDS::DomainId_t domain)
    {
      RepoKey repo = DEFAULT_REPO;
      DomainRepoMap::const_iterator where = this->domainRepoMap_.find( domain);
      if( where != this->domainRepoMap_.end()) {
        repo = where->second;
      }
      RepoMap::const_iterator location = this->repoMap_.find( repo);
      if( location == this->repoMap_.end()) {
        if( repo == DEFAULT_REPO) {
          // Set the default repository IOR if it hasn't already happened
          // by this point.  This is why this can't be const.
          this->set_repo_ior( DEFAULT_REPO_IOR, DEFAULT_REPO);
          location = this->repoMap_.find( repo);
          if( location == this->repoMap_.end()) {
            // The default IOR was invalid.
            if( DCPS_debug_level > 0) {
              ACE_DEBUG((LM_DEBUG,
                ACE_TEXT("(%P|%t) Service_Participant::get_repository: ")
                ACE_TEXT("failed attempt to set default IOR for domain %d.\n"),
                domain
              ));
            }
            return OpenDDS::DCPS::DCPSInfo::_nil();

          } else {
            // Found the default!
            if( DCPS_debug_level > 4) {
              ACE_DEBUG((LM_DEBUG,
                ACE_TEXT("(%P|%t) Service_Participant::get_repository: ")
                ACE_TEXT("returning default repository for domain %d.\n"),
                domain
              ));
            }
            return OpenDDS::DCPS::DCPSInfo::_duplicate( location->second);
          }

        } else {
          // Non-default repositories _must_ be loaded by application.
          if( DCPS_debug_level > 4) {
            ACE_DEBUG((LM_DEBUG,
              ACE_TEXT("(%P|%t) Service_Participant::get_repository: ")
              ACE_TEXT("repository for domain %d was not set.\n"),
              domain
            ));
          }
          return OpenDDS::DCPS::DCPSInfo::_nil();
        }
      }
      if( DCPS_debug_level > 4) {
        ACE_DEBUG((LM_DEBUG,
          ACE_TEXT("(%P|%t) Service_Participant::get_repository: ")
          ACE_TEXT("returning repository for domain %d.\n"),
          domain
        ));
      }
      return OpenDDS::DCPS::DCPSInfo::_duplicate( location->second);
    }

    int
    Service_Participant::bit_transport_port ( RepoKey repo) const
    {
       RepoTransportPortMap::const_iterator where = this->bitTransportPortMap_.find( repo);
       if( where == this->bitTransportPortMap_.end()) {
         return -1;
       }
       return where->second;
    }

    void
    Service_Participant::bit_transport_port (int port, RepoKey repo)
    {
       this->bitTransportPortMap_[ repo] = port;
       got_bit_transport_port = true;
    }

    int
    Service_Participant::init_bit_transport_impl ( RepoKey repo)
    {
#if !defined (DDS_HAS_MINIMUM_BIT)
      // Assign BIT transport key values starting from BIT_ALL_TRAFFIC as a base.
      // Allow for the DEFAULT_REPO value of -1 here as well.
      OpenDDS::DCPS::TransportIdType transportKey = BIT_ALL_TRAFFIC + 1 + repo;

      if( false == TheTransportFactory->obtain( transportKey).is_nil()) {
        // The transport for this repo has already been created/configured.
        if( DCPS_debug_level > 0) {
          ACE_DEBUG((LM_DEBUG,
            ACE_TEXT("(%P|%t) Repo[ %d].transport already loaded.\n"),
            repo
          ));
        }
        return 0;
      }

      this->bitTransportMap_[ repo]
        = TheTransportFactory->create_transport_impl (transportKey, 
                                                      ACE_TEXT("SimpleTcp"), 
                                                      DONT_AUTO_CONFIG);

      if( DCPS_debug_level > 0) {
        ACE_DEBUG((LM_DEBUG,
          ACE_TEXT("(%P|%t) Repo[ %d].transport == %x local_address=%s:%d \n"),
          repo, this->bitTransportMap_[ repo].in(), bitTransportIpMap_[ repo].c_str(), 
          bitTransportPortMap_[ repo]));
      }

      TransportConfiguration_rch config
        = TheTransportFactory->get_or_create_configuration (transportKey, ACE_TEXT("SimpleTcp"));

      SimpleTcpConfiguration* tcp_config
        = static_cast <SimpleTcpConfiguration*> (config.in ());

      if (0 == this->bitTransportIpMap_[ repo].length ())
        {
          tcp_config->local_address_.set_port_number( this->bitTransportPortMap_[ repo]);
        }
      else
        {
          tcp_config->local_address_
            = ACE_INET_Addr(
                this->bitTransportPortMap_[ repo],
                this->bitTransportIpMap_[ repo].c_str()
              );
        }

      std::stringstream out;
      out << this->bitTransportPortMap_[ repo];

      tcp_config->local_address_str_ = this->bitTransportIpMap_[ repo].c_str();
      tcp_config->local_address_str_ += ":";
      tcp_config->local_address_str_ += out.str ();

      if( this->bitTransportMap_[ repo]->configure(config.in()) != 0)
        {
          ACE_ERROR((LM_ERROR,
            ACE_TEXT("(%P|%t) ERROR: TAO_DDS_DCPSInfo_i::init_bit_transport_impl: ")
            ACE_TEXT("Failed to configure transport for repo %d.\n"),
            repo
          ));
          return -1;
        }
      else
        {
          return 0;
        }
#else
      ACE_UNUSED_ARG(repo);
      return -1;
#endif // DDS_HAS_MINIMUM_BIT
    }

    TransportImpl_rch
    Service_Participant::bit_transport_impl(::DDS::DomainId_t domain)
    {
      RepoKey repo = DEFAULT_REPO;
      DomainRepoMap::const_iterator where = this->domainRepoMap_.find( domain);
      if( where != this->domainRepoMap_.end()) {
        repo = where->second;
      }
      if( this->bitTransportMap_[ repo].is_nil ()) {
        if( DCPS_debug_level > 0) {
          ACE_DEBUG((LM_DEBUG,
            ACE_TEXT("(%P|%t) Initializing BIT transport for domain %d\n"),
            domain
          ));
        }
        init_bit_transport_impl( repo);
      }

      return this->bitTransportMap_[ repo];
    }

    int
    Service_Participant::bit_lookup_duration_msec () const
    {
      return bit_lookup_duration_msec_;
    }

    void
    Service_Participant::bit_lookup_duration_msec (int sec)
    {
      bit_lookup_duration_msec_ = sec;
      got_bit_lookup_duration_msec = true;
    }

    size_t
    Service_Participant::n_chunks () const
    {
      return n_chunks_;
    }

    void
    Service_Participant::n_chunks (size_t chunks)
    {
      n_chunks_ = chunks;
      got_chunks = true;
    }

    size_t
    Service_Participant::association_chunk_multiplier () const
    {
      return association_chunk_multiplier_;
    }

    void
    Service_Participant::association_chunk_multiplier (size_t multiplier)
    {
      association_chunk_multiplier_ = multiplier;
      got_chunk_association_multiplier = true;
    }

    void
    Service_Participant::liveliness_factor (int factor)
    {
      liveliness_factor_ = factor;
      got_liveliness_factor = true;
    }

    int
    Service_Participant::liveliness_factor () const
    {
      return liveliness_factor_;
    }

    int
    Service_Participant::load_configuration ()
    {
      int status = 0;
      if ((status = this->cf_.open ()) != 0)
        ACE_ERROR_RETURN ((LM_ERROR,
                           ACE_TEXT ("(%P|%t)Service_Participant::load_configuration ")
                           ACE_TEXT ("open() returned %d\n"),
                           status),
                           -1);

      ACE_Ini_ImpExp import (this->cf_);
      status = import.import_config (config_fname.c_str ());

      if (status != 0) {
        ACE_ERROR_RETURN ((LM_ERROR,
                           ACE_TEXT ("(%P|%t)Service_Participant::load_configuration ")
                           ACE_TEXT ("import_config () returned %d\n"),
                           status),
                           -1);
      }

      status = this->load_common_configuration ();
      if (status != 0) {
        ACE_ERROR_RETURN ((LM_ERROR,
                           ACE_TEXT ("(%P|%t)Service_Participant::load_configuration ")
                           ACE_TEXT ("load_common_configuration () returned %d\n"),
                           status),
                           -1);
      }

      status = this->load_domain_configuration ();
      if (status != 0) {
        ACE_ERROR_RETURN ((LM_ERROR,
                           ACE_TEXT ("(%P|%t) Service_Participant::load_configuration "
                           "load_domain_configuration () returned %d\n"),
                           status),
                           -1);
      }
      status = this->load_repo_configuration ();
      if (status != 0) {
        ACE_ERROR_RETURN ((LM_ERROR,
                           ACE_TEXT ("(%P|%t) Service_Participant::load_configuration "
                           "load_repo_configuration () returned %d\n"),
                           status),
                           -1);
      }
      status = TheTransportFactory->load_transport_configuration (this->cf_);
      if (status != 0) {
        ACE_ERROR_RETURN ((LM_ERROR,
                           ACE_TEXT ("(%P|%t)Service_Participant::load_configuration ")
                           ACE_TEXT ("load_transport_configuration () returned %d\n"),
                           status),
                           -1);
      }
      return 0;
    }

    int
    Service_Participant::load_common_configuration ()
    {
      const ACE_Configuration_Section_Key &root = this->cf_.root_section ();
      ACE_Configuration_Section_Key sect;
      if (this->cf_.open_section (root, COMMON_SECTION_NAME, 0, sect) != 0)
        {
          if (DCPS_debug_level > 0)
            {
              // This is not an error if the configuration file does not have
              // a common section. The code default configuration will be used.
              ACE_DEBUG ((LM_DEBUG,
                ACE_TEXT ("(%P|%t)Service_Participant::load_common_configuration ")
                ACE_TEXT ("failed to open section %s\n"),
                          COMMON_SECTION_NAME));
            }
          return 0;
        }
      else
        {
          if (got_debug_level)
            {
              ACE_DEBUG((LM_DEBUG,
                ACE_TEXT("(%P|%t)ignore DCPSDebugLevel config value, use command option.\n")));
            }
          else
            {
              GET_CONFIG_VALUE (this->cf_, sect, ACE_TEXT("DCPSDebugLevel"), DCPS_debug_level, int)
            }
          if (got_info)
            {
              ACE_DEBUG((LM_DEBUG,
                ACE_TEXT("(%P|%t)ignore DCPSInfoRepo config value, use command option.\n")));
            }
          else
            {
              ACE_TString value;
              GET_CONFIG_STRING_VALUE (this->cf_, sect, ACE_TEXT("DCPSInfoRepo"), value)
              this->set_repo_ior( value.c_str(), DEFAULT_REPO);
            }
          if (got_chunks)
            {
              ACE_DEBUG((LM_DEBUG,
                ACE_TEXT("(%P|%t)ignore DCPSChunks config value, use command option.\n")));
            }
          else
            {
              GET_CONFIG_VALUE (this->cf_, sect, ACE_TEXT("DCPSChunks"), this->n_chunks_, size_t)
            }
          if (got_chunk_association_multiplier)
            {
              ACE_DEBUG((LM_DEBUG,
                ACE_TEXT("(%P|%t)ignore DCPSChunkAssociationMutltiplier config value, use command option.\n")));
            }
          else
            {
              GET_CONFIG_VALUE (this->cf_, sect, ACE_TEXT("DCPSChunkAssociationMutltiplier"), this->association_chunk_multiplier_, size_t)
            }
          if (got_bit_transport_port)
            {
              ACE_DEBUG((LM_DEBUG,
                ACE_TEXT("(%P|%t)ignore DCPSBitTransportPort config value, use command option.\n")));
            }
          else
            {
              GET_CONFIG_VALUE (this->cf_, sect, ACE_TEXT("DCPSBitTransportPort"), this->bitTransportPortMap_[ DEFAULT_REPO], int)
            }
          if (got_bit_transport_ip)
            {
              ACE_DEBUG((LM_DEBUG,
                ACE_TEXT("(%P|%t)ignore DCPSBitTransportIPAddress config value, use command option.\n")));
            }
          else
            {
              GET_CONFIG_STRING_VALUE (this->cf_, sect, ACE_TEXT("DCPSBitTransportIPAddress"), this->bitTransportIpMap_[ DEFAULT_REPO])
            }
          if (got_liveliness_factor)
            {
              ACE_DEBUG((LM_DEBUG,
                ACE_TEXT("(%P|%t)ignore DCPSLivelinessFactor config value, use command option.\n")));
            }
          else
            {
              GET_CONFIG_VALUE (this->cf_, sect, ACE_TEXT("DCPSLivelinessFactor"), this->liveliness_factor_, int)
            }
          if (got_bit_lookup_duration_msec)
            {
              ACE_DEBUG((LM_DEBUG,
                ACE_TEXT("(%P|%t)ignore DCPSBitLookupDurationMsec config value, use command option.\n")));
            }
          else
            {
              GET_CONFIG_VALUE (this->cf_, sect, ACE_TEXT("DCPSBitLookupDurationMsec"), this->bit_lookup_duration_msec_, int)
            }
          if (got_bit_flag)
            {
              ACE_DEBUG((LM_DEBUG,
                ACE_TEXT("(%P|%t)ignore DCPSBit config value, use command option.\n")));
            }
          else
            {
              GET_CONFIG_VALUE (this->cf_, sect, ACE_TEXT("DCPSBit"), this->bit_enabled_, int)
            }

          // These are not handled on the command line.
          GET_CONFIG_VALUE (this->cf_, sect, ACE_TEXT("FederationRecoveryDuration"), this->federation_recovery_duration_, int)
          GET_CONFIG_VALUE (this->cf_, sect, ACE_TEXT("FederationInitialBackoffSeconds"), this->federation_initial_backoff_seconds_, int)
          GET_CONFIG_VALUE (this->cf_, sect, ACE_TEXT("FederationBackoffMultiplier"), this->federation_backoff_multiplier_, int)
          GET_CONFIG_VALUE (this->cf_, sect, ACE_TEXT("FederationLivelinessDuration"), this->federation_liveliness_, int)

          //
          // Establish the scheduler if specified.
          //
          GET_CONFIG_STRING_VALUE (this->cf_, sect, ACE_TEXT("scheduler"), this->schedulerString_)
        }

      return 0;
    }

    int
    Service_Participant::load_domain_configuration ()
    {
      const ACE_Configuration_Section_Key &root = this->cf_.root_section ();
      ACE_Configuration_Section_Key domainKey;
      if( this->cf_.open_section (root, DOMAIN_SECTION_NAME, 0, domainKey) != 0) {
        if( DCPS_debug_level > 0) {
          // This is not an error if the configuration file does not have
          // any domain (sub)section. The code default configuration will be used.
          ACE_DEBUG((LM_DEBUG,
            ACE_TEXT("(%P|%t) Service_Participant::load_domain_configuration ")
            ACE_TEXT("failed to open [%s] section.\n"),
            DOMAIN_SECTION_NAME
          ));
        }
        return 0;

      } else {
        ACE_TString sectionName;
        for( int index = 0;
             (0 == this->cf_.enumerate_sections( domainKey, index, sectionName));
             ++index) {
          if( DCPS_debug_level > 0) {
            ACE_DEBUG(( LM_DEBUG, ACE_TEXT("(%P|%t) Examining section: %s\n"), sectionName.c_str()));
          }

          ACE_Configuration_Section_Key sectionKey;
          if( 0 != this->cf_.open_section( domainKey, sectionName.c_str(), 0, sectionKey)) {
            ACE_ERROR(( LM_ERROR,
              ACE_TEXT("(%P|%t) Service_Participant::load_domain_configuration ")
              ACE_TEXT("Unable to open [%s] section.\n"),
              sectionName.c_str()
            ));
            continue;
          }

          ACE_TString domainIdString;
          if( 0 != this->cf_.get_string_value( sectionKey, ACE_TEXT("DomainId"), domainIdString)) {
            ACE_ERROR(( LM_ERROR,
              ACE_TEXT("(%P|%t) Service_Participant::load_domain_configuration ")
              ACE_TEXT("Unable to obtain value for DomainId in [%s] section\n"),
              sectionName.c_str()));
            continue;
          }

          /// @TODO: Check this conversion.
          ::DDS::DomainId_t domainId = ACE_OS::atoi(domainIdString.c_str());
          if( DCPS_debug_level > 0) {
            ACE_DEBUG((LM_DEBUG,
              ACE_TEXT("(%P|%t) %s: DomainId == %d\n"),
              sectionName.c_str(), domainId
            ));
          }

          ACE_TString keyString;
          if( 0 != this->cf_.get_string_value( sectionKey, ACE_TEXT("DomainRepoKey"), keyString)) {
            ACE_ERROR(( LM_ERROR,
              ACE_TEXT("(%P|%t) Service_Participant::load_domain_configuration ")
              ACE_TEXT("Unable to obtain value for DomainRepoKey in [%s] section\n"),
              sectionName.c_str()));
            continue;

          }

          RepoKey repoKey = DEFAULT_REPO;
          if( keyString != ACE_TEXT("DEFAULT_REPO")) {
            /// @TODO: Check this conversion.
            repoKey = ACE_OS::atoi(keyString.c_str());
          }
          if( DCPS_debug_level > 0) {
            ACE_DEBUG((LM_DEBUG,
              ACE_TEXT("(%P|%t) %s: DomainRepoKey == %d\n"),
              sectionName.c_str(), repoKey
            ));
          }

          this->set_repo_domain( domainId, repoKey);
        }
      }

      return 0;
    }

    int
    Service_Participant::load_repo_configuration ()
    {
      const ACE_Configuration_Section_Key &root = this->cf_.root_section ();
      ACE_Configuration_Section_Key domainKey;
      if( this->cf_.open_section (root, REPO_SECTION_NAME, 0, domainKey) != 0) {
        if( DCPS_debug_level > 0) {
          // This is not an error if the configuration file does not have
          // any domain (sub)section. The code default configuration will be used.
          ACE_DEBUG((LM_DEBUG,
            ACE_TEXT("(%P|%t) Service_Participant::load_repo_configuration ")
            ACE_TEXT("failed to open [%s] section.\n"),
            REPO_SECTION_NAME
          ));
        }
        return 0;

      } else {
        ACE_TString sectionName;
        for( int index = 0;
             (0 == this->cf_.enumerate_sections( domainKey, index, sectionName));
             ++index) {
          if( DCPS_debug_level > 0) {
            ACE_DEBUG(( LM_DEBUG, ACE_TEXT("(%P|%t) Examining section: %s\n"), sectionName.c_str()));
          }

          ACE_Configuration_Section_Key sectionKey;
          if( 0 != this->cf_.open_section( domainKey, sectionName.c_str(), 0, sectionKey)) {
            ACE_ERROR(( LM_ERROR,
              ACE_TEXT("(%P|%t) Service_Participant::load_repo_configuration ")
              ACE_TEXT("Unable to open [%s] section.\n"),
              sectionName.c_str()
            ));
            continue;
          }

          ACE_TString keyString;
          if( 0 != this->cf_.get_string_value( sectionKey, ACE_TEXT("RepositoryKey"), keyString)) {
            ACE_ERROR(( LM_ERROR,
              ACE_TEXT("(%P|%t) Service_Participant::load_repo_configuration ")
              ACE_TEXT("Unable to obtain value for RepositoryKey in [%s] section\n"),
                       sectionName.c_str()));
            continue;
          }

          /// @TODO: Check this conversion.
          RepoKey repoKey = ACE_OS::atoi(keyString.c_str());
          if( DCPS_debug_level > 0) {
            ACE_DEBUG((LM_DEBUG,
              ACE_TEXT("(%P|%t) %s: RepositoryKey == %d\n"),
              sectionName.c_str(), repoKey
            ));
          }

          ACE_TString repoIor;
          if( 0 != this->cf_.get_string_value( sectionKey, ACE_TEXT("RepositoryIor"), repoIor)) {
            ACE_ERROR(( LM_ERROR,
              ACE_TEXT("(%P|%t) Service_Participant::load_repo_configuration ")
              ACE_TEXT("Unable to obtain value for RepositoryIor in [%s] section\n"),
              sectionName.c_str()));
            continue;

          }
          if( DCPS_debug_level > 0) {
            ACE_DEBUG((LM_DEBUG,
              ACE_TEXT("(%P|%t) %s: RepositoryIor == %s\n"),
              sectionName.c_str(), repoIor.c_str()
            ));
          }

          this->set_repo_ior( repoIor.c_str(), repoKey);

          ACE_TString bitIp;
          this->cf_.get_string_value( sectionKey, ACE_TEXT("DCPSBitTransportIPAddress"), bitIp);
          if( DCPS_debug_level > 0) {
            ACE_DEBUG((LM_DEBUG,
              ACE_TEXT("(%P|%t) %s: DCPSBitTransportIPAddress == %s\n"),
              sectionName.c_str(), bitIp.c_str()
            ));
          }
          this->bitTransportIpMap_[ repoKey]   = bitIp;

          ACE_TString portString;
          this->cf_.get_string_value( sectionKey, ACE_TEXT("DCPSBitTransportPort"), portString);

          int bitPort = ACE_OS::atoi(portString.c_str());
          if( DCPS_debug_level > 0) {
            ACE_DEBUG((LM_DEBUG,
              ACE_TEXT("(%P|%t) %s: DCPSBitTransportPort == %d\n"),
              sectionName.c_str(), bitPort
            ));
          }
          this->bitTransportPortMap_[ repoKey] = bitPort;
        }
      }

      return 0;
    }

    DataDurabilityCache *
    Service_Participant::get_data_durability_cache (
      ::DDS::DurabilityQosPolicy const & durability)
    {
      ::DDS::DurabilityQosPolicyKind const kind =
        durability.kind;

      DataDurabilityCache * cache = 0;

      if (kind == ::DDS::TRANSIENT_DURABILITY_QOS)
      {
        {
          ACE_GUARD_RETURN (TAO_SYNCH_MUTEX,
                            guard,
                            this->factory_lock_,
                            0);

          if (this->transient_data_cache_.get () == 0)
          {
            ACE_auto_ptr_reset (this->transient_data_cache_,
                                new DataDurabilityCache (kind));
          }
        }

        cache = this->transient_data_cache_.get ();
      }
      else if (kind == ::DDS::PERSISTENT_DURABILITY_QOS)
      {
        {
          ACE_GUARD_RETURN (TAO_SYNCH_MUTEX,
                            guard,
                            this->factory_lock_,
                            0);

          try
          {
            if (this->persistent_data_cache_.get () == 0)
            {
              ACE_auto_ptr_reset (this->persistent_data_cache_,
                                  new DataDurabilityCache (kind,
                                  this->persistent_data_dir_));
            }
          }
          catch (const std::exception& ex)
          {
            if (DCPS_debug_level > 0)
            {
              ACE_ERROR((LM_ERROR,
                ACE_TEXT("(%P|%t) Service_Participant::get_data_durability_cache ")
                ACE_TEXT("failed to create PERSISTENT cache, falling back on ")
                ACE_TEXT("TRANSIENT behavior: %C\n"), ex.what()
              ));
            }
            ACE_auto_ptr_reset (this->persistent_data_cache_,
              new DataDurabilityCache (::DDS::TRANSIENT_DURABILITY_QOS));
          }
        }

        cache = this->persistent_data_cache_.get ();
      }
     
      return cache;
    }

  } // namespace DCPS
} // namespace OpenDDS


// gcc on AIX needs explicit instantiation of the singleton templates
#if defined (ACE_HAS_EXPLICIT_TEMPLATE_INSTANTIATION) || (defined (__GNUC__) && defined (_AIX))

template class TAO_Singleton<Service_Participant, TAO_SYNCH_MUTEX>;

#elif defined (ACE_HAS_TEMPLATENSTANTIATION_PRAGMA)

#pragma instantiate TAO_Singleton<Service_Participant, TAO_SYNCH_MUTEX>

#endif /*ACE_HAS_EXPLICIT_TEMPLATE_INSTANTIATION */<|MERGE_RESOLUTION|>--- conflicted
+++ resolved
@@ -50,8 +50,7 @@
 
     static const ACE_TCHAR DEFAULT_REPO_IOR[] = ACE_TEXT("file://repo.ior");
 
-    static const ACE_CString DEFAULT_PERSISTENT_DATA_DIR =
-      ACE_TEXT_ALWAYS_CHAR("OpenDDS-durable-data-dir");
+    static const ACE_CString DEFAULT_PERSISTENT_DATA_DIR = "OpenDDS-durable-data-dir";
 
     static const ACE_TCHAR COMMON_SECTION_NAME[] = ACE_TEXT("common");
     static const ACE_TCHAR DOMAIN_SECTION_NAME[] = ACE_TEXT("domain");
@@ -284,16 +283,9 @@
                       if (!in)
                         {
                           ACE_DEBUG ((LM_INFO,
-<<<<<<< HEAD
                                       ACE_TEXT("(%P|%t)INFO: not using file configuration - ")
                                       ACE_TEXT ("can not open \"%s\" for reading. %p\n"),
                                       config_fname.c_str(), ACE_TEXT("fopen")));
-=======
-                                      ACE_TEXT("(%P|%t)INFO: not using file configuration - "
-                                               "can not open \"%s\" for reading. %p\n"),
-                                      config_fname.c_str(),
-                                      ACE_TEXT("fopen")));
->>>>>>> a410e799
                         }
                       else
                         {
@@ -623,15 +615,15 @@
         int ace_scheduler = ACE_SCHED_OTHER;
         this->scheduler_  = THR_SCHED_DEFAULT;
 
-        if( this->schedulerString_ == "SCHED_RR") {
+        if( this->schedulerString_ == ACE_TEXT("SCHED_RR")) {
           this->scheduler_ = THR_SCHED_RR;
           ace_scheduler    = ACE_SCHED_RR;
 
-        } else if( this->schedulerString_ == "SCHED_FIFO") {
+        } else if( this->schedulerString_ == ACE_TEXT("SCHED_FIFO")) {
           this->scheduler_ = THR_SCHED_FIFO;
           ace_scheduler    = ACE_SCHED_FIFO;
 
-        } else if( this->schedulerString_ == "SCHED_OTHER") {
+        } else if( this->schedulerString_ == ACE_TEXT("SCHED_OTHER")) {
           this->scheduler_ = THR_SCHED_DEFAULT;
           ace_scheduler    = ACE_SCHED_OTHER;
 
@@ -685,11 +677,17 @@
     }
 
     void
-    Service_Participant::set_repo_ior( const ACE_TCHAR* ior, const RepoKey key)
+    Service_Participant::set_repo_ior( const wchar_t* ior, const RepoKey key)
+    {
+      set_repo_ior(ACE_Wide_To_Ascii(ior).char_rep());
+    }
+
+    void
+    Service_Participant::set_repo_ior( const char* ior, const RepoKey key)
     {
       if( DCPS_debug_level > 0) {
         ACE_DEBUG((LM_DEBUG,
-          ACE_TEXT("(%P|%t) Service_Participant::set_repo_ior: Repo[ %d] == %s\n"),
+          ACE_TEXT("(%P|%t) Service_Participant::set_repo_ior: Repo[ %d] == %C\n"),
           key, ior
         ));
       }
@@ -702,14 +700,13 @@
       DCPSInfo_var repo;
 
       try {
-        CORBA::Object_var obj
-          = orb_->string_to_object(ACE_TEXT_ALWAYS_CHAR (ior));
+        CORBA::Object_var obj = orb_->string_to_object(ior);
 
         repo = DCPSInfo::_narrow( obj.in());
         if( CORBA::is_nil( repo.in())) {
           ACE_ERROR((LM_ERROR,
             ACE_TEXT ("(%P|%t) ERROR: Service_Participant::set_repo_ior: ")
-            ACE_TEXT ("unable to narrow DCPSInfo (%s) for key %d. \n"),
+            ACE_TEXT ("unable to narrow DCPSInfo (%C) for key %d. \n"),
             ior,
             key
           ));
@@ -821,7 +818,7 @@
                   ::OpenDDS::DCPS::GuidConverter converter( id);
                   ACE_DEBUG((LM_DEBUG,
                     ACE_TEXT("(%P|%t) Service_Participant::set_repo_domain: ")
-                    ACE_TEXT("participant %s attached to Repo[ %d].\n"),
+                    ACE_TEXT("participant %C attached to Repo[ %d].\n"),
                     (const char*) converter,
                     key
                   ));
@@ -1076,9 +1073,9 @@
       std::stringstream out;
       out << this->bitTransportPortMap_[ repo];
 
-      tcp_config->local_address_str_ = this->bitTransportIpMap_[ repo].c_str();
-      tcp_config->local_address_str_ += ":";
-      tcp_config->local_address_str_ += out.str ();
+      tcp_config->local_address_str_ = this->bitTransportIpMap_[ repo];
+      tcp_config->local_address_str_ += ACE_TEXT(":");
+      tcp_config->local_address_str_ += ACE_TEXT_CHAR_TO_TCHAR(out.str().c_str());
 
       if( this->bitTransportMap_[ repo]->configure(config.in()) != 0)
         {
@@ -1206,16 +1203,16 @@
       status = this->load_domain_configuration ();
       if (status != 0) {
         ACE_ERROR_RETURN ((LM_ERROR,
-                           ACE_TEXT ("(%P|%t) Service_Participant::load_configuration "
-                           "load_domain_configuration () returned %d\n"),
+                           ACE_TEXT ("(%P|%t) Service_Participant::load_configuration ")
+                           ACE_TEXT ("load_domain_configuration () returned %d\n"),
                            status),
                            -1);
       }
       status = this->load_repo_configuration ();
       if (status != 0) {
         ACE_ERROR_RETURN ((LM_ERROR,
-                           ACE_TEXT ("(%P|%t) Service_Participant::load_configuration "
-                           "load_repo_configuration () returned %d\n"),
+                           ACE_TEXT ("(%P|%t) Service_Participant::load_configuration ")
+                           ACE_TEXT ("load_repo_configuration () returned %d\n"),
                            status),
                            -1);
       }
