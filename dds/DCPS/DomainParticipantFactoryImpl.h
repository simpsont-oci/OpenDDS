/*
 * $Id$
 *
 *
 * Distributed under the OpenDDS License.
 * See: http://www.opendds.org/license.html
 */

#ifndef OPENDDS_DCPS_DOMAIN_PARTICIPANT_FACTORY_IMPL_H
#define OPENDDS_DCPS_DOMAIN_PARTICIPANT_FACTORY_IMPL_H

#include "Definitions.h"
#include "dds/DdsDcpsDomainC.h"
#include "ace/Null_Mutex.h"
#include "ace/Recursive_Thread_Mutex.h"
#include "dds/DCPS/LocalObject.h"
#include "dds/DCPS/PoolAllocator.h"
<<<<<<< HEAD

=======
>>>>>>> 1cdc24ff
#include <map>
#include <set>

#if !defined (ACE_LACKS_PRAGMA_ONCE)
#pragma once
#endif /* ACE_LACKS_PRAGMA_ONCE */

namespace OpenDDS {
namespace DCPS {

class DomainParticipantImpl;

/**
* @class DomainParticipantFactoryImpl
*
* @brief Implements the OpenDDS::DCPS::DomainParticipantFactory
*        interfaces.
*
* This class acts as factory of the DomainParticipant.
*
* See the DDS specification, OMG formal/04-12-02, for a description of
* the interface this class is implementing.
*
*/
class OpenDDS_Dcps_Export DomainParticipantFactoryImpl
  : public virtual OpenDDS::DCPS::LocalObject<DDS::DomainParticipantFactory> {
public:

  typedef Objref_Servant_Pair <DomainParticipantImpl, DDS::DomainParticipant,
    DDS::DomainParticipant_ptr, DDS::DomainParticipant_var> Participant_Pair;
<<<<<<< HEAD
  typedef OPENDDS_SET(Participant_Pair) DPSet;
  typedef std::map<DDS::DomainId_t, DPSet> DPMap;
=======
  typedef std::set<Participant_Pair> DPSet;
  typedef OPENDDS_MAP(DDS::DomainId_t, DPSet) DPMap;
>>>>>>> 1cdc24ff

  /** Constructor **/
  DomainParticipantFactoryImpl();

  /** Destructor **/
  virtual ~DomainParticipantFactoryImpl();

  virtual DDS::DomainParticipant_ptr create_participant(
    DDS::DomainId_t domainId,
    const DDS::DomainParticipantQos & qos,
    DDS::DomainParticipantListener_ptr a_listener,
    DDS::StatusMask mask);

  virtual DDS::ReturnCode_t delete_participant(
    DDS::DomainParticipant_ptr a_participant);

  virtual DDS::DomainParticipant_ptr lookup_participant(
    DDS::DomainId_t domainId);

  virtual DDS::ReturnCode_t set_default_participant_qos(
    const DDS::DomainParticipantQos & qos);

  virtual DDS::ReturnCode_t get_default_participant_qos(
    DDS::DomainParticipantQos & qos);

  virtual DDS::DomainParticipantFactory_ptr get_instance();

  virtual DDS::ReturnCode_t set_qos(
    const DDS::DomainParticipantFactoryQos & qos);

  virtual DDS::ReturnCode_t get_qos(
    DDS::DomainParticipantFactoryQos & qos);

  /// Expose the participants for reading.
  const DPMap& participants() const;

private:

  DDS::DomainParticipantFactoryQos qos_;

  /// The default qos value of DomainParticipant.
  DDS::DomainParticipantQos   default_participant_qos_;

  /// The collection of domain participants.
  DPMap                       participants_;

  /// Protect the participant collection.
  /// Use recursive mutex to allow nested acquisition and
  /// release of a mutex that occurs in the same thread.
  ACE_Recursive_Thread_Mutex  participants_protector_;
};

} // namespace DCPS
} // namespace OpenDDS

#endif /* OPENDDS_DCPS_DOMAIN_PARTICIPANT_FACTORY_IMPL_H  */<|MERGE_RESOLUTION|>--- conflicted
+++ resolved
@@ -15,10 +15,6 @@
 #include "ace/Recursive_Thread_Mutex.h"
 #include "dds/DCPS/LocalObject.h"
 #include "dds/DCPS/PoolAllocator.h"
-<<<<<<< HEAD
-
-=======
->>>>>>> 1cdc24ff
 #include <map>
 #include <set>
 
@@ -49,13 +45,8 @@
 
   typedef Objref_Servant_Pair <DomainParticipantImpl, DDS::DomainParticipant,
     DDS::DomainParticipant_ptr, DDS::DomainParticipant_var> Participant_Pair;
-<<<<<<< HEAD
   typedef OPENDDS_SET(Participant_Pair) DPSet;
-  typedef std::map<DDS::DomainId_t, DPSet> DPMap;
-=======
-  typedef std::set<Participant_Pair> DPSet;
   typedef OPENDDS_MAP(DDS::DomainId_t, DPSet) DPMap;
->>>>>>> 1cdc24ff
 
   /** Constructor **/
   DomainParticipantFactoryImpl();
