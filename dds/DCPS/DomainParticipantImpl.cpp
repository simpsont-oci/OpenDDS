/*
 *
 *
 * Distributed under the OpenDDS License.
 * See: http://www.opendds.org/license.html
 */

#include "DCPS/DdsDcps_pch.h" //Only the _pch include should start with DCPS/
#include "DomainParticipantImpl.h"
#include "dds/DdsDcpsGuidC.h"
#include "FeatureDisabledQosCheck.h"
#include "Service_Participant.h"
#include "Qos_Helper.h"
#include "GuidConverter.h"
#include "PublisherImpl.h"
#include "SubscriberImpl.h"
#include "DataWriterImpl.h"
#include "Marked_Default_Qos.h"
#include "Registered_Data_Types.h"
#include "Transient_Kludge.h"
#include "DomainParticipantFactoryImpl.h"
#include "Util.h"
#include "MonitorFactory.h"
#include "BitPubListenerImpl.h"
#include "ContentFilteredTopicImpl.h"
#include "MultiTopicImpl.h"
#include "dds/DCPS/transport/framework/TransportRegistry.h"
#include "dds/DCPS/transport/framework/TransportExceptions.h"

#include "RecorderImpl.h"
#include "ReplayerImpl.h"

#if !defined (DDS_HAS_MINIMUM_BIT)
#include "BuiltInTopicUtils.h"
#include "dds/DdsDcpsCoreTypeSupportImpl.h"
#endif // !defined (DDS_HAS_MINIMUM_BIT)

#include "tao/debug.h"
#include "ace/Reactor.h"
#include "ace/OS_NS_unistd.h"

namespace Util {

template <typename Key>
int find(
  OpenDDS::DCPS::DomainParticipantImpl::TopicMap& c,
  const Key& key,
  OpenDDS::DCPS::DomainParticipantImpl::TopicMap::mapped_type*& value)
{
  OpenDDS::DCPS::DomainParticipantImpl::TopicMap::iterator iter =
    c.find(key);

  if (iter == c.end()) {
    return -1;
  }

  value = &iter->second;
  return 0;
}

} // namespace Util

OPENDDS_BEGIN_VERSIONED_NAMESPACE_DECL

namespace OpenDDS {
namespace DCPS {

//TBD - add check for enabled in most methods.
//      Currently this is not needed because auto_enable_created_entities
//      cannot be false.

<<<<<<< HEAD
// Implementation skeleton constructor
DomainParticipantImpl::DomainParticipantImpl(DomainParticipantFactoryImpl *     factory,
=======
DomainParticipantImpl::DomainParticipantImpl(DomainParticipantFactoryImpl *       factory,
>>>>>>> 6af8d74f
                                             const DDS::DomainId_t&             domain_id,
                                             const RepoId&                      dp_id,
                                             const DDS::DomainParticipantQos &  qos,
                                             DDS::DomainParticipantListener_ptr a_listener,
                                             const DDS::StatusMask &            mask,
                                             bool                               federated)
  : factory_(factory),
    default_topic_qos_(TheServiceParticipant->initial_TopicQos()),
    default_publisher_qos_(TheServiceParticipant->initial_PublisherQos()),
    default_subscriber_qos_(TheServiceParticipant->initial_SubscriberQos()),
    qos_(qos),
    domain_id_(domain_id),
    dp_id_(dp_id),
    federated_(federated),
    shutdown_condition_(shutdown_mutex_),
    shutdown_complete_(false),
    monitor_(0),
    pub_id_gen_(dp_id_),
    automatic_liveliness_timer_ (*this),
    participant_liveliness_timer_ (*this)
{
  (void) this->set_listener(a_listener, mask);
  monitor_ = TheServiceParticipant->monitor_factory_->create_dp_monitor(this);
}

DomainParticipantImpl::~DomainParticipantImpl()
{
}

DDS::Publisher_ptr
DomainParticipantImpl::create_publisher(
  const DDS::PublisherQos & qos,
  DDS::PublisherListener_ptr a_listener,
  DDS::StatusMask mask)
{
  ACE_UNUSED_ARG(mask);

  DDS::PublisherQos pub_qos = qos;

  if (! this->validate_publisher_qos(pub_qos))
    return DDS::Publisher::_nil();

  PublisherImpl* pub = 0;
  ACE_NEW_RETURN(pub,
                 PublisherImpl(participant_handles_.next(),
                               pub_id_gen_.next(),
                               pub_qos,
                               a_listener,
                               mask,
                               this),
                 DDS::Publisher::_nil());

  if ((enabled_ == true) && (qos_.entity_factory.autoenable_created_entities == 1)) {
    pub->enable();
  }

  DDS::Publisher_ptr pub_obj(pub);

  // this object will also act as the guard for leaking Publisher Impl
  Publisher_Pair pair(pub, pub_obj, NO_DUP);

  ACE_GUARD_RETURN(ACE_Recursive_Thread_Mutex,
                   tao_mon,
                   this->publishers_protector_,
                   DDS::Publisher::_nil());

  if (OpenDDS::DCPS::insert(publishers_, pair) == -1) {
    ACE_ERROR((LM_ERROR,
               ACE_TEXT("(%P|%t) ERROR: DomainParticipantImpl::create_publisher, ")
               ACE_TEXT("%p\n"),
               ACE_TEXT("insert")));
    return DDS::Publisher::_nil();
  }

  return DDS::Publisher::_duplicate(pub_obj);
}

DDS::ReturnCode_t
DomainParticipantImpl::delete_publisher(
  DDS::Publisher_ptr p)
{
  // The servant's ref count should be 2 at this point,
  // one referenced by poa, one referenced by the subscriber
  // set.
  PublisherImpl* the_servant = dynamic_cast<PublisherImpl*>(p);

  if (the_servant->is_clean() == 0) {
    ACE_ERROR((LM_ERROR,
               ACE_TEXT("(%P|%t) ERROR: ")
               ACE_TEXT("DomainParticipantImpl::delete_publisher, ")
               ACE_TEXT("The publisher is not empty.\n")));
    return DDS::RETCODE_PRECONDITION_NOT_MET;
  }

  ACE_GUARD_RETURN(ACE_Recursive_Thread_Mutex,
                   tao_mon,
                   this->publishers_protector_,
                   DDS::RETCODE_ERROR);

  Publisher_Pair pair(the_servant, p, DUP);

  if (OpenDDS::DCPS::remove(publishers_, pair) == -1) {
    ACE_ERROR((LM_ERROR,
               ACE_TEXT("(%P|%t) ERROR: DomainParticipantImpl::delete_publisher, ")
               ACE_TEXT("%p\n"),
               ACE_TEXT("remove")));
    return DDS::RETCODE_ERROR;

  } else {
    return DDS::RETCODE_OK;
  }
}

DDS::Subscriber_ptr
DomainParticipantImpl::create_subscriber(
  const DDS::SubscriberQos & qos,
  DDS::SubscriberListener_ptr a_listener,
  DDS::StatusMask mask)
{
  DDS::SubscriberQos sub_qos = qos;

  if (! this->validate_subscriber_qos(sub_qos)) {
    return DDS::Subscriber::_nil();
  }

  SubscriberImpl* sub = 0 ;
  ACE_NEW_RETURN(sub,
                 SubscriberImpl(participant_handles_.next(),
                                sub_qos,
                                a_listener,
                                mask,
                                this),
                 DDS::Subscriber::_nil());

  if ((enabled_ == true) && (qos_.entity_factory.autoenable_created_entities == 1)) {
    sub->enable();
  }

  DDS::Subscriber_ptr sub_obj(sub);

  Subscriber_Pair pair(sub, sub_obj, NO_DUP);

  ACE_GUARD_RETURN(ACE_Recursive_Thread_Mutex,
                   tao_mon,
                   this->subscribers_protector_,
                   DDS::Subscriber::_nil());

  if (OpenDDS::DCPS::insert(subscribers_, pair) == -1) {
    ACE_ERROR((LM_ERROR,
               ACE_TEXT("(%P|%t) ERROR: DomainParticipantImpl::create_subscriber, ")
               ACE_TEXT("%p\n"),
               ACE_TEXT("insert")));
    return DDS::Subscriber::_nil();
  }

  return DDS::Subscriber::_duplicate(sub_obj);
}

DDS::ReturnCode_t
DomainParticipantImpl::delete_subscriber(
  DDS::Subscriber_ptr s)
{
  // The servant's ref count should be 2 at this point,
  // one referenced by poa, one referenced by the subscriber
  // set.
  SubscriberImpl* the_servant = dynamic_cast<SubscriberImpl*>(s);

  if (the_servant->is_clean() == 0) {
    ACE_ERROR((LM_ERROR,
               ACE_TEXT("(%P|%t) ERROR: ")
               ACE_TEXT("DomainParticipantImpl::delete_subscriber, ")
               ACE_TEXT("The subscriber is not empty.\n")));
    return DDS::RETCODE_PRECONDITION_NOT_MET;
  }

  DDS::ReturnCode_t ret
  = the_servant->delete_contained_entities();

  if (ret != DDS::RETCODE_OK) {
    ACE_ERROR((LM_ERROR,
               ACE_TEXT("(%P|%t) ERROR: ")
               ACE_TEXT("DomainParticipantImpl::delete_subscriber, ")
               ACE_TEXT("Failed to delete contained entities.\n")));
    return DDS::RETCODE_ERROR;
  }

  ACE_GUARD_RETURN(ACE_Recursive_Thread_Mutex,
                   tao_mon,
                   this->subscribers_protector_,
                   DDS::RETCODE_ERROR);

  Subscriber_Pair pair(the_servant, s, DUP);

  if (OpenDDS::DCPS::remove(subscribers_, pair) == -1) {
    ACE_ERROR((LM_ERROR,
               ACE_TEXT("(%P|%t) ERROR: DomainParticipantImpl::delete_subscriber, ")
               ACE_TEXT("%p\n"),
               ACE_TEXT("remove")));
    return DDS::RETCODE_ERROR;

  } else {
    return DDS::RETCODE_OK;
  }
}

DDS::Subscriber_ptr
DomainParticipantImpl::get_builtin_subscriber()
{
  return DDS::Subscriber::_duplicate(bit_subscriber_.in());
}

DDS::Topic_ptr
DomainParticipantImpl::create_topic(
  const char * topic_name,
  const char * type_name,
  const DDS::TopicQos & qos,
  DDS::TopicListener_ptr a_listener,
  DDS::StatusMask mask)
{
  return create_topic_i(topic_name,
                        type_name,
                        qos,
                        a_listener,
                        mask,
                        0);
}

DDS::Topic_ptr
DomainParticipantImpl::create_typeless_topic(
  const char * topic_name,
  const char * type_name,
  bool type_has_keys,
  const DDS::TopicQos & qos,
  DDS::TopicListener_ptr a_listener,
  DDS::StatusMask mask)
{
  int topic_mask = (type_has_keys ? TOPIC_TYPE_HAS_KEYS : 0 ) | TOPIC_TYPELESS;

  return create_topic_i(topic_name,
                        type_name,
                        qos,
                        a_listener,
                        mask,
                        topic_mask);
}


DDS::Topic_ptr
DomainParticipantImpl::create_topic_i(
  const char * topic_name,
  const char * type_name,
  const DDS::TopicQos & qos,
  DDS::TopicListener_ptr a_listener,
  DDS::StatusMask mask,
  int topic_mask)
{
  DDS::TopicQos topic_qos;

  if (qos == TOPIC_QOS_DEFAULT) {
    this->get_default_topic_qos(topic_qos);

  } else {
    topic_qos = qos;
  }

  OPENDDS_NO_OWNERSHIP_KIND_EXCLUSIVE_COMPATIBILITY_CHECK(qos, DDS::Topic::_nil());
  OPENDDS_NO_OWNERSHIP_PROFILE_COMPATIBILITY_CHECK(qos, DDS::Topic::_nil());
  OPENDDS_NO_DURABILITY_SERVICE_COMPATIBILITY_CHECK(qos, DDS::Topic::_nil());
  OPENDDS_NO_DURABILITY_KIND_TRANSIENT_PERSISTENT_COMPATIBILITY_CHECK(qos, DDS::Topic::_nil());

  if (!Qos_Helper::valid(topic_qos)) {
    ACE_ERROR((LM_ERROR,
               ACE_TEXT("(%P|%t) ERROR: ")
               ACE_TEXT("DomainParticipantImpl::create_topic, ")
               ACE_TEXT("invalid qos.\n")));
    return DDS::Topic::_nil();
  }

  if (!Qos_Helper::consistent(topic_qos)) {
    ACE_ERROR((LM_ERROR,
               ACE_TEXT("(%P|%t) ERROR: ")
               ACE_TEXT("DomainParticipantImpl::create_topic, ")
               ACE_TEXT("inconsistent qos.\n")));
    return DDS::Topic::_nil();
  }

  TopicMap::mapped_type* entry = 0;
  bool found = false;
  {
    ACE_GUARD_RETURN(ACE_Recursive_Thread_Mutex,
                     tao_mon,
                     this->topics_protector_,
                     DDS::Topic::_nil());

#if !defined(OPENDDS_NO_CONTENT_FILTERED_TOPIC) || !defined(OPENDDS_NO_MULTI_TOPIC)
    if (topic_descrs_.count(topic_name)) {
      if (DCPS_debug_level > 3) {
        ACE_ERROR((LM_ERROR, ACE_TEXT("(%P|%t) ERROR: ")
          ACE_TEXT("DomainParticipantImpl::create_topic, ")
          ACE_TEXT("can't create a Topic due to name \"%C\" already in use ")
          ACE_TEXT("by a TopicDescription.\n"), topic_name));
      }
      return 0;
    }
#endif

    if (Util::find(topics_, topic_name, entry) == 0) {
      found = true;
    }
  }

  if (found) {
    CORBA::String_var found_type
    = entry->pair_.svt_->get_type_name();

    if (ACE_OS::strcmp(type_name, found_type) == 0) {
      DDS::TopicQos found_qos;
      entry->pair_.svt_->get_qos(found_qos);

      if (topic_qos == found_qos) { // match type name, qos
        {
          ACE_GUARD_RETURN(ACE_Recursive_Thread_Mutex,
                           tao_mon,
                           this->topics_protector_,
                           DDS::Topic::_nil());
          entry->client_refs_ ++;
        }
        return DDS::Topic::_duplicate(entry->pair_.obj_.in());

      } else {
        if (DCPS_debug_level >= 1) {
          ACE_DEBUG((LM_DEBUG,
                     ACE_TEXT("(%P|%t) DomainParticipantImpl::create_topic, ")
                     ACE_TEXT("qos not match: topic_name=%C type_name=%C\n"),
                     topic_name, type_name));
        }

        return DDS::Topic::_nil();
      }

    } else { // no match
      if (DCPS_debug_level >= 1) {
        ACE_DEBUG((LM_DEBUG,
                   ACE_TEXT("(%P|%t) DomainParticipantImpl::create_topic, ")
                   ACE_TEXT(" not match: topic_name=%C type_name=%C\n"),
                   topic_name, type_name));
      }

      return DDS::Topic::_nil();
    }

  } else {

    OpenDDS::DCPS::TypeSupport_var type_support;
    bool has_keys = (topic_mask & TOPIC_TYPE_HAS_KEYS);

    if (0 == topic_mask) {
       // creating a topic with compile time type
      type_support = Registered_Data_Types->lookup(this, type_name);
      has_keys = type_support->has_dcps_key();
    }
    RepoId topic_id;

    Discovery_rch disco = TheServiceParticipant->get_discovery(domain_id_);
    TopicStatus status = disco->assert_topic(topic_id,
                                             domain_id_,
                                             dp_id_,
                                             topic_name,
                                             type_name,
                                             topic_qos,
                                             has_keys);

    if (status == CREATED || status == FOUND) {
      DDS::Topic_ptr new_topic = create_new_topic(topic_id,
                                                topic_name,
                                                type_name,
                                                topic_qos,
                                                a_listener,
                                                mask,
                                                type_support);
      if (this->monitor_) {
        this->monitor_->report();
      }
      return new_topic;

    } else {
      ACE_ERROR((LM_ERROR,
                 ACE_TEXT("(%P|%t) ERROR: DomainParticipantImpl::create_topic, ")
                 ACE_TEXT("assert_topic failed.\n")));
      return DDS::Topic::_nil();
    }
  }
}

DDS::ReturnCode_t
DomainParticipantImpl::delete_topic(
  DDS::Topic_ptr a_topic)
{
  return delete_topic_i(a_topic, false);
}

DDS::ReturnCode_t
DomainParticipantImpl::delete_topic_i(
  DDS::Topic_ptr a_topic,
  bool             remove_objref)
{

  DDS::ReturnCode_t ret = DDS::RETCODE_OK;

  try {
    // The servant's ref count should be greater than 2 at this point,
    // one referenced by poa, one referenced by the topic map and
    // others referenced by the datareader/datawriter.
    TopicImpl* the_topic_servant = dynamic_cast<TopicImpl*>(a_topic);

    CORBA::String_var topic_name = the_topic_servant->get_name();

    DDS::DomainParticipant_var dp = the_topic_servant->get_participant();

    DomainParticipantImpl* the_dp_servant =
      dynamic_cast<DomainParticipantImpl*>(dp.in());

    if (the_dp_servant != this ||
        (!remove_objref && the_topic_servant->entity_refs())) {
      // If entity_refs is true (nonzero), then some reader or writer is using
      // this topic and the spec requires delete_topic() to fail with the error:
      return DDS::RETCODE_PRECONDITION_NOT_MET;
    }

    {

      ACE_GUARD_RETURN(ACE_Recursive_Thread_Mutex,
                       tao_mon,
                       this->topics_protector_,
                       DDS::RETCODE_ERROR);

      TopicMap::mapped_type* entry = 0;

      if (Util::find(topics_, topic_name.in(), entry) == -1) {
        ACE_ERROR_RETURN((LM_ERROR,
                          ACE_TEXT("(%P|%t) ERROR: DomainParticipantImpl::delete_topic_i, ")
                          ACE_TEXT("%p\n"),
                          ACE_TEXT("find")),
                         DDS::RETCODE_ERROR);
      }

      entry->client_refs_ --;

      if (remove_objref == true ||
          0 == entry->client_refs_) {
        //TBD - mark the TopicImpl as deleted and make it
        //      reject calls to the TopicImpl.
        Discovery_rch disco = TheServiceParticipant->get_discovery(domain_id_);
        TopicStatus status
        = disco->remove_topic(the_dp_servant->get_domain_id(),
                              the_dp_servant->get_id(),
                              the_topic_servant->get_id());

        if (status != REMOVED) {
          ACE_ERROR_RETURN((LM_ERROR,
                            ACE_TEXT("(%P|%t) ERROR: DomainParticipantImpl::delete_topic_i, ")
                            ACE_TEXT("remove_topic failed\n")),
                           DDS::RETCODE_ERROR);
        }

        // note: this will destroy the TopicImpl if there are no
        // client object reference to it.
        if (topics_.erase(topic_name.in()) == 0) {
          ACE_ERROR_RETURN((LM_ERROR,
                            ACE_TEXT("(%P|%t) ERROR: DomainParticipantImpl::delete_topic_i, ")
                            ACE_TEXT("%p \n"),
                            ACE_TEXT("unbind")),
                           DDS::RETCODE_ERROR);

        } else
          return DDS::RETCODE_OK;

      }
    }

  } catch (...) {
    ACE_ERROR((LM_ERROR,
               ACE_TEXT("(%P|%t) ERROR: DomainParticipantImpl::delete_topic_i, ")
               ACE_TEXT(" Caught Unknown Exception \n")));
    ret = DDS::RETCODE_ERROR;
  }

  return ret;
}

//Note: caller should NOT assign to Topic_var (without _duplicate'ing)
//      because it will steal the framework's reference.
DDS::Topic_ptr
DomainParticipantImpl::find_topic(
  const char * topic_name,
  const DDS::Duration_t & timeout)
{
  ACE_Time_Value timeout_tv
  = ACE_OS::gettimeofday() + ACE_Time_Value(timeout.sec, timeout.nanosec/1000);

  int first_time = 1;

  while (first_time || ACE_OS::gettimeofday() < timeout_tv) {
    if (first_time) {
      first_time = 0;
    }

    TopicMap::mapped_type* entry = 0;
    {
      ACE_GUARD_RETURN(ACE_Recursive_Thread_Mutex,
                       tao_mon,
                       this->topics_protector_,
                       DDS::Topic::_nil());

      if (Util::find(topics_, topic_name, entry) == 0) {
        entry->client_refs_ ++;
        return DDS::Topic::_duplicate(entry->pair_.obj_.in());
      }
    }

    RepoId topic_id;
    CORBA::String_var type_name;
    DDS::TopicQos_var qos;

    Discovery_rch disco = TheServiceParticipant->get_discovery(domain_id_);
    TopicStatus status = disco->find_topic(domain_id_,
                                           topic_name,
                                           type_name.out(),
                                           qos.out(),
                                           topic_id);


    if (status == FOUND) {
      OpenDDS::DCPS::TypeSupport_var type_support =
        Registered_Data_Types->lookup(this, type_name.in());
      if (CORBA::is_nil(type_support)) {
        if (DCPS_debug_level) {
            ACE_ERROR((LM_ERROR, ACE_TEXT("(%P|%t) ERROR: ")
                       ACE_TEXT("DomainParticipantImpl::find_topic, ")
                       ACE_TEXT("can't create a Topic: type_name \"%C\"")
                       ACE_TEXT("is not registered.\n"), type_name.in()));
        }

        return DDS::Topic::_nil();
      }

      DDS::Topic_ptr new_topic = create_new_topic(topic_id,
                                                  topic_name,
                                                  type_name,
                                                  qos,
                                                  DDS::TopicListener::_nil(),
                                                  OpenDDS::DCPS::DEFAULT_STATUS_MASK,
                                                  type_support);
      return new_topic;

    } else if (status == INTERNAL_ERROR) {
      ACE_ERROR((LM_ERROR,
                 ACE_TEXT("(%P|%t) ERROR: DomainParticipantImpl::find_topic - ")
                 ACE_TEXT("topic not found, discovery returned INTERNAL_ERROR!\n")));
      return DDS::Topic::_nil();
    } else {
      ACE_Time_Value now = ACE_OS::gettimeofday();

      if (now < timeout_tv) {
        ACE_Time_Value remaining = timeout_tv - now;

        if (remaining.sec() >= 1) {
          ACE_OS::sleep(1);

        } else {
          ACE_OS::sleep(remaining);
        }
      }
    }
  }

  if (DCPS_debug_level >= 1) {
    // timed out
    ACE_DEBUG((LM_DEBUG,
               ACE_TEXT("(%P|%t) DomainParticipantImpl::find_topic, ")
               ACE_TEXT("timed out. \n")));
  }

  return DDS::Topic::_nil();
}

DDS::TopicDescription_ptr
DomainParticipantImpl::lookup_topicdescription(const char* name)
{
  ACE_GUARD_RETURN(ACE_Recursive_Thread_Mutex,
                   tao_mon,
                   this->topics_protector_,
                   DDS::Topic::_nil());

  TopicMap::mapped_type* entry = 0;

  if (Util::find(topics_, name, entry) == -1) {
#if !defined(OPENDDS_NO_CONTENT_FILTERED_TOPIC) || !defined(OPENDDS_NO_MULTI_TOPIC)
    TopicDescriptionMap::iterator iter = topic_descrs_.find(name);
    if (iter != topic_descrs_.end()) {
      return DDS::TopicDescription::_duplicate(iter->second);
    }
#endif
    return DDS::TopicDescription::_nil();

  } else {
    return DDS::TopicDescription::_duplicate(entry->pair_.obj_.in());
  }
}

#ifndef OPENDDS_NO_CONTENT_FILTERED_TOPIC

DDS::ContentFilteredTopic_ptr
DomainParticipantImpl::create_contentfilteredtopic(
  const char* name,
  DDS::Topic_ptr related_topic,
  const char* filter_expression,
  const DDS::StringSeq& expression_parameters)
{
  if (CORBA::is_nil(related_topic)) {
    if (DCPS_debug_level > 3) {
      ACE_ERROR((LM_ERROR, ACE_TEXT("(%P|%t) ERROR: ")
        ACE_TEXT("DomainParticipantImpl::create_contentfilteredtopic, ")
        ACE_TEXT("can't create a content-filtered topic due to null related ")
        ACE_TEXT("topic.\n")));
    }
    return 0;
  }

  ACE_GUARD_RETURN(ACE_Recursive_Thread_Mutex, guard, topics_protector_, 0);

  if (topics_.count(name)) {
    if (DCPS_debug_level > 3) {
      ACE_ERROR((LM_ERROR, ACE_TEXT("(%P|%t) ERROR: ")
        ACE_TEXT("DomainParticipantImpl::create_contentfilteredtopic, ")
        ACE_TEXT("can't create a content-filtered topic due to name \"%C\" ")
        ACE_TEXT("already in use by a Topic.\n"), name));
    }
    return 0;
  }

  if (topic_descrs_.count(name)) {
    if (DCPS_debug_level > 3) {
      ACE_ERROR((LM_ERROR, ACE_TEXT("(%P|%t) ERROR: ")
        ACE_TEXT("DomainParticipantImpl::create_contentfilteredtopic, ")
        ACE_TEXT("can't create a content-filtered topic due to name \"%C\" ")
        ACE_TEXT("already in use by a TopicDescription.\n"), name));
    }
    return 0;
  }

  DDS::ContentFilteredTopic_var cft;
  try {
    cft = new ContentFilteredTopicImpl(name,
      related_topic, filter_expression, expression_parameters, this);
  } catch (const std::exception& e) {
    if (DCPS_debug_level) {
      ACE_ERROR((LM_ERROR, ACE_TEXT("(%P|%t) ERROR: ")
        ACE_TEXT("DomainParticipantImpl::create_contentfilteredtopic, ")
        ACE_TEXT("can't create a content-filtered topic due to runtime error: ")
        ACE_TEXT("%C.\n"), e.what()));
    }
    return 0;
  }
  DDS::TopicDescription_var td = DDS::TopicDescription::_duplicate(cft);
  topic_descrs_[name] = td;
  return cft._retn();
}

DDS::ReturnCode_t DomainParticipantImpl::delete_contentfilteredtopic(
  DDS::ContentFilteredTopic_ptr a_contentfilteredtopic)
{
  ACE_GUARD_RETURN(ACE_Recursive_Thread_Mutex, guard, topics_protector_,
                   DDS::RETCODE_OUT_OF_RESOURCES);
  DDS::ContentFilteredTopic_var cft =
    DDS::ContentFilteredTopic::_duplicate(a_contentfilteredtopic);
  CORBA::String_var name = cft->get_name();
  TopicDescriptionMap::iterator iter = topic_descrs_.find(name.in());
  if (iter == topic_descrs_.end()) {
    if (DCPS_debug_level > 3) {
      ACE_ERROR((LM_ERROR, ACE_TEXT("(%P|%t) ERROR: ")
        ACE_TEXT("DomainParticipantImpl::delete_contentfilteredtopic, ")
        ACE_TEXT("can't delete a content-filtered topic \"%C\" ")
        ACE_TEXT("because it is not in the set.\n"), name.in ()));
    }
    return DDS::RETCODE_PRECONDITION_NOT_MET;
  }
  if (dynamic_cast<TopicDescriptionImpl*>(iter->second.in())->has_reader()) {
    if (DCPS_debug_level > 3) {
      ACE_ERROR((LM_ERROR, ACE_TEXT("(%P|%t) ERROR: ")
        ACE_TEXT("DomainParticipantImpl::delete_contentfilteredtopic, ")
        ACE_TEXT("can't delete a content-filtered topic \"%C\" ")
        ACE_TEXT("because it still is used by a reader.\n"), name.in ()));
    }
    return DDS::RETCODE_PRECONDITION_NOT_MET;
  }
  topic_descrs_.erase(iter);
  return DDS::RETCODE_OK;
}

#endif // OPENDDS_NO_CONTENT_FILTERED_TOPIC

#ifndef OPENDDS_NO_MULTI_TOPIC

DDS::MultiTopic_ptr DomainParticipantImpl::create_multitopic(
  const char* name, const char* type_name,
  const char* subscription_expression,
  const DDS::StringSeq& expression_parameters)
{
  ACE_GUARD_RETURN(ACE_Recursive_Thread_Mutex, guard, topics_protector_, 0);

  if (topics_.count(name)) {
    if (DCPS_debug_level > 3) {
      ACE_ERROR((LM_ERROR, ACE_TEXT("(%P|%t) ERROR: ")
        ACE_TEXT("DomainParticipantImpl::create_multitopic, ")
        ACE_TEXT("can't create a multi topic due to name \"%C\" ")
        ACE_TEXT("already in use by a Topic.\n"), name));
    }
    return 0;
  }

  if (topic_descrs_.count(name)) {
    if (DCPS_debug_level > 3) {
      ACE_ERROR((LM_ERROR, ACE_TEXT("(%P|%t) ERROR: ")
        ACE_TEXT("DomainParticipantImpl::create_multitopic, ")
        ACE_TEXT("can't create a multi topic due to name \"%C\" ")
        ACE_TEXT("already in use by a TopicDescription.\n"), name));
    }
    return 0;
  }

  DDS::MultiTopic_var mt;
  try {
    mt = new MultiTopicImpl(name, type_name, subscription_expression,
      expression_parameters, this);
  } catch (const std::exception& e) {
    if (DCPS_debug_level) {
      ACE_ERROR((LM_ERROR, ACE_TEXT("(%P|%t) ERROR: ")
        ACE_TEXT("DomainParticipantImpl::create_multitopic, ")
        ACE_TEXT("can't create a multi topic due to runtime error: ")
        ACE_TEXT("%C.\n"), e.what()));
    }
    return 0;
  }
  DDS::TopicDescription_var td = DDS::TopicDescription::_duplicate(mt);
  topic_descrs_[name] = td;
  return mt._retn();
}

DDS::ReturnCode_t DomainParticipantImpl::delete_multitopic(
  DDS::MultiTopic_ptr a_multitopic)
{
  ACE_GUARD_RETURN(ACE_Recursive_Thread_Mutex, guard, topics_protector_,
                   DDS::RETCODE_OUT_OF_RESOURCES);
  DDS::MultiTopic_var mt = DDS::MultiTopic::_duplicate(a_multitopic);
  CORBA::String_var mt_name = mt->get_name();
  TopicDescriptionMap::iterator iter = topic_descrs_.find(mt_name.in());
  if (iter == topic_descrs_.end()) {
    return DDS::RETCODE_PRECONDITION_NOT_MET;
  }
  if (dynamic_cast<TopicDescriptionImpl*>(iter->second.in())->has_reader()) {
    return DDS::RETCODE_PRECONDITION_NOT_MET;
  }
  topic_descrs_.erase(iter);
  return DDS::RETCODE_OK;
}

#endif // OPENDDS_NO_MULTI_TOPIC

#ifndef OPENDDS_NO_CONTENT_SUBSCRIPTION_PROFILE

RcHandle<FilterEvaluator>
DomainParticipantImpl::get_filter_eval(const char* filter)
{
  ACE_GUARD_RETURN(ACE_Thread_Mutex, guard, filter_cache_lock_,
                   RcHandle<FilterEvaluator>());

  RcHandle<FilterEvaluator>& result = filter_cache_[filter];
  if (!result)
    result = make_rch<FilterEvaluator>(filter, false);

  return result;
}

void
DomainParticipantImpl::deref_filter_eval(const char* filter)
{
  ACE_GUARD(ACE_Thread_Mutex, guard, filter_cache_lock_);
  typedef std::map<OPENDDS_STRING, RcHandle<FilterEvaluator> > Map;
  Map::iterator iter = filter_cache_.find(filter);
  if (iter != filter_cache_.end()) {
    if (iter->second->ref_count() == 1) {
      filter_cache_.erase(iter);
    }
  }
}

#endif

DDS::ReturnCode_t
DomainParticipantImpl::delete_contained_entities()
{
  // mark that the entity is being deleted
  set_deleted(true);

  // BIT subscriber and data readers will be deleted with the
  // rest of the entities, so need to report to discovery that
  // BIT is no longer available
  Discovery_rch disc = TheServiceParticipant->get_discovery(this->domain_id_);
  disc->fini_bit(this);

  if (ACE_OS::thr_equal(TheServiceParticipant->reactor_owner(),
                        ACE_Thread::self())) {
    handle_exception(0);

  } else {
    TheServiceParticipant->reactor()->notify(this);

    shutdown_mutex_.acquire();
    while (!shutdown_complete_) {
      shutdown_condition_.wait();
    }
    shutdown_complete_ = false;
    shutdown_mutex_.release();
  }

  bit_subscriber_ = DDS::Subscriber::_nil();

  OpenDDS::DCPS::Registered_Data_Types->unregister_participant(this);

  participant_objref_ = DDS::DomainParticipant::_nil();

  // the participant can now start creating new contained entities
  set_deleted(false);
  return shutdown_result_;
}

CORBA::Boolean
DomainParticipantImpl::contains_entity(DDS::InstanceHandle_t a_handle)
{
  /// Check top-level containers for Topic, Subscriber,
  /// and Publisher instances.
  {
    ACE_GUARD_RETURN(ACE_Recursive_Thread_Mutex,
                     guard,
                     this->topics_protector_,
                     false);

    for (TopicMap::iterator it(topics_.begin());
         it != topics_.end(); ++it) {
      if (a_handle == it->second.pair_.svt_->get_instance_handle())
        return true;
    }
  }

  {
    ACE_GUARD_RETURN(ACE_Recursive_Thread_Mutex,
                     guard,
                     this->subscribers_protector_,
                     false);

    for (SubscriberSet::iterator it(subscribers_.begin());
         it != subscribers_.end(); ++it) {
      if (a_handle == it->svt_->get_instance_handle())
        return true;
    }
  }

  {
    ACE_GUARD_RETURN(ACE_Recursive_Thread_Mutex,
                     guard,
                     this->publishers_protector_,
                     false);

    for (PublisherSet::iterator it(publishers_.begin());
         it != publishers_.end(); ++it) {
      if (a_handle == it->svt_->get_instance_handle())
        return true;
    }
  }

  /// Recurse into SubscriberImpl and PublisherImpl for
  /// DataReader and DataWriter instances respectively.
  for (SubscriberSet::iterator it(subscribers_.begin());
       it != subscribers_.end(); ++it) {
    if (it->svt_->contains_reader(a_handle))
      return true;
  }

  for (PublisherSet::iterator it(publishers_.begin());
       it != publishers_.end(); ++it) {
    if (it->svt_->contains_writer(a_handle))
      return true;
  }

  return false;
}

DDS::ReturnCode_t
DomainParticipantImpl::set_qos(
  const DDS::DomainParticipantQos & qos)
{
  if (Qos_Helper::valid(qos) && Qos_Helper::consistent(qos)) {
    if (qos_ == qos)
      return DDS::RETCODE_OK;

    // for the not changeable qos, it can be changed before enable
    if (!Qos_Helper::changeable(qos_, qos) && enabled_ == true) {
      return DDS::RETCODE_IMMUTABLE_POLICY;

    } else {
      qos_ = qos;

      Discovery_rch disco = TheServiceParticipant->get_discovery(domain_id_);
      const bool status =
        disco->update_domain_participant_qos(domain_id_,
                                             dp_id_,
                                             qos_);

      if (!status) {
        ACE_ERROR_RETURN((LM_ERROR,
                          ACE_TEXT("(%P|%t) DomainParticipantImpl::set_qos, ")
                          ACE_TEXT("failed on compatiblity check. \n")),
                         DDS::RETCODE_ERROR);
      }
    }

    return DDS::RETCODE_OK;

  } else {
    return DDS::RETCODE_INCONSISTENT_POLICY;
  }
}

DDS::ReturnCode_t
DomainParticipantImpl::get_qos(
  DDS::DomainParticipantQos & qos)
{
  qos = qos_;
  return DDS::RETCODE_OK;
}

DDS::ReturnCode_t
DomainParticipantImpl::set_listener(
  DDS::DomainParticipantListener_ptr a_listener,
  DDS::StatusMask mask)
{
  listener_mask_ = mask;
  //note: OK to duplicate  a nil object ref
  listener_ = DDS::DomainParticipantListener::_duplicate(a_listener);
  return DDS::RETCODE_OK;
}

DDS::DomainParticipantListener_ptr
DomainParticipantImpl::get_listener()
{
  return DDS::DomainParticipantListener::_duplicate(listener_.in());
}

DDS::ReturnCode_t
DomainParticipantImpl::ignore_participant(
  DDS::InstanceHandle_t handle)
{
#if !defined (DDS_HAS_MINIMUM_BIT)

  if (enabled_ == false) {
    ACE_ERROR_RETURN((LM_ERROR,
                      ACE_TEXT("(%P|%t) ERROR: DomainParticipantImpl::ignore_participant, ")
                      ACE_TEXT(" Entity is not enabled. \n")),
                     DDS::RETCODE_NOT_ENABLED);
  }

  RepoId ignoreId = get_repoid(handle);
  HandleMap::const_iterator location = this->ignored_participants_.find(ignoreId);

  if (location == this->ignored_participants_.end()) {
    this->ignored_participants_[ ignoreId] = handle;
  }
  else {// ignore same participant again, just return ok.
    return DDS::RETCODE_OK;
  }

  if (DCPS_debug_level >= 4) {
    GuidConverter converter(dp_id_);
    ACE_DEBUG((LM_DEBUG,
               ACE_TEXT("(%P|%t) DomainParticipantImpl::ignore_participant: ")
               ACE_TEXT("%C ignoring handle %x.\n"),
               OPENDDS_STRING(converter).c_str(),
               handle));
  }

  Discovery_rch disco = TheServiceParticipant->get_discovery(domain_id_);
  if (!disco->ignore_domain_participant(domain_id_,
                                        dp_id_,
                                        ignoreId)) {
    ACE_ERROR_RETURN((LM_ERROR,
                      ACE_TEXT("(%P|%t) ERROR: DomainParticipantImpl::ignore_participant, ")
                      ACE_TEXT(" Could not ignore domain participant.\n")),
                     DDS::RETCODE_NOT_ENABLED);
    return DDS::RETCODE_ERROR;
  }


  if (DCPS_debug_level >= 4) {
    GuidConverter converter(dp_id_);
    ACE_DEBUG((LM_DEBUG,
               ACE_TEXT("(%P|%t) DomainParticipantImpl::ignore_participant: ")
               ACE_TEXT("%C repo call returned.\n"),
               OPENDDS_STRING(converter).c_str()));
  }

  return DDS::RETCODE_OK;
#else
  ACE_UNUSED_ARG(handle);
  return DDS::RETCODE_UNSUPPORTED;
#endif // !defined (DDS_HAS_MINIMUM_BIT)
}

DDS::ReturnCode_t
DomainParticipantImpl::ignore_topic(
  DDS::InstanceHandle_t handle)
{
#if !defined (DDS_HAS_MINIMUM_BIT)

  if (enabled_ == false) {
    ACE_ERROR_RETURN((LM_ERROR,
                      ACE_TEXT("(%P|%t) ERROR: DomainParticipantImpl::ignore_topic, ")
                      ACE_TEXT(" Entity is not enabled. \n")),
                     DDS::RETCODE_NOT_ENABLED);
  }

  RepoId ignoreId = get_repoid(handle);
  HandleMap::const_iterator location = this->ignored_topics_.find(ignoreId);

  if (location == this->ignored_topics_.end()) {
    this->ignored_topics_[ ignoreId] = handle;
  }
  else { // ignore same topic again, just return ok.
    return DDS::RETCODE_OK;
  }

  if (DCPS_debug_level >= 4) {
    GuidConverter converter(dp_id_);
    ACE_DEBUG((LM_DEBUG,
               ACE_TEXT("(%P|%t) DomainParticipantImpl::ignore_topic: ")
               ACE_TEXT("%C ignoring handle %x.\n"),
               OPENDDS_STRING(converter).c_str(),
               handle));
  }

  Discovery_rch disco = TheServiceParticipant->get_discovery(domain_id_);
  if (!disco->ignore_topic(domain_id_,
                           dp_id_,
                           ignoreId)) {
    ACE_ERROR((LM_ERROR,
               ACE_TEXT("(%P|%t) ERROR: DomainParticipantImpl::ignore_topic, ")
               ACE_TEXT(" Could not ignore topic.\n")));
  }

  return DDS::RETCODE_OK;
#else
  ACE_UNUSED_ARG(handle);
  return DDS::RETCODE_UNSUPPORTED;
#endif // !defined (DDS_HAS_MINIMUM_BIT)
}

DDS::ReturnCode_t
DomainParticipantImpl::ignore_publication(
  DDS::InstanceHandle_t handle)
{
#if !defined (DDS_HAS_MINIMUM_BIT)

  if (enabled_ == false) {
    ACE_ERROR_RETURN((LM_ERROR,
                      ACE_TEXT("(%P|%t) ERROR: DomainParticipantImpl::ignore_publication, ")
                      ACE_TEXT(" Entity is not enabled. \n")),
                     DDS::RETCODE_NOT_ENABLED);
  }

  if (DCPS_debug_level >= 4) {
    GuidConverter converter(dp_id_);
    ACE_DEBUG((LM_DEBUG,
               ACE_TEXT("(%P|%t) DomainParticipantImpl::ignore_publication: ")
               ACE_TEXT("%C ignoring handle %x.\n"),
               OPENDDS_STRING(converter).c_str(),
               handle));
  }

  RepoId ignoreId = get_repoid(handle);
  Discovery_rch disco = TheServiceParticipant->get_discovery(domain_id_);
  if (!disco->ignore_publication(domain_id_,
                                 dp_id_,
                                 ignoreId)) {
    ACE_ERROR_RETURN((LM_ERROR,
                      ACE_TEXT("(%P|%t) ERROR: DomainParticipantImpl::ignore_publication, ")
                      ACE_TEXT(" could not ignore publication in discovery. \n")),
                     DDS::RETCODE_ERROR);
  }

  return DDS::RETCODE_OK;
#else
  ACE_UNUSED_ARG(handle);
  return DDS::RETCODE_UNSUPPORTED;
#endif // !defined (DDS_HAS_MINIMUM_BIT)
}

DDS::ReturnCode_t
DomainParticipantImpl::ignore_subscription(
  DDS::InstanceHandle_t handle)
{
#if !defined (DDS_HAS_MINIMUM_BIT)

  if (enabled_ == false) {
    ACE_ERROR_RETURN((LM_ERROR,
                      ACE_TEXT("(%P|%t) ERROR: DomainParticipantImpl::ignore_subscription, ")
                      ACE_TEXT(" Entity is not enabled. \n")),
                     DDS::RETCODE_NOT_ENABLED);
  }

  if (DCPS_debug_level >= 4) {
    GuidConverter converter(dp_id_);
    ACE_DEBUG((LM_DEBUG,
               ACE_TEXT("(%P|%t) DomainParticipantImpl::ignore_subscription: ")
               ACE_TEXT("%C ignoring handle %d.\n"),
               OPENDDS_STRING(converter).c_str(),
               handle));
  }


  RepoId ignoreId = get_repoid(handle);
  Discovery_rch disco = TheServiceParticipant->get_discovery(domain_id_);
  if (!disco->ignore_subscription(domain_id_,
                                  dp_id_,
                                  ignoreId)) {
    ACE_ERROR_RETURN((LM_ERROR,
                      ACE_TEXT("(%P|%t) ERROR: DomainParticipantImpl::ignore_subscription, ")
                      ACE_TEXT(" could not ignore subscription in discovery. \n")),
                     DDS::RETCODE_ERROR);
  }

  return DDS::RETCODE_OK;
#else
  ACE_UNUSED_ARG(handle);
  return DDS::RETCODE_UNSUPPORTED;
#endif // !defined (DDS_HAS_MINIMUM_BIT)
}

DDS::DomainId_t
DomainParticipantImpl::get_domain_id()
{
  return domain_id_;
}

DDS::ReturnCode_t
DomainParticipantImpl::assert_liveliness()
{
  // This operation needs to only be used if the DomainParticipant contains
  // DataWriter entities with the LIVELINESS set to MANUAL_BY_PARTICIPANT and
  // it only affects the liveliness of those DataWriter entities. Otherwise,
  // it has no effect.
  // This will do nothing in current implementation since we only
  // support the AUTOMATIC liveliness qos for datawriter.
  // Add implementation here.

  ACE_GUARD_RETURN(ACE_Recursive_Thread_Mutex,
                   tao_mon,
                   this->publishers_protector_,
                   DDS::RETCODE_ERROR);

  for (PublisherSet::iterator it(publishers_.begin());
       it != publishers_.end(); ++it) {
    it->svt_->assert_liveliness_by_participant();
  }

  last_liveliness_activity_ = ACE_OS::gettimeofday();

  return DDS::RETCODE_OK;
}

DDS::ReturnCode_t
DomainParticipantImpl::set_default_publisher_qos(
  const DDS::PublisherQos & qos)
{
  if (Qos_Helper::valid(qos) && Qos_Helper::consistent(qos)) {
    default_publisher_qos_ = qos;
    return DDS::RETCODE_OK;

  } else {
    return DDS::RETCODE_INCONSISTENT_POLICY;
  }
}

DDS::ReturnCode_t
DomainParticipantImpl::get_default_publisher_qos(
  DDS::PublisherQos & qos)
{
  qos = default_publisher_qos_;
  return DDS::RETCODE_OK;
}

DDS::ReturnCode_t
DomainParticipantImpl::set_default_subscriber_qos(
  const DDS::SubscriberQos & qos)
{
  if (Qos_Helper::valid(qos) && Qos_Helper::consistent(qos)) {
    default_subscriber_qos_ = qos;
    return DDS::RETCODE_OK;

  } else {
    return DDS::RETCODE_INCONSISTENT_POLICY;
  }
}

DDS::ReturnCode_t
DomainParticipantImpl::get_default_subscriber_qos(
  DDS::SubscriberQos & qos)
{
  qos = default_subscriber_qos_;
  return DDS::RETCODE_OK;
}

DDS::ReturnCode_t
DomainParticipantImpl::set_default_topic_qos(
  const DDS::TopicQos & qos)
{
  if (Qos_Helper::valid(qos) && Qos_Helper::consistent(qos)) {
    default_topic_qos_ = qos;
    return DDS::RETCODE_OK;

  } else {
    return DDS::RETCODE_INCONSISTENT_POLICY;
  }
}

DDS::ReturnCode_t
DomainParticipantImpl::get_default_topic_qos(
  DDS::TopicQos & qos)
{
  qos = default_topic_qos_;
  return DDS::RETCODE_OK;
}

DDS::ReturnCode_t
DomainParticipantImpl::get_current_time(
  DDS::Time_t & current_time)
{
  current_time
  = OpenDDS::DCPS::time_value_to_time(
      ACE_OS::gettimeofday());
  return DDS::RETCODE_OK;
}

#if !defined (DDS_HAS_MINIMUM_BIT)

DDS::ReturnCode_t
DomainParticipantImpl::get_discovered_participants(
  DDS::InstanceHandleSeq & participant_handles)
{
  ACE_GUARD_RETURN(ACE_Recursive_Thread_Mutex,
                   guard,
                   this->handle_protector_,
                   DDS::RETCODE_ERROR);

  HandleMap::const_iterator itEnd = this->handles_.end();

  for (HandleMap::const_iterator iter = this->handles_.begin();
       iter != itEnd; ++iter) {
    GuidConverter converter(iter->first);

    if (converter.entityKind() == KIND_PARTICIPANT)
    {
      // skip itself and the ignored participant
      if (iter->first == this->dp_id_
      || (this->ignored_participants_.find(iter->first)
        != this->ignored_participants_.end ())) {
        continue;
      }

      push_back(participant_handles, iter->second);
    }
  }

  return DDS::RETCODE_OK;
}

DDS::ReturnCode_t
DomainParticipantImpl::get_discovered_participant_data(
  DDS::ParticipantBuiltinTopicData & participant_data,
  DDS::InstanceHandle_t participant_handle)
{
  {
    ACE_GUARD_RETURN(ACE_Recursive_Thread_Mutex,
                     guard,
                     this->handle_protector_,
                     DDS::RETCODE_ERROR);

    bool found = false;
    HandleMap::const_iterator itEnd = this->handles_.end();

    for (HandleMap::const_iterator iter = this->handles_.begin();
         iter != itEnd; ++iter) {
      GuidConverter converter(iter->first);

      if (participant_handle == iter->second
          && converter.entityKind() == KIND_PARTICIPANT) {
        found = true;
        break;
      }
    }

    if (!found)
      return DDS::RETCODE_PRECONDITION_NOT_MET;
  }

  DDS::SampleInfoSeq info;
  DDS::ParticipantBuiltinTopicDataSeq data;
  DDS::DataReader_var dr =
    this->bit_subscriber_->lookup_datareader(BUILT_IN_PARTICIPANT_TOPIC);
  DDS::ParticipantBuiltinTopicDataDataReader_var bit_part_dr =
    DDS::ParticipantBuiltinTopicDataDataReader::_narrow(dr);
  DDS::ReturnCode_t ret = bit_part_dr->read_instance(data,
                                                     info,
                                                     1,
                                                     participant_handle,
                                                     DDS::ANY_SAMPLE_STATE,
                                                     DDS::ANY_VIEW_STATE,
                                                     DDS::ANY_INSTANCE_STATE);

  if (ret == DDS::RETCODE_OK) {
    if (info[0].valid_data)
      participant_data = data[0];

    else
      return DDS::RETCODE_NO_DATA;
  }

  return ret;
}

DDS::ReturnCode_t
DomainParticipantImpl::get_discovered_topics(
  DDS::InstanceHandleSeq & topic_handles)
{
  ACE_GUARD_RETURN(ACE_Recursive_Thread_Mutex,
                   guard,
                   this->handle_protector_,
                   DDS::RETCODE_ERROR);

  HandleMap::const_iterator itEnd = this->handles_.end();

  for (HandleMap::const_iterator iter = this->handles_.begin();
       iter != itEnd; ++iter) {
    GuidConverter converter(iter->first);

    if (converter.entityKind() == KIND_TOPIC) {

      // skip the ignored topic
      if (this->ignored_topics_.find(iter->first)
          != this->ignored_topics_.end ()) {
        continue;
      }

      push_back(topic_handles, iter->second);
    }
  }

  return DDS::RETCODE_OK;
}

DDS::ReturnCode_t
DomainParticipantImpl::get_discovered_topic_data(
  DDS::TopicBuiltinTopicData & topic_data,
  DDS::InstanceHandle_t topic_handle)
{
  {
    ACE_GUARD_RETURN(ACE_Recursive_Thread_Mutex,
                     guard,
                     this->handle_protector_,
                     DDS::RETCODE_ERROR);

    bool found = false;
    HandleMap::const_iterator itEnd = this->handles_.end();

    for (HandleMap::const_iterator iter = this->handles_.begin();
         iter != itEnd; ++iter) {
      GuidConverter converter(iter->first);

      if (topic_handle == iter->second
          && converter.entityKind() == KIND_TOPIC) {
        found = true;
        break;
      }
    }

    if (!found)
      return DDS::RETCODE_PRECONDITION_NOT_MET;
  }

  DDS::DataReader_var dr =
    bit_subscriber_->lookup_datareader(BUILT_IN_TOPIC_TOPIC);
  DDS::TopicBuiltinTopicDataDataReader_var bit_topic_dr =
    DDS::TopicBuiltinTopicDataDataReader::_narrow(dr);

  DDS::SampleInfoSeq info;
  DDS::TopicBuiltinTopicDataSeq data;
  DDS::ReturnCode_t ret =
    bit_topic_dr->read_instance(data,
                                info,
                                1,
                                topic_handle,
                                DDS::ANY_SAMPLE_STATE,
                                DDS::ANY_VIEW_STATE,
                                DDS::ANY_INSTANCE_STATE);

  if (ret == DDS::RETCODE_OK) {
    if (info[0].valid_data)
      topic_data = data[0];

    else
      return DDS::RETCODE_NO_DATA;
  }

  return ret;
}

#endif

DDS::ReturnCode_t
DomainParticipantImpl::enable()
{
  //According spec:
  // - Calling enable on an already enabled Entity returns OK and has no
  // effect.
  // - Calling enable on an Entity whose factory is not enabled will fail
  // and return PRECONDITION_NOT_MET.

  if (this->is_enabled()) {
    return DDS::RETCODE_OK;
  }

  DDS::DomainParticipantFactoryQos qos;

  if (this->factory_->get_qos(qos) != DDS::RETCODE_OK) {
    ACE_ERROR((LM_ERROR, ACE_TEXT("(%P|%t)DomainParticipantImpl::enable failed to")
               ACE_TEXT(" get factory qos\n")));
    return DDS::RETCODE_ERROR;
  }

  if (qos.entity_factory.autoenable_created_entities == 0) {
    return DDS::RETCODE_PRECONDITION_NOT_MET;
  }

  DDS::ReturnCode_t ret = this->set_enabled();

  if (monitor_) {
    monitor_->report();
  }
  if (TheServiceParticipant->monitor_) {
    TheServiceParticipant->monitor_->report();
  }

  if (ret == DDS::RETCODE_OK && !TheTransientKludge->is_enabled()) {
    Discovery_rch disc = TheServiceParticipant->get_discovery(this->domain_id_);
    this->bit_subscriber_ = disc->init_bit(this);
  }

  return ret;
}

RepoId
DomainParticipantImpl::get_id()
{
  return dp_id_;
}

OPENDDS_STRING
DomainParticipantImpl::get_unique_id()
{
  return GuidConverter(dp_id_).uniqueId();
}


DDS::InstanceHandle_t
DomainParticipantImpl::get_instance_handle()
{
  return this->id_to_handle(this->dp_id_);
}

DDS::InstanceHandle_t
DomainParticipantImpl::id_to_handle(const RepoId& id)
{
  if (id == GUID_UNKNOWN) {
    return this->participant_handles_.next();
  }

  ACE_GUARD_RETURN(ACE_Recursive_Thread_Mutex,
                   guard,
                   this->handle_protector_,
                   HANDLE_UNKNOWN);

  HandleMap::const_iterator location = this->handles_.find(id);
  DDS::InstanceHandle_t result;

  if (location == this->handles_.end()) {
    // Map new handle in both directions
    result = this->participant_handles_.next();
    this->handles_[id] = result;
    this->repoIds_[result] = id;
  } else {
    result = location->second;
  }

  return result;
}

RepoId
DomainParticipantImpl::get_repoid(const DDS::InstanceHandle_t& handle)
{
  RepoId result = GUID_UNKNOWN;
  ACE_GUARD_RETURN(ACE_Recursive_Thread_Mutex,
                   guard,
                   this->handle_protector_,
                   GUID_UNKNOWN);
  RepoIdMap::const_iterator location = this->repoIds_.find(handle);
  if (location != this->repoIds_.end()) {
    result = location->second;
  }
  return result;
}

DDS::Topic_ptr
DomainParticipantImpl::create_new_topic(
  const RepoId topic_id,
  const char * topic_name,
  const char * type_name,
  const DDS::TopicQos & qos,
  DDS::TopicListener_ptr a_listener,
  const DDS::StatusMask & mask,
  OpenDDS::DCPS::TypeSupport_ptr type_support)
{
  ACE_GUARD_RETURN(ACE_Recursive_Thread_Mutex,
                   tao_mon,
                   this->topics_protector_,
                   DDS::Topic::_nil());

  /*
  TopicMap::mapped_type* entry = 0;

  if (Util::find(topics_, topic_name, entry) == 0) {
    entry->client_refs_ ++;
    return DDS::Topic::_duplicate(entry->pair_.obj_.in());
  }
  */

  TopicImpl* topic_servant = 0;

  ACE_NEW_RETURN(topic_servant,
                 TopicImpl(topic_id,
                           topic_name,
                           type_name,
                           type_support,
                           qos,
                           a_listener,
                           mask,
                           this),
                 DDS::Topic::_nil());

  if ((enabled_ == true)
      && (qos_.entity_factory.autoenable_created_entities == 1)) {
    topic_servant->enable();
  }

  DDS::Topic_ptr obj(topic_servant);

  // this object will also act as a guard against leaking the new TopicImpl
  RefCounted_Topic refCounted_topic(Topic_Pair(topic_servant, obj, NO_DUP));

  if (OpenDDS::DCPS::bind(topics_, topic_name, refCounted_topic) == -1) {
    ACE_ERROR((LM_ERROR,
               ACE_TEXT("(%P|%t) ERROR: DomainParticipantImpl::create_topic, ")
               ACE_TEXT("%p \n"),
               ACE_TEXT("bind")));
    return DDS::Topic::_nil();
  }

  if (this->monitor_) {
    this->monitor_->report();
  }

  // the topics_ map has one reference and we duplicate to give
  // the caller another reference.
  return DDS::Topic::_duplicate(refCounted_topic.pair_.obj_.in());
}

int
DomainParticipantImpl::is_clean() const
{
  int sub_is_clean = subscribers_.empty();
  int topics_is_clean = topics_.size() == 0;

  if (!TheTransientKludge->is_enabled()) {
    // There are four topics and builtin topic subscribers
    // left.

    sub_is_clean = sub_is_clean == 0 ? subscribers_.size() == 1 : 1;
    topics_is_clean = topics_is_clean == 0 ? topics_.size() == 4 : 1;
  }
  return (publishers_.empty()
          && sub_is_clean == 1
          && topics_is_clean == 1);
}

void
DomainParticipantImpl::set_object_reference(const DDS::DomainParticipant_ptr& dp)
{
  if (!CORBA::is_nil(participant_objref_.in())) {
    ACE_ERROR((LM_ERROR,
               ACE_TEXT("(%P|%t) ERROR: DomainParticipantImpl::set_object_reference, ")
               ACE_TEXT("This participant is already activated. \n")));
    return;
  }

  participant_objref_ = DDS::DomainParticipant::_duplicate(dp);
}

DDS::DomainParticipantListener_ptr
DomainParticipantImpl::listener_for(DDS::StatusKind kind)
{
  if (CORBA::is_nil(listener_.in()) || (listener_mask_ & kind) == 0) {
    return DDS::DomainParticipantListener::_nil ();
  } else {
    return DDS::DomainParticipantListener::_duplicate(listener_.in());
  }
}

void
DomainParticipantImpl::get_topic_ids(TopicIdVec& topics)
{
  ACE_GUARD(ACE_Recursive_Thread_Mutex,
            guard,
            this->topics_protector_);

  topics.reserve(topics_.size());
  for (TopicMap::iterator it(topics_.begin());
       it != topics_.end(); ++it) {
    topics.push_back(it->second.pair_.svt_->get_id());
  }
}

#ifndef OPENDDS_NO_OWNERSHIP_KIND_EXCLUSIVE

OwnershipManager*
DomainParticipantImpl::ownership_manager()
{
#if !defined (DDS_HAS_MINIMUM_BIT)

  DDS::DataReader_var dr =
    bit_subscriber_->lookup_datareader(BUILT_IN_PUBLICATION_TOPIC);
  DDS::PublicationBuiltinTopicDataDataReader_var bit_pub_dr =
    DDS::PublicationBuiltinTopicDataDataReader::_narrow(dr);

  if (!CORBA::is_nil(bit_pub_dr.in())) {
    DDS::DataReaderListener_var listener = bit_pub_dr->get_listener();
    if (CORBA::is_nil(listener.in())) {
      DDS::DataReaderListener_var bit_pub_listener =
        new BitPubListenerImpl(this);
      bit_pub_dr->set_listener(bit_pub_listener, DDS::DATA_AVAILABLE_STATUS);
      // Must call on_data_available when attaching a listener late - samples may be waiting
      bit_pub_listener->on_data_available(bit_pub_dr.in());
    }
  }

#endif
  return &this->owner_man_;
}

void
DomainParticipantImpl::update_ownership_strength (const PublicationId& pub_id,
                                                  const CORBA::Long& ownership_strength)
{
  ACE_GUARD(ACE_Recursive_Thread_Mutex,
            tao_mon,
            this->subscribers_protector_);

  if (this->get_deleted ())
    return;

  for (SubscriberSet::iterator it(this->subscribers_.begin());
      it != this->subscribers_.end(); ++it) {
    it->svt_->update_ownership_strength(pub_id, ownership_strength);
  }
}

#endif // OPENDDS_NO_OWNERSHIP_KIND_EXCLUSIVE

DomainParticipantImpl::RepoIdSequence::RepoIdSequence(RepoId& base) :
  base_(base),
  serial_(0),
  builder_(base_)
{
}

RepoId
DomainParticipantImpl::RepoIdSequence::next()
{
  builder_.entityKey(++serial_);
  return builder_;
}


////////////////////////////////////////////////////////////////


bool
DomainParticipantImpl::validate_publisher_qos(DDS::PublisherQos & pub_qos)
{
  if (pub_qos == PUBLISHER_QOS_DEFAULT) {
    this->get_default_publisher_qos(pub_qos);
  }

  OPENDDS_NO_OBJECT_MODEL_PROFILE_COMPATIBILITY_CHECK(pub_qos, false);

  if (!Qos_Helper::valid(pub_qos) || !Qos_Helper::consistent(pub_qos)) {
    ACE_ERROR((LM_ERROR,
               ACE_TEXT("(%P|%t) ERROR: ")
               ACE_TEXT("DomainParticipantImpl::validate_publisher_qos, ")
               ACE_TEXT("invalid qos.\n")));
    return false;
  }

  return true;
}

bool
DomainParticipantImpl::validate_subscriber_qos(DDS::SubscriberQos & subscriber_qos)
{
  if (subscriber_qos == SUBSCRIBER_QOS_DEFAULT) {
    this->get_default_subscriber_qos(subscriber_qos);
  }

  OPENDDS_NO_OBJECT_MODEL_PROFILE_COMPATIBILITY_CHECK(subscriber_qos, false);

  if (!Qos_Helper::valid(subscriber_qos) || !Qos_Helper::consistent(subscriber_qos)) {
    ACE_ERROR((LM_ERROR,
               ACE_TEXT("(%P|%t) ERROR: ")
               ACE_TEXT("DomainParticipantImpl::validate_subscriber_qos, ")
               ACE_TEXT("invalid qos.\n")));
    return false;
  }


  return true;
}

Recorder_ptr
DomainParticipantImpl::create_recorder(DDS::Topic_ptr a_topic,
                                       const DDS::SubscriberQos& subscriber_qos,
                                       const DDS::DataReaderQos& datareader_qos,
                                       const RecorderListener_rch& a_listener,
                                       DDS::StatusMask mask)
{
  if (CORBA::is_nil(a_topic)) {
    ACE_ERROR((LM_ERROR,
               ACE_TEXT("(%P|%t) ERROR: ")
               ACE_TEXT("SubscriberImpl::create_datareader, ")
               ACE_TEXT("topic desc is nil.\n")));
    return 0;
  }

  DDS::SubscriberQos sub_qos = subscriber_qos;
  DDS::DataReaderQos dr_qos;

  if (! this->validate_subscriber_qos(sub_qos) ||
      ! SubscriberImpl::validate_datareader_qos(datareader_qos,
                                                TheServiceParticipant->initial_DataReaderQos(),
                                                a_topic,
                                                dr_qos, false) ) {
    return 0;
  }

  RecorderImpl* recorder(new RecorderImpl);
  Recorder_var result(recorder);

  recorder->init(dynamic_cast<TopicDescriptionImpl*>(a_topic),
    dr_qos, a_listener,
    mask, this, subscriber_qos);

  if ((enabled_ == true) && (qos_.entity_factory.autoenable_created_entities == 1)) {
    recorder->enable();
  }

  ACE_Guard<ACE_Recursive_Thread_Mutex> guard(recorders_protector_);
  recorders_.insert(result);

  return result._retn();
}

Replayer_ptr
DomainParticipantImpl::create_replayer(DDS::Topic_ptr a_topic,
                                       const DDS::PublisherQos& publisher_qos,
                                       const DDS::DataWriterQos& datawriter_qos,
                                       const ReplayerListener_rch& a_listener,
                                       DDS::StatusMask mask)
{
  if (CORBA::is_nil(a_topic)) {
    ACE_ERROR((LM_ERROR,
               ACE_TEXT("(%P|%t) ERROR: ")
               ACE_TEXT("SubscriberImpl::create_datareader, ")
               ACE_TEXT("topic desc is nil.\n")));
    return 0;
  }

  DDS::PublisherQos pub_qos = publisher_qos;
  DDS::DataWriterQos dw_qos;

  if (! this->validate_publisher_qos(pub_qos) ||
      ! PublisherImpl::validate_datawriter_qos(datawriter_qos,
                                               TheServiceParticipant->initial_DataWriterQos(),
                                               a_topic,
                                               dw_qos)) {
    return 0;
  }

  TopicImpl* topic_servant = dynamic_cast<TopicImpl*>(a_topic);

  ReplayerImpl* replayer(new ReplayerImpl);
  Replayer_var result(replayer);

  replayer->init(a_topic, topic_servant, dw_qos, a_listener, mask, this, pub_qos);

  if (this->enabled_ == true
      && qos_.entity_factory.autoenable_created_entities == 1) {

    DDS::ReturnCode_t ret = replayer->enable();

    if (ret != DDS::RETCODE_OK) {
      ACE_ERROR((LM_ERROR,
                 ACE_TEXT("(%P|%t) ERROR: ")
                 ACE_TEXT("DomainParticipantImpl::create_replayer, ")
                 ACE_TEXT("enable failed.\n")));
      return 0;
    }
  }

  ACE_Guard<ACE_Recursive_Thread_Mutex> guard(replayers_protector_);
  replayers_.insert(result);
  return result._retn();
}

void
DomainParticipantImpl::delete_recorder(Recorder_ptr recorder)
{
  const Recorder_var recvar(Recorder::_duplicate(recorder));
  ACE_Guard<ACE_Recursive_Thread_Mutex> guard(recorders_protector_);
  recorders_.erase(recvar);
}

void
DomainParticipantImpl::delete_replayer(Replayer_ptr replayer)
{
  const Replayer_var repvar(Replayer::_duplicate(replayer));
  ACE_Guard<ACE_Recursive_Thread_Mutex> guard(replayers_protector_);
  replayers_.erase(repvar);
}

void
DomainParticipantImpl::add_adjust_liveliness_timers(DataWriterImpl* writer)
{
  automatic_liveliness_timer_.add_adjust(writer);
  participant_liveliness_timer_.add_adjust(writer);
}

void
DomainParticipantImpl::remove_adjust_liveliness_timers()
{
  automatic_liveliness_timer_.remove_adjust();
  participant_liveliness_timer_.remove_adjust();
}

DomainParticipantImpl::LivelinessTimer::LivelinessTimer(DomainParticipantImpl& impl,
                                                        DDS::LivelinessQosPolicyKind kind)
  : impl_(impl)
  , kind_ (kind)
  , interval_ (ACE_Time_Value::max_time)
  , recalculate_interval_ (false)
  , scheduled_ (false)
{ }

DomainParticipantImpl::LivelinessTimer::~LivelinessTimer()
{
  if (scheduled_) {
    TheServiceParticipant->timer()->cancel_timer(this);
  }
}

void
DomainParticipantImpl::LivelinessTimer::add_adjust(OpenDDS::DCPS::DataWriterImpl* writer)
{
  ACE_GUARD(ACE_Thread_Mutex,
            guard,
            this->lock_);

  const ACE_Time_Value now = ACE_OS::gettimeofday();

  // Calculate the time remaining to liveliness check.
  const ACE_Time_Value remaining = interval_ - (now - last_liveliness_check_);

  // Adopt a smaller interval.
  const ACE_Time_Value i = writer->liveliness_check_interval(kind_);
  if (i < interval_) {
    interval_ = i;
  }

  // Reschedule or schedule a timer if necessary.
  if (scheduled_ && interval_ < remaining) {
    TheServiceParticipant->timer()->cancel_timer(this);
    TheServiceParticipant->timer()->schedule_timer(this, 0, interval_);
  } else if (!scheduled_) {
    TheServiceParticipant->timer()->schedule_timer(this, 0, interval_);
    scheduled_ = true;
    last_liveliness_check_ = now;
  }
}

void
DomainParticipantImpl::LivelinessTimer::remove_adjust()
{
  ACE_GUARD(ACE_Thread_Mutex,
            guard,
            this->lock_);

  recalculate_interval_ = true;
}

int
DomainParticipantImpl::LivelinessTimer::handle_timeout(const ACE_Time_Value & tv, const void* /* arg */)
{
  ACE_GUARD_RETURN(ACE_Thread_Mutex,
                   guard,
                   this->lock_,
                   0);

  scheduled_ = false;

  if (recalculate_interval_) {
    interval_ = impl_.liveliness_check_interval(kind_);
    recalculate_interval_ = false;
  }

  if (interval_ != ACE_Time_Value::max_time) {
    dispatch(tv);
    last_liveliness_check_ = tv;
    TheServiceParticipant->timer()->schedule_timer(this, 0, interval_);
    scheduled_ = true;
  }

  return 0;
}

DomainParticipantImpl::AutomaticLivelinessTimer::AutomaticLivelinessTimer(DomainParticipantImpl& impl)
  : LivelinessTimer (impl, DDS::AUTOMATIC_LIVELINESS_QOS)
{ }

void
DomainParticipantImpl::AutomaticLivelinessTimer::dispatch(const ACE_Time_Value& /* tv */)
{
  impl_.signal_liveliness (kind_);
}

DomainParticipantImpl::ParticipantLivelinessTimer::ParticipantLivelinessTimer(DomainParticipantImpl& impl)
  : LivelinessTimer (impl, DDS::MANUAL_BY_PARTICIPANT_LIVELINESS_QOS)
{ }

void
DomainParticipantImpl::ParticipantLivelinessTimer::dispatch(const ACE_Time_Value& tv)
{
  if (impl_.participant_liveliness_activity_after (tv - interval())) {
    impl_.signal_liveliness (kind_);
  }
}

ACE_Time_Value
DomainParticipantImpl::liveliness_check_interval(DDS::LivelinessQosPolicyKind kind)
{
  ACE_Time_Value tv = ACE_Time_Value::max_time;

  ACE_GUARD_RETURN (ACE_Recursive_Thread_Mutex,
                    tao_mon,
                    this->publishers_protector_,
                    tv);

  for (PublisherSet::iterator it(publishers_.begin());
       it != publishers_.end(); ++it) {
    tv = std::min (tv, it->svt_->liveliness_check_interval(kind));
  }

  return tv;
}

bool
DomainParticipantImpl::participant_liveliness_activity_after(const ACE_Time_Value& tv)
{
  if (last_liveliness_activity_ > tv) {
    return true;
  }

  ACE_GUARD_RETURN (ACE_Recursive_Thread_Mutex,
                    tao_mon,
                    this->publishers_protector_,
                    tv);

  for (PublisherSet::iterator it(publishers_.begin());
       it != publishers_.end(); ++it) {
    if (it->svt_->participant_liveliness_activity_after(tv)) {
      return true;
    }
  }

  return false;
}

void
DomainParticipantImpl::signal_liveliness (DDS::LivelinessQosPolicyKind kind)
{
  TheServiceParticipant->get_discovery(domain_id_)->signal_liveliness (domain_id_, get_id(), kind);
}

int
DomainParticipantImpl::handle_exception(ACE_HANDLE /*fd*/)
{
  // delete publishers
  {
    ACE_GUARD_RETURN(ACE_Recursive_Thread_Mutex,
                     tao_mon,
                     this->publishers_protector_,
                     DDS::RETCODE_ERROR);

    PublisherSet::iterator pubIter = publishers_.begin();
    DDS::Publisher_ptr pubPtr;
    size_t pubsize = publishers_.size();

    while (pubsize > 0) {
      pubPtr = (*pubIter).obj_.in();
      ++pubIter;

      DDS::ReturnCode_t result
      = pubPtr->delete_contained_entities();

      if (result != DDS::RETCODE_OK) {
        return result;
      }

      result = delete_publisher(pubPtr);

      if (result != DDS::RETCODE_OK) {
        return result;
      }

      pubsize--;
    }

  }

  // delete subscribers
  {
    ACE_GUARD_RETURN(ACE_Recursive_Thread_Mutex,
                     tao_mon,
                     this->subscribers_protector_,
                     DDS::RETCODE_ERROR);

    SubscriberSet::iterator subIter = subscribers_.begin();
    DDS::Subscriber_ptr subPtr;
    size_t subsize = subscribers_.size();

    while (subsize > 0) {
      subPtr = (*subIter).obj_.in();
      ++subIter;

      DDS::ReturnCode_t result = subPtr->delete_contained_entities();

      if (result != DDS::RETCODE_OK) {
        return result;
      }

      result = delete_subscriber(subPtr);

      if (result != DDS::RETCODE_OK) {
        return result;
      }

      subsize--;
    }
  }

  DDS::ReturnCode_t ret = DDS::RETCODE_OK;
  // delete topics
  {
    ACE_GUARD_RETURN(ACE_Recursive_Thread_Mutex,
                     tao_mon,
                     this->topics_protector_,
                     DDS::RETCODE_ERROR);

    TopicMap::iterator topicIter = topics_.begin();
    DDS::Topic_ptr topicPtr;
    size_t topicsize = topics_.size();

    while (topicsize > 0) {
      topicPtr = topicIter->second.pair_.obj_.in();
      ++topicIter;

      // Delete the topic the reference count.
      DDS::ReturnCode_t result = this->delete_topic_i(topicPtr, true);

      if (result != DDS::RETCODE_OK) {
        return result;
      }
      topicsize--;
    }
  }

  {
    ACE_GUARD_RETURN(ACE_Recursive_Thread_Mutex,
                     tao_mon,
                     this->recorders_protector_,
                     DDS::RETCODE_ERROR);

    RecorderSet::iterator it = recorders_.begin();
    for (; it != recorders_.end(); ++it ){
      RecorderImpl* impl = static_cast<RecorderImpl* >(it->in());
      DDS::ReturnCode_t result = DDS::RETCODE_ERROR;
      if (impl) result = impl->cleanup();
      if (result != DDS::RETCODE_OK) ret = result;
    }
    recorders_.clear();
  }

  {
    ACE_GUARD_RETURN(ACE_Recursive_Thread_Mutex,
                     tao_mon,
                     this->replayers_protector_,
                     DDS::RETCODE_ERROR);

    ReplayerSet::iterator it = replayers_.begin();
    for (; it != replayers_.end(); ++it ){
      ReplayerImpl* impl = static_cast<ReplayerImpl* >(it->in());
      DDS::ReturnCode_t result = DDS::RETCODE_ERROR;
      if (impl) result = impl->cleanup();
      if (result != DDS::RETCODE_OK) ret = result;

    }

    replayers_.clear();
  }

  shutdown_mutex_.acquire();
  shutdown_result_ = ret;
  shutdown_complete_ = true;
  shutdown_condition_.signal();
  shutdown_mutex_.release();

  return 0;
}

} // namespace DCPS
} // namespace OpenDDS

OPENDDS_END_VERSIONED_NAMESPACE_DECL<|MERGE_RESOLUTION|>--- conflicted
+++ resolved
@@ -69,12 +69,8 @@
 //      Currently this is not needed because auto_enable_created_entities
 //      cannot be false.
 
-<<<<<<< HEAD
 // Implementation skeleton constructor
 DomainParticipantImpl::DomainParticipantImpl(DomainParticipantFactoryImpl *     factory,
-=======
-DomainParticipantImpl::DomainParticipantImpl(DomainParticipantFactoryImpl *       factory,
->>>>>>> 6af8d74f
                                              const DDS::DomainId_t&             domain_id,
                                              const RepoId&                      dp_id,
                                              const DDS::DomainParticipantQos &  qos,
