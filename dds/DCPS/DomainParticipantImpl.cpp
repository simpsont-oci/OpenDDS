/*
 *
 *
 * Distributed under the OpenDDS License.
 * See: http://www.opendds.org/license.html
 */

#include "DCPS/DdsDcps_pch.h" //Only the _pch include should start with DCPS/
#include "DomainParticipantImpl.h"
#include "dds/DdsDcpsGuidC.h"
#include "FeatureDisabledQosCheck.h"
#include "Service_Participant.h"
#include "Qos_Helper.h"
#include "GuidConverter.h"
#include "PublisherImpl.h"
#include "SubscriberImpl.h"
#include "DataWriterImpl.h"
#include "Marked_Default_Qos.h"
#include "Registered_Data_Types.h"
#include "Transient_Kludge.h"
#include "DomainParticipantFactoryImpl.h"
#include "Util.h"
#include "MonitorFactory.h"
#include "BitPubListenerImpl.h"
#include "ContentFilteredTopicImpl.h"
#include "MultiTopicImpl.h"
#include "dds/DCPS/transport/framework/TransportRegistry.h"
#include "dds/DCPS/transport/framework/TransportExceptions.h"

#ifdef OPENDDS_SECURITY
#include "dds/DCPS/security/framework/SecurityRegistry.h"
#include "dds/DCPS/security/framework/SecurityConfig.h"
#include "dds/DCPS/security/framework/Properties.h"
#endif

#include "RecorderImpl.h"
#include "ReplayerImpl.h"

#include "BuiltInTopicUtils.h"
#if !defined (DDS_HAS_MINIMUM_BIT)
#include "dds/DdsDcpsCoreTypeSupportImpl.h"
#endif // !defined (DDS_HAS_MINIMUM_BIT)

#include "tao/debug.h"
#include "ace/Reactor.h"
#include "ace/OS_NS_unistd.h"

namespace Util {

  template <typename Key>
  int find(
    OpenDDS::DCPS::DomainParticipantImpl::TopicMap& c,
    const Key& key,
    OpenDDS::DCPS::DomainParticipantImpl::TopicMap::mapped_type*& value)
  {
    OpenDDS::DCPS::DomainParticipantImpl::TopicMap::iterator iter =
      c.find(key);

    if (iter == c.end()) {
      return -1;
    }

    value = &iter->second;
    return 0;
  }

  DDS::PropertySeq filter_properties(const DDS::PropertySeq& properties, const std::string& prefix)
  {
    DDS::PropertySeq result(properties.length());
    result.length(properties.length());
    unsigned int count = 0;
    for (unsigned int i = 0; i < properties.length(); ++i) {
      if (std::string(properties[i].name.in()).find(prefix) == 0) {
        result[count++] = properties[i];
      }
    }
    result.length(count);
    return result;
  }

} // namespace Util

OPENDDS_BEGIN_VERSIONED_NAMESPACE_DECL

namespace OpenDDS {
namespace DCPS {

//TBD - add check for enabled in most methods.
//      Currently this is not needed because auto_enable_created_entities
//      cannot be false.

// Implementation skeleton constructor
DomainParticipantImpl::DomainParticipantImpl(
  DomainParticipantFactoryImpl* factory,
  const DDS::DomainId_t& domain_id,
  const DDS::DomainParticipantQos& qos,
  DDS::DomainParticipantListener_ptr a_listener,
  const DDS::StatusMask& mask)
  : factory_(factory),
    default_topic_qos_(TheServiceParticipant->initial_TopicQos()),
    default_publisher_qos_(TheServiceParticipant->initial_PublisherQos()),
    default_subscriber_qos_(TheServiceParticipant->initial_SubscriberQos()),
    qos_(qos),
#ifdef OPENDDS_SECURITY
    id_handle_(DDS::HANDLE_NIL),
    perm_handle_(DDS::HANDLE_NIL),
    part_crypto_handle_(DDS::HANDLE_NIL),
#endif
    domain_id_(domain_id),
    dp_id_(GUID_UNKNOWN),
    federated_(false),
    shutdown_condition_(shutdown_mutex_),
    shutdown_complete_(false),
    pub_id_gen_(dp_id_),
    automatic_liveliness_timer_(*this),
    participant_liveliness_timer_(*this)
{
  (void) this->set_listener(a_listener, mask);
  monitor_.reset(TheServiceParticipant->monitor_factory_->create_dp_monitor(this));
}

DomainParticipantImpl::~DomainParticipantImpl()
{
#ifdef OPENDDS_SECURITY
  if (security_config_ && perm_handle_ != DDS::HANDLE_NIL) {
    Security::AccessControl_var access = security_config_->get_access_control();
    DDS::Security::SecurityException se;
    if (!access->return_permissions_handle(perm_handle_, se)) {
      if (DCPS::security_debug.auth_warn) {
        ACE_ERROR((LM_ERROR,
                   ACE_TEXT("(%P|%t) ERROR: DomainParticipantImpl::~DomainParticipantImpl: ")
                   ACE_TEXT("Unable to return permissions handle. SecurityException[%d.%d]: %C\n"),
                   se.code, se.minor_code, se.message.in()));
      }
    }
  }
#endif

}

DDS::Publisher_ptr
DomainParticipantImpl::create_publisher(
  const DDS::PublisherQos & qos,
  DDS::PublisherListener_ptr a_listener,
  DDS::StatusMask mask)
{
  DDS::PublisherQos pub_qos = qos;

  if (! this->validate_publisher_qos(pub_qos))
    return DDS::Publisher::_nil();

  PublisherImpl* pub = 0;
  ACE_NEW_RETURN(pub,
                 PublisherImpl(participant_handles_.next(),
                               pub_id_gen_.next(),
                               pub_qos,
                               a_listener,
                               mask,
                               this),
                 DDS::Publisher::_nil());

  if ((enabled_ == true) && (qos_.entity_factory.autoenable_created_entities)) {
    pub->enable();
  }

  DDS::Publisher_ptr pub_obj(pub);

  // this object will also act as the guard for leaking Publisher Impl
  Publisher_Pair pair(pub, pub_obj, false);

  ACE_GUARD_RETURN(ACE_Recursive_Thread_Mutex,
                   tao_mon,
                   this->publishers_protector_,
                   DDS::Publisher::_nil());

  if (OpenDDS::DCPS::insert(publishers_, pair) == -1) {
    if (DCPS_debug_level > 0) {
      ACE_ERROR((LM_ERROR,
                 ACE_TEXT("(%P|%t) ERROR: DomainParticipantImpl::create_publisher, ")
                 ACE_TEXT("%p\n"),
                 ACE_TEXT("insert")));
    }
    return DDS::Publisher::_nil();
  }

  return DDS::Publisher::_duplicate(pub_obj);
}

DDS::ReturnCode_t
DomainParticipantImpl::delete_publisher(
  DDS::Publisher_ptr p)
{
  // The servant's ref count should be 2 at this point,
  // one referenced by poa, one referenced by the subscriber
  // set.
  PublisherImpl* the_servant = dynamic_cast<PublisherImpl*>(p);

  if (!the_servant) {
    if (DCPS_debug_level > 0) {
      ACE_ERROR((LM_ERROR,
                 ACE_TEXT("(%P|%t) ERROR: ")
                 ACE_TEXT("DomainParticipantImpl::delete_publisher, ")
                 ACE_TEXT("Failed to obtain PublisherImpl.\n")));
    }
    return DDS::RETCODE_ERROR;
  }

  if (!the_servant->is_clean()) {
    if (DCPS_debug_level > 0) {
      ACE_ERROR((LM_ERROR,
                 ACE_TEXT("(%P|%t) ERROR: ")
                 ACE_TEXT("DomainParticipantImpl::delete_publisher, ")
                 ACE_TEXT("The publisher is not empty.\n")));
    }
    return DDS::RETCODE_PRECONDITION_NOT_MET;
  }

  ACE_GUARD_RETURN(ACE_Recursive_Thread_Mutex,
                   tao_mon,
                   this->publishers_protector_,
                   DDS::RETCODE_ERROR);

  Publisher_Pair pair(the_servant, p, true);

  if (OpenDDS::DCPS::remove(publishers_, pair) == -1) {
    if (DCPS_debug_level > 0) {
      ACE_ERROR((LM_ERROR,
                 ACE_TEXT("(%P|%t) ERROR: DomainParticipantImpl::delete_publisher, ")
                 ACE_TEXT("%p\n"),
                 ACE_TEXT("remove")));
    }
    return DDS::RETCODE_ERROR;

  } else {
    return DDS::RETCODE_OK;
  }
}

DDS::Subscriber_ptr
DomainParticipantImpl::create_subscriber(
  const DDS::SubscriberQos & qos,
  DDS::SubscriberListener_ptr a_listener,
  DDS::StatusMask mask)
{
  DDS::SubscriberQos sub_qos = qos;

  if (! this->validate_subscriber_qos(sub_qos)) {
    return DDS::Subscriber::_nil();
  }

  SubscriberImpl* sub = 0 ;
  ACE_NEW_RETURN(sub,
                 SubscriberImpl(participant_handles_.next(),
                                sub_qos,
                                a_listener,
                                mask,
                                this),
                 DDS::Subscriber::_nil());

  if ((enabled_ == true) && (qos_.entity_factory.autoenable_created_entities)) {
    sub->enable();
  }

  DDS::Subscriber_ptr sub_obj(sub);

  Subscriber_Pair pair(sub, sub_obj, false);

  ACE_GUARD_RETURN(ACE_Recursive_Thread_Mutex,
                   tao_mon,
                   this->subscribers_protector_,
                   DDS::Subscriber::_nil());

  if (OpenDDS::DCPS::insert(subscribers_, pair) == -1) {
    if (DCPS_debug_level > 0) {
      ACE_ERROR((LM_ERROR,
                 ACE_TEXT("(%P|%t) ERROR: DomainParticipantImpl::create_subscriber, ")
                 ACE_TEXT("%p\n"),
                 ACE_TEXT("insert")));
    }
    return DDS::Subscriber::_nil();
  }

  return DDS::Subscriber::_duplicate(sub_obj);
}

DDS::ReturnCode_t
DomainParticipantImpl::delete_subscriber(
  DDS::Subscriber_ptr s)
{
  // The servant's ref count should be 2 at this point,
  // one referenced by poa, one referenced by the subscriber
  // set.
  SubscriberImpl* the_servant = dynamic_cast<SubscriberImpl*>(s);

  if (!the_servant) {
    if (DCPS_debug_level > 0) {
      ACE_ERROR((LM_ERROR,
                 ACE_TEXT("(%P|%t) ERROR: ")
                 ACE_TEXT("DomainParticipantImpl::delete_subscriber, ")
                 ACE_TEXT("Failed to obtain SubscriberImpl.\n")));
    }
    return DDS::RETCODE_ERROR;
  }

  if (!the_servant->is_clean()) {
    if (DCPS_debug_level > 0) {
      ACE_ERROR((LM_ERROR,
                 ACE_TEXT("(%P|%t) ERROR: ")
                 ACE_TEXT("DomainParticipantImpl::delete_subscriber, ")
                 ACE_TEXT("The subscriber is not empty.\n")));
    }
    return DDS::RETCODE_PRECONDITION_NOT_MET;
  }

  DDS::ReturnCode_t ret = the_servant->delete_contained_entities();
  if (ret != DDS::RETCODE_OK) {
    if (DCPS_debug_level > 0) {
      ACE_ERROR((LM_ERROR,
                 ACE_TEXT("(%P|%t) ERROR: ")
                 ACE_TEXT("DomainParticipantImpl::delete_subscriber, ")
                 ACE_TEXT("Failed to delete contained entities.\n")));
    }
    return DDS::RETCODE_ERROR;
  }

  ACE_GUARD_RETURN(ACE_Recursive_Thread_Mutex,
                   tao_mon,
                   this->subscribers_protector_,
                   DDS::RETCODE_ERROR);

  Subscriber_Pair pair(the_servant, s, true);

  if (OpenDDS::DCPS::remove(subscribers_, pair) == -1) {
    if (DCPS_debug_level > 0) {
      ACE_ERROR((LM_ERROR,
                 ACE_TEXT("(%P|%t) ERROR: DomainParticipantImpl::delete_subscriber, ")
                 ACE_TEXT("%p\n"),
                 ACE_TEXT("remove")));
    }
    return DDS::RETCODE_ERROR;

  } else {
    return DDS::RETCODE_OK;
  }
}

DDS::Subscriber_ptr
DomainParticipantImpl::get_builtin_subscriber()
{
  return DDS::Subscriber::_duplicate(bit_subscriber_.in());
}

DDS::Topic_ptr
DomainParticipantImpl::create_topic(
  const char * topic_name,
  const char * type_name,
  const DDS::TopicQos & qos,
  DDS::TopicListener_ptr a_listener,
  DDS::StatusMask mask)
{
  return create_topic_i(topic_name,
                        type_name,
                        qos,
                        a_listener,
                        mask,
                        0);
}

DDS::Topic_ptr
DomainParticipantImpl::create_typeless_topic(
  const char * topic_name,
  const char * type_name,
  bool type_has_keys,
  const DDS::TopicQos & qos,
  DDS::TopicListener_ptr a_listener,
  DDS::StatusMask mask)
{
  int topic_mask = (type_has_keys ? TOPIC_TYPE_HAS_KEYS : 0 ) | TOPIC_TYPELESS;

  return create_topic_i(topic_name,
                        type_name,
                        qos,
                        a_listener,
                        mask,
                        topic_mask);
}


DDS::Topic_ptr
DomainParticipantImpl::create_topic_i(
  const char * topic_name,
  const char * type_name,
  const DDS::TopicQos & qos,
  DDS::TopicListener_ptr a_listener,
  DDS::StatusMask mask,
  int topic_mask)
{
  DDS::TopicQos topic_qos;

  if (qos == TOPIC_QOS_DEFAULT) {
    this->get_default_topic_qos(topic_qos);

  } else {
    topic_qos = qos;
  }

  OPENDDS_NO_OWNERSHIP_KIND_EXCLUSIVE_COMPATIBILITY_CHECK(qos, DDS::Topic::_nil());
  OPENDDS_NO_OWNERSHIP_PROFILE_COMPATIBILITY_CHECK(qos, DDS::Topic::_nil());
  OPENDDS_NO_DURABILITY_SERVICE_COMPATIBILITY_CHECK(qos, DDS::Topic::_nil());
  OPENDDS_NO_DURABILITY_KIND_TRANSIENT_PERSISTENT_COMPATIBILITY_CHECK(qos, DDS::Topic::_nil());

  if (!Qos_Helper::valid(topic_qos)) {
    if (DCPS_debug_level > 0) {
      ACE_ERROR((LM_ERROR,
                 ACE_TEXT("(%P|%t) ERROR: ")
                 ACE_TEXT("DomainParticipantImpl::create_topic, ")
                 ACE_TEXT("invalid qos.\n")));
    }
    return DDS::Topic::_nil();
  }

  if (!Qos_Helper::consistent(topic_qos)) {
    if (DCPS_debug_level > 0) {
      ACE_ERROR((LM_ERROR,
                 ACE_TEXT("(%P|%t) ERROR: ")
                 ACE_TEXT("DomainParticipantImpl::create_topic, ")
                 ACE_TEXT("inconsistent qos.\n")));
    }
    return DDS::Topic::_nil();
  }

  TopicMap::mapped_type* entry = 0;
  bool found = false;
  {
    ACE_GUARD_RETURN(ACE_Recursive_Thread_Mutex,
                     tao_mon,
                     this->topics_protector_,
                     DDS::Topic::_nil());

#if !defined(OPENDDS_NO_CONTENT_FILTERED_TOPIC) || !defined(OPENDDS_NO_MULTI_TOPIC)
    if (topic_descrs_.count(topic_name)) {
      if (DCPS_debug_level > 3) {
        ACE_ERROR((LM_ERROR, ACE_TEXT("(%P|%t) ERROR: ")
                   ACE_TEXT("DomainParticipantImpl::create_topic, ")
                   ACE_TEXT("can't create a Topic due to name \"%C\" already in use ")
                   ACE_TEXT("by a TopicDescription.\n"), topic_name));
      }
      return 0;
    }
#endif

    if (Util::find(topics_, topic_name, entry) == 0) {
      found = true;
    }
  }

  if (found) {
    CORBA::String_var found_type = entry->pair_.svt_->get_type_name();
    if (ACE_OS::strcmp(type_name, found_type) == 0) {
      DDS::TopicQos found_qos;
      entry->pair_.svt_->get_qos(found_qos);

      if (topic_qos == found_qos) { // match type name, qos
        {
          ACE_GUARD_RETURN(ACE_Recursive_Thread_Mutex,
                           tao_mon,
                           this->topics_protector_,
                           DDS::Topic::_nil());
          ++entry->client_refs_;
        }
        return DDS::Topic::_duplicate(entry->pair_.obj_.in());

      } else {
        if (DCPS_debug_level >= 1) {
          ACE_DEBUG((LM_DEBUG,
                     ACE_TEXT("(%P|%t) DomainParticipantImpl::create_topic, ")
                     ACE_TEXT("qos not match: topic_name=%C type_name=%C\n"),
                     topic_name, type_name));
        }

        return DDS::Topic::_nil();
      }

    } else { // no match
      if (DCPS_debug_level >= 1) {
        ACE_DEBUG((LM_DEBUG,
                   ACE_TEXT("(%P|%t) DomainParticipantImpl::create_topic, ")
                   ACE_TEXT(" not match: topic_name=%C type_name=%C\n"),
                   topic_name, type_name));
      }

      return DDS::Topic::_nil();
    }

  } else {

    OpenDDS::DCPS::TypeSupport_var type_support;

    if (0 == topic_mask) {
       // creating a topic with compile time type
      type_support = Registered_Data_Types->lookup(this, type_name);
      if (CORBA::is_nil(type_support)) {
        if (DCPS_debug_level >= 1) {
           ACE_ERROR((LM_ERROR, ACE_TEXT("(%P|%t) ERROR: ")
                      ACE_TEXT("DomainParticipantImpl::create_topic, ")
                      ACE_TEXT("can't create a topic=%C type_name=%C ")
                      ACE_TEXT("is not registered.\n"),
                      topic_name, type_name));
        }
        return DDS::Topic::_nil();
      }
    }

    DDS::Topic_var new_topic = create_new_topic(topic_name,
                                                type_name,
                                                topic_qos,
                                                a_listener,
                                                mask,
                                                type_support);

    if (!new_topic) {
      if (DCPS_debug_level > 0) {
        ACE_ERROR((LM_WARNING,
                   ACE_TEXT("(%P|%t) WARNING: ")
                   ACE_TEXT("DomainParticipantImpl::create_topic, ")
                   ACE_TEXT("create_new_topic failed.\n")));
      }
      return DDS::Topic::_nil();
    }

    if ((this->enabled_ == true) && qos_.entity_factory.autoenable_created_entities) {
      if (new_topic->enable() != DDS::RETCODE_OK) {
        if (DCPS_debug_level > 0) {
          ACE_ERROR((LM_WARNING,
                     ACE_TEXT("(%P|%t) WARNING: ")
                     ACE_TEXT("DomainParticipantImpl::create_topic, ")
                     ACE_TEXT("enable failed.\n")));
        }
        return DDS::Topic::_nil();
      }
    }
    return new_topic._retn();
  }
}

DDS::ReturnCode_t
DomainParticipantImpl::delete_topic(
  DDS::Topic_ptr a_topic)
{
  return delete_topic_i(a_topic, false);
}

DDS::ReturnCode_t
DomainParticipantImpl::delete_topic_i(
  DDS::Topic_ptr a_topic,
  bool             remove_objref)
{
  DDS::ReturnCode_t ret = DDS::RETCODE_OK;

  try {
    // The servant's ref count should be greater than 2 at this point,
    // one referenced by poa, one referenced by the topic map and
    // others referenced by the datareader/datawriter.
    TopicImpl* the_topic_servant = dynamic_cast<TopicImpl*>(a_topic);

    if (!the_topic_servant) {
      if (DCPS_debug_level > 0) {
        ACE_ERROR((LM_ERROR,
                   ACE_TEXT("(%P|%t) ERROR: DomainParticipantImpl::delete_topic_i, ")
                   ACE_TEXT("%p\n"),
                   ACE_TEXT("failed to obtain TopicImpl.")));
      }
      return DDS::RETCODE_ERROR;
    }

    DDS::DomainParticipant_var dp = the_topic_servant->get_participant();

    DomainParticipantImpl* the_dp_servant =
      dynamic_cast<DomainParticipantImpl*>(dp.in());

    if (the_dp_servant != this) {
      if (DCPS_debug_level >= 1) {
        ACE_DEBUG((LM_DEBUG,
                   ACE_TEXT("(%P|%t) DomainParticipantImpl::delete_topic_i: ")
                   ACE_TEXT("will return PRECONDITION_NOT_MET because this is not the ")
                   ACE_TEXT("participant that owns this topic\n")));
      }
      return DDS::RETCODE_PRECONDITION_NOT_MET;
    }
    if (!remove_objref && the_topic_servant->has_entity_refs()) {
      // If entity_refs is true (nonzero), then some reader or writer is using
      // this topic and the spec requires delete_topic() to fail with the error:
      if (DCPS_debug_level >= 1) {
        ACE_DEBUG((LM_DEBUG,
                   ACE_TEXT("(%P|%t) DomainParticipantImpl::delete_topic_i: ")
                   ACE_TEXT("will return PRECONDITION_NOT_MET because there are still ")
                   ACE_TEXT("outstanding references to this topic\n")));
      }
      return DDS::RETCODE_PRECONDITION_NOT_MET;
    }

    {
      ACE_GUARD_RETURN(ACE_Recursive_Thread_Mutex,
                       tao_mon,
                       this->topics_protector_,
                       DDS::RETCODE_ERROR);

      CORBA::String_var topic_name = the_topic_servant->get_name();
      TopicMap::mapped_type* entry = 0;

      if (Util::find(topics_, topic_name.in(), entry) == -1) {
        if (DCPS_debug_level > 0) {
          ACE_ERROR((LM_ERROR,
                     ACE_TEXT("(%P|%t) ERROR: DomainParticipantImpl::delete_topic_i, ")
                     ACE_TEXT("%p\n"),
                     ACE_TEXT("find")));
        }
        return DDS::RETCODE_ERROR;
      }

      const CORBA::ULong client_refs = --entry->client_refs_;

<<<<<<< HEAD
      if (remove_objref || 0 == entry->client_refs_) {
=======
      if (remove_objref || 0 == client_refs) {
>>>>>>> e648302b
        //TBD - mark the TopicImpl as deleted and make it
        //      reject calls to the TopicImpl.
        Discovery_rch disco = TheServiceParticipant->get_discovery(domain_id_);
        TopicStatus status = disco->remove_topic(
          the_dp_servant->get_domain_id(), the_dp_servant->get_id(), the_topic_servant->get_id());

        if (status != REMOVED) {
          if (DCPS_debug_level > 0) {
            ACE_ERROR((LM_ERROR,
                       ACE_TEXT("(%P|%t) ERROR: DomainParticipantImpl::delete_topic_i, ")
                       ACE_TEXT("remove_topic failed with return value %d\n"), status));
           }
          return DDS::RETCODE_ERROR;
        }

        // note: this will destroy the TopicImpl if there are no
        // client object reference to it.
        if (topics_.erase(topic_name.in()) == 0) {
          if (DCPS_debug_level > 0) {
            ACE_ERROR((LM_ERROR,
                       ACE_TEXT("(%P|%t) ERROR: DomainParticipantImpl::delete_topic_i, ")
                       ACE_TEXT("%p \n"),
                       ACE_TEXT("erase")));
          }
          return DDS::RETCODE_ERROR;

        } else {
          return DDS::RETCODE_OK;
        }
      } else {
        if (DCPS_debug_level > 4) {
          ACE_DEBUG((LM_DEBUG,
            ACE_TEXT("(%P|%t) DomainParticipantImpl::delete_topic_i: ")
            ACE_TEXT("Didn't remove topic from the map, remove_objref %d client_refs %d\n"),
            remove_objref, client_refs));
        }
      }
    }

  } catch (...) {
    if (DCPS_debug_level > 0) {
      ACE_ERROR((LM_ERROR,
                 ACE_TEXT("(%P|%t) ERROR: DomainParticipantImpl::delete_topic_i, ")
                 ACE_TEXT(" Caught Unknown Exception \n")));
    }
    ret = DDS::RETCODE_ERROR;
  }

  return ret;
}

//Note: caller should NOT assign to Topic_var (without _duplicate'ing)
//      because it will steal the framework's reference.
DDS::Topic_ptr
DomainParticipantImpl::find_topic(
  const char* topic_name,
  const DDS::Duration_t& timeout)
{
  const MonotonicTimePoint timeout_at(MonotonicTimePoint::now() + TimeDuration(timeout));

  bool first_time = true;
  while (first_time || MonotonicTimePoint::now() < timeout_at) {
    if (first_time) {
      first_time = false;
    }

    TopicMap::mapped_type* entry = 0;
    {
      ACE_GUARD_RETURN(ACE_Recursive_Thread_Mutex,
                       tao_mon,
                       this->topics_protector_,
                       DDS::Topic::_nil());

      if (Util::find(topics_, topic_name, entry) == 0) {
        ++entry->client_refs_;
        return DDS::Topic::_duplicate(entry->pair_.obj_.in());
      }
    }

    RepoId topic_id;
    CORBA::String_var type_name;
    DDS::TopicQos_var qos;

    Discovery_rch disco = TheServiceParticipant->get_discovery(domain_id_);
    TopicStatus status = disco->find_topic(domain_id_,
                                           get_id(),
                                           topic_name,
                                           type_name.out(),
                                           qos.out(),
                                           topic_id);

    const MonotonicTimePoint now = MonotonicTimePoint::now();
    if (status == FOUND) {
      OpenDDS::DCPS::TypeSupport_var type_support =
        Registered_Data_Types->lookup(this, type_name.in());
      if (CORBA::is_nil(type_support)) {
        if (DCPS_debug_level) {
            ACE_ERROR((LM_ERROR, ACE_TEXT("(%P|%t) ERROR: ")
                       ACE_TEXT("DomainParticipantImpl::find_topic, ")
                       ACE_TEXT("can't create a Topic: type_name \"%C\" ")
                       ACE_TEXT("is not registered.\n"), type_name.in()));
        }

        return DDS::Topic::_nil();
      }

      DDS::Topic_ptr new_topic = create_new_topic(topic_name,
                                                  type_name,
                                                  qos,
                                                  DDS::TopicListener::_nil(),
                                                  OpenDDS::DCPS::DEFAULT_STATUS_MASK,
                                                  type_support);
      return new_topic;

    } else if (status == INTERNAL_ERROR) {
      if (DCPS_debug_level > 0) {
        ACE_ERROR((LM_ERROR,
                   ACE_TEXT("(%P|%t) ERROR: DomainParticipantImpl::find_topic - ")
                   ACE_TEXT("topic not found, discovery returned INTERNAL_ERROR!\n")));
      }
      return DDS::Topic::_nil();
    } else if (now < timeout_at) {
      const TimeDuration remaining = timeout_at - now;

      if (remaining.value().sec() >= 1) {
        ACE_OS::sleep(1);

      } else {
        ACE_OS::sleep(remaining.value());
      }
    }
  }

  if (DCPS_debug_level >= 1) {
    // timed out
    ACE_DEBUG((LM_DEBUG,
               ACE_TEXT("(%P|%t) DomainParticipantImpl::find_topic, ")
               ACE_TEXT("timed out. \n")));
  }

  return DDS::Topic::_nil();
}

DDS::TopicDescription_ptr
DomainParticipantImpl::lookup_topicdescription(const char* name)
{
  ACE_GUARD_RETURN(ACE_Recursive_Thread_Mutex,
                   tao_mon,
                   this->topics_protector_,
                   DDS::Topic::_nil());

  TopicMap::mapped_type* entry = 0;

  if (Util::find(topics_, name, entry) == -1) {
#if !defined(OPENDDS_NO_CONTENT_FILTERED_TOPIC) || !defined(OPENDDS_NO_MULTI_TOPIC)
    TopicDescriptionMap::iterator iter = topic_descrs_.find(name);
    if (iter != topic_descrs_.end()) {
      return DDS::TopicDescription::_duplicate(iter->second);
    }
#endif
    return DDS::TopicDescription::_nil();

  } else {
    return DDS::TopicDescription::_duplicate(entry->pair_.obj_.in());
  }
}

#ifndef OPENDDS_NO_CONTENT_FILTERED_TOPIC

DDS::ContentFilteredTopic_ptr
DomainParticipantImpl::create_contentfilteredtopic(
  const char* name,
  DDS::Topic_ptr related_topic,
  const char* filter_expression,
  const DDS::StringSeq& expression_parameters)
{
  if (CORBA::is_nil(related_topic)) {
    if (DCPS_debug_level > 3) {
      ACE_ERROR((LM_ERROR, ACE_TEXT("(%P|%t) ERROR: ")
                 ACE_TEXT("DomainParticipantImpl::create_contentfilteredtopic, ")
                 ACE_TEXT("can't create a content-filtered topic due to null related ")
                 ACE_TEXT("topic.\n")));
    }
    return 0;
  }

  ACE_GUARD_RETURN(ACE_Recursive_Thread_Mutex, guard, topics_protector_, 0);

  if (topics_.count(name)) {
    if (DCPS_debug_level > 3) {
      ACE_ERROR((LM_ERROR, ACE_TEXT("(%P|%t) ERROR: ")
                 ACE_TEXT("DomainParticipantImpl::create_contentfilteredtopic, ")
                 ACE_TEXT("can't create a content-filtered topic due to name \"%C\" ")
                 ACE_TEXT("already in use by a Topic.\n"), name));
    }
    return 0;
  }

  if (topic_descrs_.count(name)) {
    if (DCPS_debug_level > 3) {
      ACE_ERROR((LM_ERROR, ACE_TEXT("(%P|%t) ERROR: ")
                 ACE_TEXT("DomainParticipantImpl::create_contentfilteredtopic, ")
                 ACE_TEXT("can't create a content-filtered topic due to name \"%C\" ")
                 ACE_TEXT("already in use by a TopicDescription.\n"), name));
    }
    return 0;
  }

  DDS::ContentFilteredTopic_var cft;
  try {
    // Create the cft in two steps so that we only have one place to
    // check the expression parameters
    cft = new ContentFilteredTopicImpl(name, related_topic, filter_expression, this);
    if (cft->set_expression_parameters(expression_parameters) != DDS::RETCODE_OK) {
      return 0;
    }
  } catch (const std::exception& e) {
    if (DCPS_debug_level) {
      ACE_ERROR((LM_ERROR, ACE_TEXT("(%P|%t) ERROR: ")
                 ACE_TEXT("DomainParticipantImpl::create_contentfilteredtopic, ")
                 ACE_TEXT("can't create a content-filtered topic due to runtime error: ")
                 ACE_TEXT("%C.\n"), e.what()));
    }
    return 0;
  }
  DDS::TopicDescription_var td = DDS::TopicDescription::_duplicate(cft);
  topic_descrs_[name] = td;
  return cft._retn();
}

DDS::ReturnCode_t DomainParticipantImpl::delete_contentfilteredtopic(
  DDS::ContentFilteredTopic_ptr a_contentfilteredtopic)
{
  ACE_GUARD_RETURN(ACE_Recursive_Thread_Mutex, guard, topics_protector_,
                   DDS::RETCODE_OUT_OF_RESOURCES);
  DDS::ContentFilteredTopic_var cft =
    DDS::ContentFilteredTopic::_duplicate(a_contentfilteredtopic);
  CORBA::String_var name = cft->get_name();
  TopicDescriptionMap::iterator iter = topic_descrs_.find(name.in());
  if (iter == topic_descrs_.end()) {
    if (DCPS_debug_level > 3) {
      ACE_ERROR((LM_ERROR, ACE_TEXT("(%P|%t) ERROR: ")
                 ACE_TEXT("DomainParticipantImpl::delete_contentfilteredtopic, ")
                 ACE_TEXT("can't delete a content-filtered topic \"%C\" ")
                 ACE_TEXT("because it is not in the set.\n"), name.in ()));
    }
    return DDS::RETCODE_PRECONDITION_NOT_MET;
  }

  TopicDescriptionImpl* tdi = dynamic_cast<TopicDescriptionImpl*>(iter->second.in());

  if (!tdi) {
    if (DCPS_debug_level > 3) {
      ACE_ERROR((LM_ERROR, ACE_TEXT("(%P|%t) ERROR: ")
                 ACE_TEXT("DomainParticipantImpl::delete_contentfilteredtopic, ")
                 ACE_TEXT("can't delete a content-filtered topic \"%C\" ")
                 ACE_TEXT("failed to obtain TopicDescriptionImpl\n"), name.in()));
    }
    return DDS::RETCODE_ERROR;
  }

  if (tdi->has_entity_refs()) {
    if (DCPS_debug_level > 3) {
      ACE_ERROR((LM_ERROR, ACE_TEXT("(%P|%t) ERROR: ")
                 ACE_TEXT("DomainParticipantImpl::delete_contentfilteredtopic, ")
                 ACE_TEXT("can't delete a content-filtered topic \"%C\" ")
                 ACE_TEXT("because it is used by a datareader\n"), name.in ()));
    }
    return DDS::RETCODE_PRECONDITION_NOT_MET;
  }
  topic_descrs_.erase(iter);
  return DDS::RETCODE_OK;
}

#endif // OPENDDS_NO_CONTENT_FILTERED_TOPIC

#ifndef OPENDDS_NO_MULTI_TOPIC

DDS::MultiTopic_ptr DomainParticipantImpl::create_multitopic(
  const char* name, const char* type_name,
  const char* subscription_expression,
  const DDS::StringSeq& expression_parameters)
{
  ACE_GUARD_RETURN(ACE_Recursive_Thread_Mutex, guard, topics_protector_, 0);

  if (topics_.count(name)) {
    if (DCPS_debug_level > 3) {
      ACE_ERROR((LM_ERROR, ACE_TEXT("(%P|%t) ERROR: ")
                 ACE_TEXT("DomainParticipantImpl::create_multitopic, ")
                 ACE_TEXT("can't create a multi topic due to name \"%C\" ")
                 ACE_TEXT("already in use by a Topic.\n"), name));
    }
    return 0;
  }

  if (topic_descrs_.count(name)) {
    if (DCPS_debug_level > 3) {
      ACE_ERROR((LM_ERROR, ACE_TEXT("(%P|%t) ERROR: ")
                 ACE_TEXT("DomainParticipantImpl::create_multitopic, ")
                 ACE_TEXT("can't create a multi topic due to name \"%C\" ")
                 ACE_TEXT("already in use by a TopicDescription.\n"), name));
    }
    return 0;
  }

  DDS::MultiTopic_var mt;
  try {
    mt = new MultiTopicImpl(name, type_name, subscription_expression,
      expression_parameters, this);
  } catch (const std::exception& e) {
    if (DCPS_debug_level) {
      ACE_ERROR((LM_ERROR, ACE_TEXT("(%P|%t) ERROR: ")
                 ACE_TEXT("DomainParticipantImpl::create_multitopic, ")
                 ACE_TEXT("can't create a multi topic due to runtime error: ")
                 ACE_TEXT("%C.\n"), e.what()));
    }
    return 0;
  }
  DDS::TopicDescription_var td = DDS::TopicDescription::_duplicate(mt);
  topic_descrs_[name] = td;
  return mt._retn();
}

DDS::ReturnCode_t DomainParticipantImpl::delete_multitopic(
  DDS::MultiTopic_ptr a_multitopic)
{
  ACE_GUARD_RETURN(ACE_Recursive_Thread_Mutex, guard, topics_protector_,
                   DDS::RETCODE_OUT_OF_RESOURCES);
  DDS::MultiTopic_var mt = DDS::MultiTopic::_duplicate(a_multitopic);
  CORBA::String_var mt_name = mt->get_name();
  TopicDescriptionMap::iterator iter = topic_descrs_.find(mt_name.in());
  if (iter == topic_descrs_.end()) {
    if (DCPS_debug_level > 3) {
      ACE_ERROR((LM_ERROR, ACE_TEXT("(%P|%t) ERROR: ")
                 ACE_TEXT("DomainParticipantImpl::delete_multitopic, ")
                 ACE_TEXT("can't delete a multitopic \"%C\" ")
                 ACE_TEXT("because it is not in the set.\n"), mt_name.in ()));
    }
    return DDS::RETCODE_PRECONDITION_NOT_MET;
  }

  TopicDescriptionImpl* tdi = dynamic_cast<TopicDescriptionImpl*>(iter->second.in());

  if (!tdi) {
    if (DCPS_debug_level > 3) {
      ACE_ERROR((LM_ERROR, ACE_TEXT("(%P|%t) ERROR: ")
                 ACE_TEXT("DomainParticipantImpl::delete_multitopic, ")
                 ACE_TEXT("can't delete a multitopic topic \"%C\" ")
                 ACE_TEXT("failed to obtain TopicDescriptionImpl.\n"),
                 mt_name.in()));
    }
    return DDS::RETCODE_ERROR;
  }

  if (tdi->has_entity_refs()) {
    if (DCPS_debug_level > 3) {
      ACE_ERROR((LM_ERROR, ACE_TEXT("(%P|%t) ERROR: ")
                 ACE_TEXT("DomainParticipantImpl::delete_multitopic, ")
                 ACE_TEXT("can't delete a multitopic topic \"%C\" ")
                 ACE_TEXT("because it is used by a datareader.\n"), mt_name.in ()));
    }
    return DDS::RETCODE_PRECONDITION_NOT_MET;
  }
  topic_descrs_.erase(iter);
  return DDS::RETCODE_OK;
}

#endif // OPENDDS_NO_MULTI_TOPIC

#ifndef OPENDDS_NO_CONTENT_SUBSCRIPTION_PROFILE

RcHandle<FilterEvaluator>
DomainParticipantImpl::get_filter_eval(const char* filter)
{
  ACE_GUARD_RETURN(ACE_Thread_Mutex, guard, filter_cache_lock_,
                   RcHandle<FilterEvaluator>());

  RcHandle<FilterEvaluator>& result = filter_cache_[filter];
  if (!result) {
    try {
      result = make_rch<FilterEvaluator>(filter, false);
    } catch (const std::exception& e) {
      filter_cache_.erase(filter);
      if (DCPS_debug_level) {
        ACE_ERROR((LM_ERROR, ACE_TEXT("(%P|%t) ERROR: ")
                   ACE_TEXT("DomainParticipantImpl::get_filter_eval, ")
                   ACE_TEXT("can't create a writer-side content filter due to ")
                   ACE_TEXT("runtime error: %C.\n"), e.what()));
      }
    }
  }
  return result;
}

void
DomainParticipantImpl::deref_filter_eval(const char* filter)
{
  ACE_GUARD(ACE_Thread_Mutex, guard, filter_cache_lock_);
  typedef std::map<OPENDDS_STRING, RcHandle<FilterEvaluator> > Map;
  Map::iterator iter = filter_cache_.find(filter);
  if (iter != filter_cache_.end()) {
    if (iter->second->ref_count() == 1) {
      filter_cache_.erase(iter);
    }
  }
}

#endif

DDS::ReturnCode_t
DomainParticipantImpl::delete_contained_entities()
{
  if (!get_deleted()) {
    // mark that the entity is being deleted
    set_deleted(true);

    if (!prepare_to_delete_datawriters()) {
      return DDS::RETCODE_ERROR;
    }
    if (!set_wait_pending_deadline(TheServiceParticipant->new_pending_timeout_deadline())) {
      return DDS::RETCODE_ERROR;
    }
  }

  // BIT subscriber and data readers will be deleted with the
  // rest of the entities, so need to report to discovery that
  // BIT is no longer available
  Discovery_rch disc = TheServiceParticipant->get_discovery(this->domain_id_);
  if (disc)
    disc->fini_bit(this);

  if (ACE_OS::thr_equal(TheServiceParticipant->reactor_owner(),
                        ACE_Thread::self())) {
    handle_exception(0);

  } else {
    TheServiceParticipant->reactor()->notify(this);

    shutdown_mutex_.acquire();
    while (!shutdown_complete_) {
      shutdown_condition_.wait();
    }
    shutdown_complete_ = false;
    shutdown_mutex_.release();
  }

  bit_subscriber_ = DDS::Subscriber::_nil();

  OpenDDS::DCPS::Registered_Data_Types->unregister_participant(this);

  // the participant can now start creating new contained entities
  set_deleted(false);
  return shutdown_result_;
}

CORBA::Boolean
DomainParticipantImpl::contains_entity(DDS::InstanceHandle_t a_handle)
{
  /// Check top-level containers for Topic, Subscriber,
  /// and Publisher instances.
  {
    ACE_GUARD_RETURN(ACE_Recursive_Thread_Mutex,
                     guard,
                     this->topics_protector_,
                     false);

    for (TopicMap::iterator it(topics_.begin());
         it != topics_.end(); ++it) {
      if (a_handle == it->second.pair_.svt_->get_instance_handle())
        return true;
    }
  }

  {
    ACE_GUARD_RETURN(ACE_Recursive_Thread_Mutex,
                     guard,
                     this->subscribers_protector_,
                     false);

    for (SubscriberSet::iterator it(subscribers_.begin());
         it != subscribers_.end(); ++it) {
      if (a_handle == it->svt_->get_instance_handle())
        return true;
    }
  }

  {
    ACE_GUARD_RETURN(ACE_Recursive_Thread_Mutex,
                     guard,
                     this->publishers_protector_,
                     false);

    for (PublisherSet::iterator it(publishers_.begin());
         it != publishers_.end(); ++it) {
      if (a_handle == it->svt_->get_instance_handle())
        return true;
    }
  }

  /// Recurse into SubscriberImpl and PublisherImpl for
  /// DataReader and DataWriter instances respectively.
  for (SubscriberSet::iterator it(subscribers_.begin());
       it != subscribers_.end(); ++it) {
    if (it->svt_->contains_reader(a_handle))
      return true;
  }

  for (PublisherSet::iterator it(publishers_.begin());
       it != publishers_.end(); ++it) {
    if (it->svt_->contains_writer(a_handle))
      return true;
  }

  return false;
}

DDS::ReturnCode_t
DomainParticipantImpl::set_qos(
  const DDS::DomainParticipantQos & qos)
{
  if (Qos_Helper::valid(qos) && Qos_Helper::consistent(qos)) {
    if (qos_ == qos)
      return DDS::RETCODE_OK;

    // for the not changeable qos, it can be changed before enable
    if (!Qos_Helper::changeable(qos_, qos) && enabled_ == true) {
      return DDS::RETCODE_IMMUTABLE_POLICY;

    } else {
      qos_ = qos;

      Discovery_rch disco = TheServiceParticipant->get_discovery(domain_id_);
      const bool status =
        disco->update_domain_participant_qos(domain_id_,
                                             dp_id_,
                                             qos_);

      if (!status) {
        if (DCPS_debug_level > 0) {
          ACE_ERROR((LM_ERROR,
                     ACE_TEXT("(%P|%t) DomainParticipantImpl::set_qos, ")
                     ACE_TEXT("failed on compatibility check. \n")));
        }
        return DDS::RETCODE_ERROR;
      }
    }

    return DDS::RETCODE_OK;

  } else {
    return DDS::RETCODE_INCONSISTENT_POLICY;
  }
}

DDS::ReturnCode_t
DomainParticipantImpl::get_qos(
  DDS::DomainParticipantQos & qos)
{
  qos = qos_;
  return DDS::RETCODE_OK;
}

DDS::ReturnCode_t
DomainParticipantImpl::set_listener(
  DDS::DomainParticipantListener_ptr a_listener,
  DDS::StatusMask mask)
{
  listener_mask_ = mask;
  //note: OK to duplicate  a nil object ref
  listener_ = DDS::DomainParticipantListener::_duplicate(a_listener);
  return DDS::RETCODE_OK;
}

DDS::DomainParticipantListener_ptr
DomainParticipantImpl::get_listener()
{
  return DDS::DomainParticipantListener::_duplicate(listener_.in());
}

DDS::ReturnCode_t
DomainParticipantImpl::ignore_participant(
  DDS::InstanceHandle_t handle)
{
#if !defined (DDS_HAS_MINIMUM_BIT)

  if (enabled_ == false) {
    if (DCPS_debug_level > 0) {
      ACE_ERROR((LM_ERROR,
                 ACE_TEXT("(%P|%t) ERROR: DomainParticipantImpl::ignore_participant, ")
                 ACE_TEXT("Entity is not enabled. \n")));
    }
    return DDS::RETCODE_NOT_ENABLED;
  }

  RepoId ignoreId = get_repoid(handle);
  HandleMap::const_iterator location = this->ignored_participants_.find(ignoreId);

  if (location == this->ignored_participants_.end()) {
    this->ignored_participants_[ ignoreId] = handle;
  }
  else {// ignore same participant again, just return ok.
    return DDS::RETCODE_OK;
  }

  if (DCPS_debug_level >= 4) {
    GuidConverter converter(dp_id_);
    ACE_DEBUG((LM_DEBUG,
               ACE_TEXT("(%P|%t) DomainParticipantImpl::ignore_participant: ")
               ACE_TEXT("%C ignoring handle %x.\n"),
               OPENDDS_STRING(converter).c_str(),
               handle));
  }

  Discovery_rch disco = TheServiceParticipant->get_discovery(domain_id_);
  if (!disco->ignore_domain_participant(domain_id_,
                                        dp_id_,
                                        ignoreId)) {
    if (DCPS_debug_level > 0) {
      ACE_ERROR((LM_ERROR,
                 ACE_TEXT("(%P|%t) ERROR: DomainParticipantImpl::ignore_participant, ")
                 ACE_TEXT("Could not ignore domain participant.\n")));
    }
    return DDS::RETCODE_ERROR;
  }


  if (DCPS_debug_level >= 4) {
    GuidConverter converter(dp_id_);
    ACE_DEBUG((LM_DEBUG,
               ACE_TEXT("(%P|%t) DomainParticipantImpl::ignore_participant: ")
               ACE_TEXT("%C repo call returned.\n"),
               OPENDDS_STRING(converter).c_str()));
  }

  return DDS::RETCODE_OK;
#else
  ACE_UNUSED_ARG(handle);
  return DDS::RETCODE_UNSUPPORTED;
#endif // !defined (DDS_HAS_MINIMUM_BIT)
}

DDS::ReturnCode_t
DomainParticipantImpl::ignore_topic(
  DDS::InstanceHandle_t handle)
{
#if !defined (DDS_HAS_MINIMUM_BIT)

  if (enabled_ == false) {
    if (DCPS_debug_level > 0) {
      ACE_ERROR((LM_ERROR,
                 ACE_TEXT("(%P|%t) ERROR: DomainParticipantImpl::ignore_topic, ")
                 ACE_TEXT(" Entity is not enabled. \n")));
    }
    return DDS::RETCODE_NOT_ENABLED;
  }

  RepoId ignoreId = get_repoid(handle);
  HandleMap::const_iterator location = this->ignored_topics_.find(ignoreId);

  if (location == this->ignored_topics_.end()) {
    this->ignored_topics_[ ignoreId] = handle;
  }
  else { // ignore same topic again, just return ok.
    return DDS::RETCODE_OK;
  }

  if (DCPS_debug_level >= 4) {
    GuidConverter converter(dp_id_);
    ACE_DEBUG((LM_DEBUG,
               ACE_TEXT("(%P|%t) DomainParticipantImpl::ignore_topic: ")
               ACE_TEXT("%C ignoring handle %x.\n"),
               OPENDDS_STRING(converter).c_str(),
               handle));
  }

  Discovery_rch disco = TheServiceParticipant->get_discovery(domain_id_);
  if (!disco->ignore_topic(domain_id_,
                           dp_id_,
                           ignoreId)) {
    if (DCPS_debug_level > 0) {
      ACE_ERROR((LM_ERROR,
                 ACE_TEXT("(%P|%t) ERROR: DomainParticipantImpl::ignore_topic, ")
                 ACE_TEXT(" Could not ignore topic.\n")));
    }
  }

  return DDS::RETCODE_OK;
#else
  ACE_UNUSED_ARG(handle);
  return DDS::RETCODE_UNSUPPORTED;
#endif // !defined (DDS_HAS_MINIMUM_BIT)
}

DDS::ReturnCode_t
DomainParticipantImpl::ignore_publication(
  DDS::InstanceHandle_t handle)
{
#if !defined (DDS_HAS_MINIMUM_BIT)

  if (enabled_ == false) {
    if (DCPS_debug_level > 0) {
      ACE_ERROR((LM_ERROR,
                 ACE_TEXT("(%P|%t) ERROR: DomainParticipantImpl::ignore_publication, ")
                 ACE_TEXT(" Entity is not enabled. \n")));
    }
    return DDS::RETCODE_NOT_ENABLED;
  }

  if (DCPS_debug_level >= 4) {
    GuidConverter converter(dp_id_);
    ACE_DEBUG((LM_DEBUG,
               ACE_TEXT("(%P|%t) DomainParticipantImpl::ignore_publication: ")
               ACE_TEXT("%C ignoring handle %x.\n"),
               OPENDDS_STRING(converter).c_str(),
               handle));
  }

  RepoId ignoreId = get_repoid(handle);
  Discovery_rch disco = TheServiceParticipant->get_discovery(domain_id_);
  if (!disco->ignore_publication(domain_id_,
                                 dp_id_,
                                 ignoreId)) {
    if (DCPS_debug_level > 0) {
      ACE_ERROR((LM_ERROR,
                 ACE_TEXT("(%P|%t) ERROR: DomainParticipantImpl::ignore_publication, ")
                 ACE_TEXT(" could not ignore publication in discovery. \n")));
    }
    return DDS::RETCODE_ERROR;
  }

  return DDS::RETCODE_OK;
#else
  ACE_UNUSED_ARG(handle);
  return DDS::RETCODE_UNSUPPORTED;
#endif // !defined (DDS_HAS_MINIMUM_BIT)
}

DDS::ReturnCode_t
DomainParticipantImpl::ignore_subscription(
  DDS::InstanceHandle_t handle)
{
#if !defined (DDS_HAS_MINIMUM_BIT)

  if (enabled_ == false) {
    if (DCPS_debug_level > 0) {
      ACE_ERROR((LM_ERROR,
                 ACE_TEXT("(%P|%t) ERROR: DomainParticipantImpl::ignore_subscription, ")
                 ACE_TEXT(" Entity is not enabled. \n")));
    }
    return DDS::RETCODE_NOT_ENABLED;
  }

  if (DCPS_debug_level >= 4) {
    GuidConverter converter(dp_id_);
    ACE_DEBUG((LM_DEBUG,
               ACE_TEXT("(%P|%t) DomainParticipantImpl::ignore_subscription: ")
               ACE_TEXT("%C ignoring handle %d.\n"),
               OPENDDS_STRING(converter).c_str(),
               handle));
  }

  RepoId ignoreId = get_repoid(handle);
  Discovery_rch disco = TheServiceParticipant->get_discovery(domain_id_);
  if (!disco->ignore_subscription(domain_id_,
                                  dp_id_,
                                  ignoreId)) {
    if (DCPS_debug_level > 0) {
      ACE_ERROR((LM_ERROR,
                 ACE_TEXT("(%P|%t) ERROR: DomainParticipantImpl::ignore_subscription, ")
                 ACE_TEXT(" could not ignore subscription in discovery. \n")));
    }
    return DDS::RETCODE_ERROR;
  }

  return DDS::RETCODE_OK;
#else
  ACE_UNUSED_ARG(handle);
  return DDS::RETCODE_UNSUPPORTED;
#endif // !defined (DDS_HAS_MINIMUM_BIT)
}

DDS::DomainId_t
DomainParticipantImpl::get_domain_id()
{
  return domain_id_;
}

DDS::ReturnCode_t
DomainParticipantImpl::assert_liveliness()
{
  // This operation needs to only be used if the DomainParticipant contains
  // DataWriter entities with the LIVELINESS set to MANUAL_BY_PARTICIPANT and
  // it only affects the liveliness of those DataWriter entities. Otherwise,
  // it has no effect.
  // This will do nothing in current implementation since we only
  // support the AUTOMATIC liveliness qos for datawriter.
  // Add implementation here.

  ACE_GUARD_RETURN(ACE_Recursive_Thread_Mutex,
                   tao_mon,
                   this->publishers_protector_,
                   DDS::RETCODE_ERROR);

  for (PublisherSet::iterator it(publishers_.begin());
       it != publishers_.end(); ++it) {
    it->svt_->assert_liveliness_by_participant();
  }

  last_liveliness_activity_.set_to_now();

  return DDS::RETCODE_OK;
}

DDS::ReturnCode_t
DomainParticipantImpl::set_default_publisher_qos(
  const DDS::PublisherQos & qos)
{
  if (Qos_Helper::valid(qos) && Qos_Helper::consistent(qos)) {
    default_publisher_qos_ = qos;
    return DDS::RETCODE_OK;

  } else {
    return DDS::RETCODE_INCONSISTENT_POLICY;
  }
}

DDS::ReturnCode_t
DomainParticipantImpl::get_default_publisher_qos(
  DDS::PublisherQos & qos)
{
  qos = default_publisher_qos_;
  return DDS::RETCODE_OK;
}

DDS::ReturnCode_t
DomainParticipantImpl::set_default_subscriber_qos(
  const DDS::SubscriberQos & qos)
{
  if (Qos_Helper::valid(qos) && Qos_Helper::consistent(qos)) {
    default_subscriber_qos_ = qos;
    return DDS::RETCODE_OK;

  } else {
    return DDS::RETCODE_INCONSISTENT_POLICY;
  }
}

DDS::ReturnCode_t
DomainParticipantImpl::get_default_subscriber_qos(
  DDS::SubscriberQos & qos)
{
  qos = default_subscriber_qos_;
  return DDS::RETCODE_OK;
}

DDS::ReturnCode_t
DomainParticipantImpl::set_default_topic_qos(
  const DDS::TopicQos & qos)
{
  if (Qos_Helper::valid(qos) && Qos_Helper::consistent(qos)) {
    default_topic_qos_ = qos;
    return DDS::RETCODE_OK;

  } else {
    return DDS::RETCODE_INCONSISTENT_POLICY;
  }
}

DDS::ReturnCode_t
DomainParticipantImpl::get_default_topic_qos(
  DDS::TopicQos & qos)
{
  qos = default_topic_qos_;
  return DDS::RETCODE_OK;
}

DDS::ReturnCode_t
DomainParticipantImpl::get_current_time(DDS::Time_t& current_time)
{
  current_time = SystemTimePoint::now().to_dds_time();
  return DDS::RETCODE_OK;
}

#if !defined (DDS_HAS_MINIMUM_BIT)

DDS::ReturnCode_t
DomainParticipantImpl::get_discovered_participants(
  DDS::InstanceHandleSeq & participant_handles)
{
  ACE_GUARD_RETURN(ACE_Recursive_Thread_Mutex,
                   guard,
                   this->handle_protector_,
                   DDS::RETCODE_ERROR);

  HandleMap::const_iterator itEnd = this->handles_.end();

  for (HandleMap::const_iterator iter = this->handles_.begin();
       iter != itEnd; ++iter) {
    GuidConverter converter(iter->first);

    if (converter.entityKind() == KIND_PARTICIPANT)
    {
      // skip itself and the ignored participant
      if (iter->first == this->dp_id_
      || (this->ignored_participants_.find(iter->first)
        != this->ignored_participants_.end ())) {
        continue;
      }

      push_back(participant_handles, iter->second);
    }
  }

  return DDS::RETCODE_OK;
}

DDS::ReturnCode_t
DomainParticipantImpl::get_discovered_participant_data(
  DDS::ParticipantBuiltinTopicData & participant_data,
  DDS::InstanceHandle_t participant_handle)
{
  {
    ACE_GUARD_RETURN(ACE_Recursive_Thread_Mutex,
                     guard,
                     this->handle_protector_,
                     DDS::RETCODE_ERROR);

    bool found = false;
    HandleMap::const_iterator itEnd = this->handles_.end();

    for (HandleMap::const_iterator iter = this->handles_.begin();
         iter != itEnd; ++iter) {
      GuidConverter converter(iter->first);

      if (participant_handle == iter->second
          && converter.entityKind() == KIND_PARTICIPANT) {
        found = true;
        break;
      }
    }

    if (!found)
      return DDS::RETCODE_PRECONDITION_NOT_MET;
  }

  DDS::SampleInfoSeq info;
  DDS::ParticipantBuiltinTopicDataSeq data;
  DDS::DataReader_var dr =
    this->bit_subscriber_->lookup_datareader(BUILT_IN_PARTICIPANT_TOPIC);
  DDS::ParticipantBuiltinTopicDataDataReader_var bit_part_dr =
    DDS::ParticipantBuiltinTopicDataDataReader::_narrow(dr);
  DDS::ReturnCode_t ret = bit_part_dr->read_instance(data,
                                                     info,
                                                     1,
                                                     participant_handle,
                                                     DDS::ANY_SAMPLE_STATE,
                                                     DDS::ANY_VIEW_STATE,
                                                     DDS::ANY_INSTANCE_STATE);

  if (ret == DDS::RETCODE_OK) {
    if (info[0].valid_data)
      participant_data = data[0];

    else
      return DDS::RETCODE_NO_DATA;
  }

  return ret;
}

DDS::ReturnCode_t
DomainParticipantImpl::get_discovered_topics(
  DDS::InstanceHandleSeq & topic_handles)
{
  ACE_GUARD_RETURN(ACE_Recursive_Thread_Mutex,
                   guard,
                   this->handle_protector_,
                   DDS::RETCODE_ERROR);

  HandleMap::const_iterator itEnd = this->handles_.end();

  for (HandleMap::const_iterator iter = this->handles_.begin();
       iter != itEnd; ++iter) {
    GuidConverter converter(iter->first);

    if (converter.isTopic()) {

      // skip the ignored topic
      if (this->ignored_topics_.find(iter->first)
          != this->ignored_topics_.end ()) {
        continue;
      }

      push_back(topic_handles, iter->second);
    }
  }

  return DDS::RETCODE_OK;
}

DDS::ReturnCode_t
DomainParticipantImpl::get_discovered_topic_data(
  DDS::TopicBuiltinTopicData & topic_data,
  DDS::InstanceHandle_t topic_handle)
{
  {
    ACE_GUARD_RETURN(ACE_Recursive_Thread_Mutex,
                     guard,
                     this->handle_protector_,
                     DDS::RETCODE_ERROR);

    bool found = false;
    HandleMap::const_iterator itEnd = this->handles_.end();

    for (HandleMap::const_iterator iter = this->handles_.begin();
         iter != itEnd; ++iter) {
      GuidConverter converter(iter->first);

      if (topic_handle == iter->second && converter.isTopic()) {
        found = true;
        break;
      }
    }

    if (!found)
      return DDS::RETCODE_PRECONDITION_NOT_MET;
  }

  DDS::DataReader_var dr =
    bit_subscriber_->lookup_datareader(BUILT_IN_TOPIC_TOPIC);
  DDS::TopicBuiltinTopicDataDataReader_var bit_topic_dr =
    DDS::TopicBuiltinTopicDataDataReader::_narrow(dr);

  DDS::SampleInfoSeq info;
  DDS::TopicBuiltinTopicDataSeq data;
  DDS::ReturnCode_t ret =
    bit_topic_dr->read_instance(data,
                                info,
                                1,
                                topic_handle,
                                DDS::ANY_SAMPLE_STATE,
                                DDS::ANY_VIEW_STATE,
                                DDS::ANY_INSTANCE_STATE);

  if (ret == DDS::RETCODE_OK) {
    if (info[0].valid_data)
      topic_data = data[0];

    else
      return DDS::RETCODE_NO_DATA;
  }

  return ret;
}

#endif

DDS::ReturnCode_t
DomainParticipantImpl::enable()
{
  //According spec:
  // - Calling enable on an already enabled Entity returns OK and has no
  // effect.
  // - Calling enable on an Entity whose factory is not enabled will fail
  // and return PRECONDITION_NOT_MET.

  if (this->is_enabled()) {
    return DDS::RETCODE_OK;
  }

#ifdef OPENDDS_SECURITY
  if (!security_config_ && TheServiceParticipant->get_security()) {
    security_config_ = TheSecurityRegistry->default_config();
    if (!security_config_) {
      security_config_ = TheSecurityRegistry->builtin_config();
      TheSecurityRegistry->default_config(security_config_);
    }
  }
#endif

  Discovery_rch disco = TheServiceParticipant->get_discovery(domain_id_);

  if (disco.is_nil()) {
    if (DCPS_debug_level > 0) {
      ACE_ERROR((LM_ERROR,
                ACE_TEXT("(%P|%t) ERROR: DomainParticipantImpl::enable, ")
                ACE_TEXT("no discovery found for domain id: %d.\n"), domain_id_));
    }
    return DDS::RETCODE_ERROR;
  }

#ifdef OPENDDS_SECURITY
  if (TheServiceParticipant->get_security() && !security_config_) {
    if (DCPS::security_debug.new_entity_error) {
      ACE_ERROR((LM_ERROR,
                 ACE_TEXT("(%P|%t) ERROR: DomainParticipantImpl::enable, ")
                 ACE_TEXT("DCPSSecurity flag is set, but unable to load security plugin configuration.\n")));
    }
    return DDS::RETCODE_ERROR;
  }
#endif

  AddDomainStatus value = {GUID_UNKNOWN, false};

#ifdef OPENDDS_SECURITY
  if (TheServiceParticipant->get_security() && security_config_->qos_implies_security(qos_)) {
    Security::Authentication_var auth = security_config_->get_authentication();

    DDS::Security::SecurityException se;
    DDS::Security::ValidationResult_t val_res =
      auth->validate_local_identity(id_handle_, dp_id_, domain_id_, qos_, disco->generate_participant_guid(), se);

    /* TODO - Handle VALIDATION_PENDING_RETRY */
    if (val_res != DDS::Security::VALIDATION_OK) {
      if (DCPS::security_debug.new_entity_error) {
        ACE_ERROR((LM_ERROR,
                   ACE_TEXT("(%P|%t) ERROR: DomainParticipantImpl::enable, ")
                   ACE_TEXT("Unable to validate local identity. SecurityException[%d.%d]: %C\n"),
                   se.code, se.minor_code, se.message.in()));
      }
      return DDS::Security::RETCODE_NOT_ALLOWED_BY_SECURITY;
    }

    Security::AccessControl_var access = security_config_->get_access_control();

    perm_handle_ = access->validate_local_permissions(auth, id_handle_, domain_id_, qos_, se);

    if (perm_handle_ == DDS::HANDLE_NIL) {
      if (DCPS::security_debug.new_entity_error) {
        ACE_ERROR((LM_ERROR,
                   ACE_TEXT("(%P|%t) ERROR: DomainParticipantImpl::enable, ")
                   ACE_TEXT("Unable to validate local permissions. SecurityException[%d.%d]: %C\n"),
                   se.code, se.minor_code, se.message.in()));
      }
      return DDS::Security::RETCODE_NOT_ALLOWED_BY_SECURITY;
    }

    const bool check_create = access->check_create_participant(perm_handle_, domain_id_, qos_, se);
    if (!check_create) {
      if (DCPS::security_debug.new_entity_error) {
        ACE_ERROR((LM_ERROR,
                   ACE_TEXT("(%P|%t) ERROR: DomainParticipantImpl::enable, ")
                   ACE_TEXT("Unable to create participant. SecurityException[%d.%d]: %C\n"),
                   se.code, se.minor_code, se.message.in()));
      }
      return DDS::Security::RETCODE_NOT_ALLOWED_BY_SECURITY;
    }

    DDS::Security::ParticipantSecurityAttributes part_sec_attr;
    const bool check_part_sec_attr = access->get_participant_sec_attributes(perm_handle_, part_sec_attr, se);

    if (!check_part_sec_attr) {
      if (DCPS::security_debug.new_entity_error) {
        ACE_ERROR((LM_ERROR,
                   ACE_TEXT("(%P|%t) ERROR: DomainParticipantImpl::enable,")
                   ACE_TEXT("Unable to get participant security attributes. SecurityException[%d.%d]: %C\n"),
                   se.code, se.minor_code, se.message.in()));
      }
      return DDS::RETCODE_ERROR;
    }

    if (part_sec_attr.is_rtps_protected) { // DDS-Security v1.1 8.4.2.4 Table 27 is_rtps_protected
      if (part_sec_attr.allow_unauthenticated_participants) {
        if (DCPS::security_debug.new_entity_error) {
          ACE_ERROR((LM_ERROR,
                     ACE_TEXT("(%P|%t) ERROR: DomainParticipantImpl::enable, ")
                     ACE_TEXT("allow_unauthenticated_participants is not possible with is_rtps_protected\n")));
        }
        return DDS::Security::RETCODE_NOT_ALLOWED_BY_SECURITY;
      }

      const Security::CryptoKeyFactory_var crypto = security_config_->get_crypto_key_factory();
      part_crypto_handle_ = crypto->register_local_participant(id_handle_, perm_handle_,
        Util::filter_properties(qos_.property.value, "dds.sec.crypto."), part_sec_attr, se);
      if (part_crypto_handle_ == DDS::HANDLE_NIL) {
        if (DCPS::security_debug.new_entity_error) {
          ACE_ERROR((LM_ERROR,
                     ACE_TEXT("(%P|%t) ERROR: DomainParticipantImpl::enable, ")
                     ACE_TEXT("Unable to register local participant. SecurityException[%d.%d]: %C\n"),
                     se.code, se.minor_code, se.message.in()));
        }
        return DDS::RETCODE_ERROR;
      }

    } else {
      part_crypto_handle_ = DDS::HANDLE_NIL;
    }

    value = disco->add_domain_participant_secure(domain_id_, qos_, dp_id_, id_handle_, perm_handle_, part_crypto_handle_);

    if (value.id == GUID_UNKNOWN) {
      if (DCPS::security_debug.new_entity_error) {
        ACE_ERROR((LM_ERROR,
                   ACE_TEXT("(%P|%t) ERROR: DomainParticipantImpl::enable, ")
                   ACE_TEXT("add_domain_participant_secure returned invalid id.\n")));
      }
      return DDS::RETCODE_ERROR;
    }

  } else {
#endif

    value = disco->add_domain_participant(domain_id_, qos_);

    if (value.id == GUID_UNKNOWN) {
      if (DCPS_debug_level > 0) {
        ACE_ERROR((LM_ERROR,
                   ACE_TEXT("(%P|%t) ERROR: DomainParticipantImpl::enable, ")
                   ACE_TEXT("add_domain_participant returned invalid id.\n")));
      }
      return DDS::RETCODE_ERROR;
    }

#ifdef OPENDDS_SECURITY
  }
#endif

  dp_id_ = value.id;
  federated_ = value.federated;

  if (monitor_) {
    monitor_->report();
  }

  if (TheServiceParticipant->monitor_) {
    TheServiceParticipant->monitor_->report();
  }

  const DDS::ReturnCode_t ret = this->set_enabled();

  if (DCPS_debug_level > 1) {
    ACE_DEBUG((LM_DEBUG, ACE_TEXT("(%P|%t) DomainParticipantImpl::enable: ")
               ACE_TEXT("enabled participant %C in domain %d\n"),
               OPENDDS_STRING(GuidConverter(dp_id_)).c_str(), domain_id_));
  }

  if (ret == DDS::RETCODE_OK && !TheTransientKludge->is_enabled()) {
    Discovery_rch disc = TheServiceParticipant->get_discovery(this->domain_id_);
    this->bit_subscriber_ = disc->init_bit(this);
  }

  if (ret != DDS::RETCODE_OK) {
    return ret;
  }

  if (qos_.entity_factory.autoenable_created_entities) {

    for (TopicMap::iterator it = topics_.begin(); it != topics_.end(); ++it) {
      it->second.pair_.svt_->enable();
    }

    for (PublisherSet::iterator it = publishers_.begin(); it != publishers_.end(); ++it) {
      it->svt_->enable();
    }

    for (SubscriberSet::iterator it = subscribers_.begin(); it != subscribers_.end(); ++it) {
      it->svt_->enable();
    }
  }

  return DDS::RETCODE_OK;
}

RepoId
DomainParticipantImpl::get_id() const
{
  return dp_id_;
}

OPENDDS_STRING
DomainParticipantImpl::get_unique_id()
{
  return GuidConverter(dp_id_).uniqueId();
}


DDS::InstanceHandle_t
DomainParticipantImpl::get_instance_handle()
{
  return this->id_to_handle(this->dp_id_);
}

DDS::InstanceHandle_t
DomainParticipantImpl::id_to_handle(const RepoId& id)
{
  if (id == GUID_UNKNOWN) {
    return this->participant_handles_.next();
  }

  ACE_GUARD_RETURN(ACE_Recursive_Thread_Mutex,
                   guard,
                   this->handle_protector_,
                   HANDLE_UNKNOWN);

  HandleMap::const_iterator location = this->handles_.find(id);
  DDS::InstanceHandle_t result;

  if (location == this->handles_.end()) {
    // Map new handle in both directions
    result = this->participant_handles_.next();
    this->handles_[id] = result;
    this->repoIds_[result] = id;
  } else {
    result = location->second;
  }

  return result;
}

RepoId
DomainParticipantImpl::get_repoid(const DDS::InstanceHandle_t& handle)
{
  RepoId result = GUID_UNKNOWN;
  ACE_GUARD_RETURN(ACE_Recursive_Thread_Mutex,
                   guard,
                   this->handle_protector_,
                   GUID_UNKNOWN);
  RepoIdMap::const_iterator location = this->repoIds_.find(handle);
  if (location != this->repoIds_.end()) {
    result = location->second;
  }
  return result;
}

DDS::Topic_ptr
DomainParticipantImpl::create_new_topic(
  const char * topic_name,
  const char * type_name,
  const DDS::TopicQos & qos,
  DDS::TopicListener_ptr a_listener,
  const DDS::StatusMask & mask,
  OpenDDS::DCPS::TypeSupport_ptr type_support)
{
  ACE_GUARD_RETURN(ACE_Recursive_Thread_Mutex,
                   tao_mon,
                   this->topics_protector_,
                   DDS::Topic::_nil());

#ifdef OPENDDS_SECURITY
  if (perm_handle_ && !topicIsBIT(topic_name, type_name)) {
    Security::AccessControl_var access = security_config_->get_access_control();

    DDS::Security::SecurityException se;

    DDS::Security::TopicSecurityAttributes sec_attr;
    if (!access->get_topic_sec_attributes(perm_handle_, topic_name, sec_attr, se)) {
      if (DCPS::security_debug.new_entity_warn) {
        ACE_ERROR((LM_WARNING,
                   ACE_TEXT("(%P|%t) WARNING: ")
                   ACE_TEXT("DomainParticipantImpl::create_new_topic, ")
                   ACE_TEXT("Unable to get security attributes for topic '%C'. SecurityException[%d.%d]: %C\n"),
                   topic_name, se.code, se.minor_code, se.message.in()));
        }
      return DDS::Topic::_nil();
    }

    if ((sec_attr.is_write_protected || sec_attr.is_read_protected) &&
        !access->check_create_topic(perm_handle_, domain_id_, topic_name, qos, se)) {
      if (DCPS::security_debug.new_entity_warn) {
        ACE_ERROR((LM_WARNING,
                   ACE_TEXT("(%P|%t) WARNING: ")
                   ACE_TEXT("DomainParticipantImpl::create_new_topic, ")
                   ACE_TEXT("Permissions check failed to create new topic '%C'. SecurityException[%d.%d]: %C\n"),
                   topic_name, se.code, se.minor_code, se.message.in()));
      }
      return DDS::Topic::_nil();
    }
  }
#endif

  TopicImpl* topic_servant = 0;

  ACE_NEW_RETURN(topic_servant,
                 TopicImpl(topic_name,
                           type_name,
                           type_support,
                           qos,
                           a_listener,
                           mask,
                           this),
                 DDS::Topic::_nil());

  if ((enabled_ == true)
      && (qos_.entity_factory.autoenable_created_entities)) {
    topic_servant->enable();
  }

  DDS::Topic_ptr obj(topic_servant);

  // this object will also act as a guard against leaking the new TopicImpl
  RefCounted_Topic refCounted_topic(Topic_Pair(topic_servant, obj, false));

  if (OpenDDS::DCPS::bind(topics_, topic_name, refCounted_topic) == -1) {
    if (DCPS_debug_level > 0) {
      ACE_ERROR((LM_ERROR,
                 ACE_TEXT("(%P|%t) ERROR: DomainParticipantImpl::create_new_topic, ")
                 ACE_TEXT("%p \n"),
                 ACE_TEXT("bind")));
    }
    return DDS::Topic::_nil();
  }

  if (this->monitor_) {
    this->monitor_->report();
  }

  // the topics_ map has one reference and we duplicate to give
  // the caller another reference.
  return DDS::Topic::_duplicate(refCounted_topic.pair_.obj_.in());
}

bool
DomainParticipantImpl::is_clean() const
{
  bool sub_is_clean = subscribers_.empty();
  bool topics_is_clean = true;

  // check that the only remaining topics are built-in topics
  for (TopicMap::const_iterator it = topics_.begin(); it != topics_.end(); ++it) {
    if (!topicIsBIT(it->second.pair_.svt_->topic_name(), it->second.pair_.svt_->type_name())) {
      topics_is_clean = false;
    }
  }

  if (!TheTransientKludge->is_enabled()) {
    // There are built-in topics and built-in topic subscribers left.
    sub_is_clean = !sub_is_clean ? subscribers_.size() == 1 : true;
  }
  return (publishers_.empty()
          && sub_is_clean
          && topics_is_clean);
}

DDS::DomainParticipantListener_ptr
DomainParticipantImpl::listener_for(DDS::StatusKind kind)
{
  if (CORBA::is_nil(listener_.in()) || (listener_mask_ & kind) == 0) {
    return DDS::DomainParticipantListener::_nil ();
  } else {
    return DDS::DomainParticipantListener::_duplicate(listener_.in());
  }
}

void
DomainParticipantImpl::get_topic_ids(TopicIdVec& topics)
{
  ACE_GUARD(ACE_Recursive_Thread_Mutex,
            guard,
            this->topics_protector_);

  topics.reserve(topics_.size());
  for (TopicMap::iterator it(topics_.begin());
       it != topics_.end(); ++it) {
    topics.push_back(it->second.pair_.svt_->get_id());
  }
}

#ifndef OPENDDS_NO_OWNERSHIP_KIND_EXCLUSIVE

OwnershipManager*
DomainParticipantImpl::ownership_manager()
{
#if !defined (DDS_HAS_MINIMUM_BIT)

  DDS::DataReader_var dr =
    bit_subscriber_->lookup_datareader(BUILT_IN_PUBLICATION_TOPIC);
  DDS::PublicationBuiltinTopicDataDataReader_var bit_pub_dr =
    DDS::PublicationBuiltinTopicDataDataReader::_narrow(dr);

  if (!CORBA::is_nil(bit_pub_dr.in())) {
    DDS::DataReaderListener_var listener = bit_pub_dr->get_listener();
    if (CORBA::is_nil(listener.in())) {
      DDS::DataReaderListener_var bit_pub_listener =
        new BitPubListenerImpl(this);
      bit_pub_dr->set_listener(bit_pub_listener, DDS::DATA_AVAILABLE_STATUS);
      // Must call on_data_available when attaching a listener late - samples may be waiting
      bit_pub_listener->on_data_available(bit_pub_dr.in());
    }
  }

#endif
  return &this->owner_man_;
}

void
DomainParticipantImpl::update_ownership_strength (const PublicationId& pub_id,
                                                  const CORBA::Long& ownership_strength)
{
  ACE_GUARD(ACE_Recursive_Thread_Mutex,
            tao_mon,
            this->subscribers_protector_);

  if (this->get_deleted ())
    return;

  for (SubscriberSet::iterator it(this->subscribers_.begin());
      it != this->subscribers_.end(); ++it) {
    it->svt_->update_ownership_strength(pub_id, ownership_strength);
  }
}

#endif // OPENDDS_NO_OWNERSHIP_KIND_EXCLUSIVE

DomainParticipantImpl::RepoIdSequence::RepoIdSequence(const RepoId& base) :
  base_(base),
  serial_(0),
  builder_(base_)
{
}

RepoId
DomainParticipantImpl::RepoIdSequence::next()
{
  builder_.entityKey(++serial_);
  return builder_;
}


////////////////////////////////////////////////////////////////


bool
DomainParticipantImpl::validate_publisher_qos(DDS::PublisherQos & pub_qos)
{
  if (pub_qos == PUBLISHER_QOS_DEFAULT) {
    this->get_default_publisher_qos(pub_qos);
  }

  OPENDDS_NO_OBJECT_MODEL_PROFILE_COMPATIBILITY_CHECK(pub_qos, false);

  if (!Qos_Helper::valid(pub_qos) || !Qos_Helper::consistent(pub_qos)) {
    if (DCPS_debug_level > 0) {
      ACE_ERROR((LM_ERROR,
                 ACE_TEXT("(%P|%t) ERROR: ")
                 ACE_TEXT("DomainParticipantImpl::validate_publisher_qos, ")
                 ACE_TEXT("invalid qos.\n")));
    }
    return false;
  }

  return true;
}

bool
DomainParticipantImpl::validate_subscriber_qos(DDS::SubscriberQos & subscriber_qos)
{
  if (subscriber_qos == SUBSCRIBER_QOS_DEFAULT) {
    this->get_default_subscriber_qos(subscriber_qos);
  }

  OPENDDS_NO_OBJECT_MODEL_PROFILE_COMPATIBILITY_CHECK(subscriber_qos, false);

  if (!Qos_Helper::valid(subscriber_qos) || !Qos_Helper::consistent(subscriber_qos)) {
    if (DCPS_debug_level > 0) {
      ACE_ERROR((LM_ERROR,
                 ACE_TEXT("(%P|%t) ERROR: ")
                 ACE_TEXT("DomainParticipantImpl::validate_subscriber_qos, ")
                 ACE_TEXT("invalid qos.\n")));
    }
    return false;
  }


  return true;
}

Recorder_ptr
DomainParticipantImpl::create_recorder(DDS::Topic_ptr a_topic,
                                       const DDS::SubscriberQos& subscriber_qos,
                                       const DDS::DataReaderQos& datareader_qos,
                                       const RecorderListener_rch& a_listener,
                                       DDS::StatusMask mask)
{
  if (CORBA::is_nil(a_topic)) {
    if (DCPS_debug_level > 0) {
      ACE_ERROR((LM_ERROR,
                 ACE_TEXT("(%P|%t) ERROR: ")
                 ACE_TEXT("SubscriberImpl::create_datareader, ")
                 ACE_TEXT("topic desc is nil.\n")));
    }
    return 0;
  }

  DDS::SubscriberQos sub_qos = subscriber_qos;
  DDS::DataReaderQos dr_qos;

  if (! this->validate_subscriber_qos(sub_qos) ||
      ! SubscriberImpl::validate_datareader_qos(datareader_qos,
                                                TheServiceParticipant->initial_DataReaderQos(),
                                                a_topic,
                                                dr_qos, false) ) {
    return 0;
  }

  RecorderImpl* recorder(new RecorderImpl);
  Recorder_var result(recorder);

  recorder->init(dynamic_cast<TopicDescriptionImpl*>(a_topic),
    dr_qos, a_listener,
    mask, this, subscriber_qos);

  if ((enabled_ == true) && (qos_.entity_factory.autoenable_created_entities)) {
    recorder->enable();
  }

  ACE_Guard<ACE_Recursive_Thread_Mutex> guard(recorders_protector_);
  recorders_.insert(result);

  return result._retn();
}

Replayer_ptr
DomainParticipantImpl::create_replayer(DDS::Topic_ptr a_topic,
                                       const DDS::PublisherQos& publisher_qos,
                                       const DDS::DataWriterQos& datawriter_qos,
                                       const ReplayerListener_rch& a_listener,
                                       DDS::StatusMask mask)
{
  if (CORBA::is_nil(a_topic)) {
    if (DCPS_debug_level > 0) {
      ACE_ERROR((LM_ERROR,
                 ACE_TEXT("(%P|%t) ERROR: ")
                 ACE_TEXT("SubscriberImpl::create_datareader, ")
                 ACE_TEXT("topic desc is nil.\n")));
    }
    return 0;
  }

  DDS::PublisherQos pub_qos = publisher_qos;
  DDS::DataWriterQos dw_qos;

  if (! this->validate_publisher_qos(pub_qos) ||
      ! PublisherImpl::validate_datawriter_qos(datawriter_qos,
                                               TheServiceParticipant->initial_DataWriterQos(),
                                               a_topic,
                                               dw_qos)) {
    return 0;
  }

  TopicImpl* topic_servant = dynamic_cast<TopicImpl*>(a_topic);

  ReplayerImpl* replayer(new ReplayerImpl);
  Replayer_var result(replayer);

  replayer->init(a_topic, topic_servant, dw_qos, a_listener, mask, this, pub_qos);

  if ((this->enabled_ == true) && (qos_.entity_factory.autoenable_created_entities)) {
    const DDS::ReturnCode_t ret = replayer->enable();

    if (ret != DDS::RETCODE_OK) {
      if (DCPS_debug_level > 0) {
        ACE_ERROR((LM_ERROR,
                   ACE_TEXT("(%P|%t) ERROR: ")
                   ACE_TEXT("DomainParticipantImpl::create_replayer, ")
                   ACE_TEXT("enable failed.\n")));
      }
      return 0;
    }
  }

  ACE_Guard<ACE_Recursive_Thread_Mutex> guard(replayers_protector_);
  replayers_.insert(result);
  return result._retn();
}

void
DomainParticipantImpl::delete_recorder(Recorder_ptr recorder)
{
  const Recorder_var recvar(Recorder::_duplicate(recorder));
  ACE_Guard<ACE_Recursive_Thread_Mutex> guard(recorders_protector_);
  recorders_.erase(recvar);
}

void
DomainParticipantImpl::delete_replayer(Replayer_ptr replayer)
{
  const Replayer_var repvar(Replayer::_duplicate(replayer));
  ACE_Guard<ACE_Recursive_Thread_Mutex> guard(replayers_protector_);
  replayers_.erase(repvar);
}

void
DomainParticipantImpl::add_adjust_liveliness_timers(DataWriterImpl* writer)
{
  automatic_liveliness_timer_.add_adjust(writer);
  participant_liveliness_timer_.add_adjust(writer);
}

void
DomainParticipantImpl::remove_adjust_liveliness_timers()
{
  automatic_liveliness_timer_.remove_adjust();
  participant_liveliness_timer_.remove_adjust();
}

DomainParticipantImpl::LivelinessTimer::LivelinessTimer(DomainParticipantImpl& impl,
                                                        DDS::LivelinessQosPolicyKind kind)
  : impl_(impl)
  , kind_(kind)
  , interval_(TimeDuration::max_value)
  , recalculate_interval_(false)
  , scheduled_(false)
{ }

DomainParticipantImpl::LivelinessTimer::~LivelinessTimer()
{
  if (scheduled_ && TheServiceParticipant->timer()) {
    TheServiceParticipant->timer()->cancel_timer(this);
  }
}

void
DomainParticipantImpl::LivelinessTimer::add_adjust(OpenDDS::DCPS::DataWriterImpl* writer)
{
  ACE_GUARD(ACE_Thread_Mutex, guard, lock_);

  const MonotonicTimePoint now = MonotonicTimePoint::now();

  // Calculate the time remaining to liveliness check.
  const TimeDuration remaining = interval_ - (now - last_liveliness_check_);

  // Adopt a smaller interval.
  interval_ = std::min(interval_, writer->liveliness_check_interval(kind_));

  // Reschedule or schedule a timer if necessary.
  if (scheduled_ && interval_ < remaining) {
    TheServiceParticipant->timer()->cancel_timer(this);
    TheServiceParticipant->timer()->schedule_timer(this, 0, interval_.value());
  } else if (!scheduled_) {
    TheServiceParticipant->timer()->schedule_timer(this, 0, interval_.value());
    scheduled_ = true;
    last_liveliness_check_ = now;
  }
}

void
DomainParticipantImpl::LivelinessTimer::remove_adjust()
{
  ACE_GUARD(ACE_Thread_Mutex, guard, this->lock_);

  recalculate_interval_ = true;
}

int
DomainParticipantImpl::LivelinessTimer::handle_timeout(
  const ACE_Time_Value& tv,
  const void* /* arg */)
{
  const MonotonicTimePoint now(tv);

  ACE_GUARD_RETURN(ACE_Thread_Mutex, guard, this->lock_, 0);

  scheduled_ = false;

  if (recalculate_interval_) {
    interval_ = impl_.liveliness_check_interval(kind_);
    recalculate_interval_ = false;
  }

  if (!interval_.is_max()) {
    dispatch(now);
    last_liveliness_check_ = now;
    TheServiceParticipant->timer()->schedule_timer(this, 0, interval_.value());
    scheduled_ = true;
  }

  return 0;
}

DomainParticipantImpl::AutomaticLivelinessTimer::AutomaticLivelinessTimer(DomainParticipantImpl& impl)
  : LivelinessTimer (impl, DDS::AUTOMATIC_LIVELINESS_QOS)
{ }

void
DomainParticipantImpl::AutomaticLivelinessTimer::dispatch(const MonotonicTimePoint& /* tv */)
{
  impl_.signal_liveliness (kind_);
}

DomainParticipantImpl::ParticipantLivelinessTimer::ParticipantLivelinessTimer(DomainParticipantImpl& impl)
  : LivelinessTimer (impl, DDS::MANUAL_BY_PARTICIPANT_LIVELINESS_QOS)
{ }

void
DomainParticipantImpl::ParticipantLivelinessTimer::dispatch(const MonotonicTimePoint& tv)
{
  if (impl_.participant_liveliness_activity_after (tv - interval())) {
    impl_.signal_liveliness (kind_);
  }
}

TimeDuration
DomainParticipantImpl::liveliness_check_interval(DDS::LivelinessQosPolicyKind kind)
{
  TimeDuration tv(TimeDuration::max_value);

  ACE_GUARD_RETURN (ACE_Recursive_Thread_Mutex,
                    tao_mon,
                    this->publishers_protector_,
                    tv);

  for (PublisherSet::iterator it(publishers_.begin());
       it != publishers_.end(); ++it) {
    tv = std::min (tv, it->svt_->liveliness_check_interval(kind));
  }

  return tv;
}

bool
DomainParticipantImpl::participant_liveliness_activity_after(const MonotonicTimePoint& tv)
{
  if (last_liveliness_activity_ > tv) {
    return true;
  }

  ACE_GUARD_RETURN(ACE_Recursive_Thread_Mutex, tao_mon, this->publishers_protector_, !tv.is_zero());

  for (PublisherSet::iterator it(publishers_.begin());
       it != publishers_.end(); ++it) {
    if (it->svt_->participant_liveliness_activity_after(tv)) {
      return true;
    }
  }

  return false;
}

void
DomainParticipantImpl::signal_liveliness (DDS::LivelinessQosPolicyKind kind)
{
  TheServiceParticipant->get_discovery(domain_id_)->signal_liveliness (domain_id_, get_id(), kind);
}

#ifdef OPENDDS_SECURITY
void
DomainParticipantImpl::set_security_config(const Security::SecurityConfig_rch& cfg)
{
  security_config_ = cfg;
}
#endif

int
DomainParticipantImpl::handle_exception(ACE_HANDLE /*fd*/)
{
  DDS::ReturnCode_t ret = DDS::RETCODE_OK;

  // delete publishers
  {
    ACE_GUARD_RETURN(ACE_Recursive_Thread_Mutex,
                     tao_mon,
                     this->publishers_protector_,
                     DDS::RETCODE_ERROR);

    PublisherSet::iterator pubIter = publishers_.begin();
    DDS::Publisher_ptr pubPtr;
    size_t pubsize = publishers_.size();

    while (pubsize > 0) {
      pubPtr = (*pubIter).obj_.in();
      ++pubIter;

      DDS::ReturnCode_t result = pubPtr->delete_contained_entities();
      if (result != DDS::RETCODE_OK) {
        ret = result;
      }

      result = delete_publisher(pubPtr);

      if (result != DDS::RETCODE_OK) {
        ret = result;
      }

      --pubsize;
    }

  }

  // delete subscribers
  {
    ACE_GUARD_RETURN(ACE_Recursive_Thread_Mutex,
                     tao_mon,
                     this->subscribers_protector_,
                     DDS::RETCODE_ERROR);

    SubscriberSet::iterator subIter = subscribers_.begin();
    DDS::Subscriber_ptr subPtr;
    size_t subsize = subscribers_.size();

    while (subsize > 0) {
      subPtr = (*subIter).obj_.in();
      ++subIter;

      DDS::ReturnCode_t result = subPtr->delete_contained_entities();

      if (result != DDS::RETCODE_OK) {
        ret = result;
      }

      result = delete_subscriber(subPtr);

      if (result != DDS::RETCODE_OK) {
        ret = result;
      }

      --subsize;
    }
  }

  // delete topics
  {
    ACE_GUARD_RETURN(ACE_Recursive_Thread_Mutex,
                     tao_mon,
                     this->topics_protector_,
                     DDS::RETCODE_ERROR);

    TopicMap::iterator topicIter = topics_.begin();
    DDS::Topic_ptr topicPtr;
    size_t topicsize = topics_.size();

    while (topicsize > 0) {
      topicPtr = topicIter->second.pair_.obj_.in();
      ++topicIter;

      // Delete the topic the reference count.
      const DDS::ReturnCode_t result = this->delete_topic_i(topicPtr, true);

      if (result != DDS::RETCODE_OK) {
        ret = result;
      }
      --topicsize;
    }
  }

  {
    ACE_GUARD_RETURN(ACE_Recursive_Thread_Mutex,
                     tao_mon,
                     this->recorders_protector_,
                     DDS::RETCODE_ERROR);

    RecorderSet::iterator it = recorders_.begin();
    for (; it != recorders_.end(); ++it ){
      RecorderImpl* impl = dynamic_cast<RecorderImpl* >(it->in());
      DDS::ReturnCode_t result = DDS::RETCODE_ERROR;
      if (impl) result = impl->cleanup();
      if (result != DDS::RETCODE_OK) ret = result;
    }
    recorders_.clear();
  }

  {
    ACE_GUARD_RETURN(ACE_Recursive_Thread_Mutex,
                     tao_mon,
                     this->replayers_protector_,
                     DDS::RETCODE_ERROR);

    ReplayerSet::iterator it = replayers_.begin();
    for (; it != replayers_.end(); ++it ){
      ReplayerImpl* impl = static_cast<ReplayerImpl* >(it->in());
      DDS::ReturnCode_t result = DDS::RETCODE_ERROR;
      if (impl) result = impl->cleanup();
      if (result != DDS::RETCODE_OK) ret = result;

    }

    replayers_.clear();
  }

  shutdown_mutex_.acquire();
  shutdown_result_ = ret;
  shutdown_complete_ = true;
  shutdown_condition_.signal();
  shutdown_mutex_.release();

  return 0;
}

bool DomainParticipantImpl::prepare_to_delete_datawriters()
{
  ACE_GUARD_RETURN(ACE_Recursive_Thread_Mutex, guard, publishers_protector_, false);
  bool result = true;
  const PublisherSet::iterator end = publishers_.end();
  for (PublisherSet::iterator i = publishers_.begin(); i != end; ++i) {
    result &= i->svt_->prepare_to_delete_datawriters();
  }
  return result;
}

bool DomainParticipantImpl::set_wait_pending_deadline(const MonotonicTimePoint& deadline)
{
  ACE_GUARD_RETURN(ACE_Recursive_Thread_Mutex, guard, publishers_protector_, false);
  bool result = true;
  const PublisherSet::iterator end = publishers_.end();
  for (PublisherSet::iterator i = publishers_.begin(); i != end; ++i) {
    result &= i->svt_->set_wait_pending_deadline(deadline);
  }
  return result;
}

} // namespace DCPS
} // namespace OpenDDS

OPENDDS_END_VERSIONED_NAMESPACE_DECL<|MERGE_RESOLUTION|>--- conflicted
+++ resolved
@@ -620,11 +620,7 @@
 
       const CORBA::ULong client_refs = --entry->client_refs_;
 
-<<<<<<< HEAD
-      if (remove_objref || 0 == entry->client_refs_) {
-=======
       if (remove_objref || 0 == client_refs) {
->>>>>>> e648302b
         //TBD - mark the TopicImpl as deleted and make it
         //      reject calls to the TopicImpl.
         Discovery_rch disco = TheServiceParticipant->get_discovery(domain_id_);
