--- conflicted
+++ resolved
@@ -35,35 +35,18 @@
 {
   friend class SafetyProfilePoolTest;
 public:
-<<<<<<< HEAD
   SafetyProfilePool();
   ~SafetyProfilePool();
-=======
-  explicit SafetyProfilePool(size_t size = 300*1024*1024)
-    : size_(size)
-    , pool_(new char[size])
-    , idx_(0)
-  {
-  }
->>>>>>> 8f410557
 
   void configure_pool(size_t size, size_t granularity);
 
   void* malloc(std::size_t size)
   {
-<<<<<<< HEAD
     ACE_GUARD_RETURN(ACE_Thread_Mutex, lock, lock_, 0);
     if (main_pool_) {
       return main_pool_->pool_alloc(size);
     } else {
       return init_pool_->pool_alloc(size);
-=======
-    const unsigned long end = idx_ += n;
-    if (end > size_) {
-      ACE_DEBUG((LM_ERROR,
-                 "SafetyProfilePool::malloc out of memory\n"));
-      return 0;
->>>>>>> 8f410557
     }
   }
 
