/*
 * $Id$
 *
 *
 * Distributed under the OpenDDS License.
 * See: http://www.opendds.org/license.html
 */

#ifndef OPENDDS_DCPS_TRANSPORTCONFIG_H
#define OPENDDS_DCPS_TRANSPORTCONFIG_H

#include <ace/config.h>
#ifndef ACE_LACKS_PRAGMA_ONCE
#pragma once
#endif

#include "dds/DCPS/dcps_export.h"
#include "dds/DCPS/RcObject_T.h"
#include "dds/DCPS/PoolAllocator.h"
#include "TransportInst.h"
#include "TransportInst_rch.h"

#include <ace/Synch_Traits.h>

<<<<<<< HEAD
#include <string>
=======
#include <vector>
>>>>>>> 19e8e4e2

namespace OpenDDS {
namespace DCPS {

class OpenDDS_Dcps_Export TransportConfig : public RcObject<ACE_SYNCH_MUTEX> {
public:

  static const unsigned long DEFAULT_PASSIVE_CONNECT_DURATION = 60000;

  OPENDDS_STRING name() const { return name_; }

  OPENDDS_VECTOR(TransportInst_rch) instances_;

  bool swap_bytes_;

  /// The time period in milliseconds for the acceptor side
  /// of a connection to wait for the connection.
  /// The default is 60 seconds
  unsigned long passive_connect_duration_;

  /// Insert the TransportInst in sorted order (by name) in the instances_ list.
  /// Use when the names of the TransportInst objects are specifically assigned
  /// to have the sorted order make sense.
  void sorted_insert(const TransportInst_rch& inst);

private:
  friend class TransportRegistry;
  explicit TransportConfig(const OPENDDS_STRING& name);
  ~TransportConfig();

  const OPENDDS_STRING name_;
};

}
}

#if defined(__ACE_INLINE__)
#include "TransportConfig.inl"
#endif /* __ACE_INLINE__ */

#endif /* OPENDDS_DCPS_TRANSPORTCONFIG_H */<|MERGE_RESOLUTION|>--- conflicted
+++ resolved
@@ -21,12 +21,6 @@
 #include "TransportInst_rch.h"
 
 #include <ace/Synch_Traits.h>
-
-<<<<<<< HEAD
-#include <string>
-=======
-#include <vector>
->>>>>>> 19e8e4e2
 
 namespace OpenDDS {
 namespace DCPS {
