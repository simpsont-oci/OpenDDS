--- conflicted
+++ resolved
@@ -182,15 +182,9 @@
               RepoIdConverter remote_converter(remote_id);
               ACE_DEBUG((LM_DEBUG,
                 ACE_TEXT("(%P|%t) TransportInterface::add_associations: ")
-<<<<<<< HEAD
                 ACE_TEXT("publication %C to subscription %C.\n%s\n"),
-                (const char*) localConverter,
-                (const char*) remoteConverter,
-=======
-                ACE_TEXT("publication %s to subscription %s.\n%s\n"),
                 std::string(local_converter).c_str(),
                 std::string(remote_converter).c_str(),
->>>>>>> 733f9cbb
                 ebuffer
               ));
             }
@@ -214,15 +208,9 @@
               RepoIdConverter remote_converter(remote_id);
               ACE_DEBUG((LM_DEBUG,
                 ACE_TEXT("(%P|%t) TransportInterface::add_associations: ")
-<<<<<<< HEAD
                 ACE_TEXT("subscription %C to publication %C.\n%s\n"),
-                (const char*) localConverter,
-                (const char*) remoteConverter,
-=======
-                ACE_TEXT("subscription %s to publication %s.\n%s\n"),
                 std::string(local_converter).c_str(),
                 std::string(remote_converter).c_str(),
->>>>>>> 733f9cbb
                 ebuffer
               ));
             }
