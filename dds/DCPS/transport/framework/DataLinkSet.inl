/*
 * $Id$
 *
 *
 * Distributed under the OpenDDS License.
 * See: http://www.opendds.org/license.html
 */

#include "EntryExit.h"
#include "DataLink.h"
#include "TransportSendElement.h"
#include "dds/DCPS/DataSampleHeader.h"
#include "dds/DCPS/Util.h"
#include "dds/DCPS/Definitions.h"
#include "dds/DCPS/GuidConverter.h"

#ifndef OPENDDS_NO_CONTENT_SUBSCRIPTION_PROFILE
#include "dds/DdsDcpsGuidTypeSupportImpl.h"
#include "TransportCustomizedElement.h"
#endif

ACE_INLINE void
OpenDDS::DCPS::DataLinkSet::send(DataSampleListElement* sample)
{
  DBG_ENTRY_LVL("DataLinkSet", "send", 6);
  VDBG_LVL((LM_DEBUG, "(%P|%t) DBG: DataLinkSet::send element %@.\n",
            sample), 5);
  //### Debug statements to track where connection is failing
  //ACE_DEBUG((LM_DEBUG, "(%P|%t|%T) ###DataLinkSet::send --> trying to LOCK lock_\n"));
  GuardType guard(this->lock_);
    //### debugging many to many test failure 2to1
      //### Debug statements to track where connection is failing
  //ACE_DEBUG((LM_DEBUG, "(%P|%t|%T) ###DataLinkSet::send --> LOCKED lock_\n"));
  TransportSendElement* send_element =
    TransportSendElement::alloc(static_cast<int>(map_.size()), sample);

#ifndef OPENDDS_NO_CONTENT_SUBSCRIPTION_PROFILE
  const bool customHeader =
    DataSampleHeader::test_flag(CONTENT_FILTER_FLAG, sample->sample_);
#endif

  for (MapType::iterator itr = map_.begin(); itr != map_.end(); ++itr) {

#ifndef OPENDDS_NO_CONTENT_SUBSCRIPTION_PROFILE
    if (customHeader) {
      typedef std::map<DataLinkIdType, GUIDSeq_var>::iterator FilterIter;
      FilterIter fi = sample->filter_per_link_.find(itr->first);
      GUIDSeq* guids = 0;
      if (fi != sample->filter_per_link_.end()) {
        guids = fi->second.ptr();
      }

      VDBG_LVL((LM_DEBUG,
        "(%P|%t) DBG: DataLink %@ filtering %d subscribers.\n",
        itr->second.in(), guids ? guids->length() : 0), 5);

      ACE_Message_Block* mb = sample->sample_->duplicate();

      DataSampleHeader::add_cfentries(guids, mb);

      TransportCustomizedElement* tce =
        TransportCustomizedElement::alloc(send_element, false,
          sample->transport_customized_element_allocator_);
      tce->set_msg(mb); // tce now owns ACE_Message_Block chain

      itr->second->send(tce);

    } else {
#endif // OPENDDS_NO_CONTENT_SUBSCRIPTION_PROFILE

      // Tell the DataLink to send it.
      itr->second->send(send_element);

#ifndef OPENDDS_NO_CONTENT_SUBSCRIPTION_PROFILE
    }
#endif
  }
}

ACE_INLINE OpenDDS::DCPS::SendControlStatus
OpenDDS::DCPS::DataLinkSet::send_control(RepoId                  pub_id,
                                         TransportSendListener*  listener,
                                         const DataSampleHeader& header,
                                         ACE_Message_Block*      msg)
{
  DBG_ENTRY_LVL("DataLinkSet","send_control",6);
  //Optimized - use cached allocator.
  TransportSendControlElement* send_element = 0;

  //### debugging many to many test failure 2to1
  //ACE_DEBUG((LM_DEBUG, "(%P|%t|%T) ###DataLinkSet::send_control --> trying to LOCK lock_\n"));
  
  GuardType guard(this->lock_);
  //### debugging many to many test failure 2to1
  //ACE_DEBUG((LM_DEBUG, "(%P|%t|%T) ###DataLinkSet::send_control --> LOCKED lock_\n"));

  if (map_.empty()) {
    // similar to the "no links" case in TransportClient::send()
    if (DCPS_debug_level > 4) {
      const GuidConverter converter(pub_id);
      ACE_DEBUG((LM_DEBUG,
                 ACE_TEXT("(%P|%t) DataLinkSet::send_control: ")
                 ACE_TEXT("no links for publication %C, ")
                 ACE_TEXT("not sending control message.\n"),
                 std::string(converter).c_str()));
    }
    listener->control_delivered(msg);
    return SEND_CONTROL_OK;
  }

  ACE_NEW_MALLOC_RETURN(send_element,
    static_cast<TransportSendControlElement*>(
      send_control_element_allocator_.malloc()),
    TransportSendControlElement(static_cast<int>(map_.size()),
                                pub_id,
                                listener,
                                header,
                                msg,
                                &send_control_element_allocator_),
    SEND_CONTROL_ERROR);

  for (MapType::iterator itr = map_.begin();
       itr != map_.end();
       ++itr) {
    itr->second->send_start();
    itr->second->send(send_element);
    itr->second->send_stop(pub_id);
  }

  return SEND_CONTROL_OK;
}

ACE_INLINE void
OpenDDS::DCPS::DataLinkSet::send_response(
  RepoId pub_id,
  const DataSampleHeader& header,
  ACE_Message_Block* response)
{
  DBG_ENTRY_LVL("DataLinkSet","send_response",6);
  TransportSendControlElement* send_element = 0;

<<<<<<< HEAD
  SendResponseListener listener;

  //### debugging many to many test failure 2to1
  //ACE_DEBUG((LM_DEBUG, "(%P|%t|%T) ###DataLinkSet::send_response --> trying to LOCK lock_\n"));

=======
>>>>>>> 333b0e91
  GuardType guard(this->lock_);
  
    //### debugging many to many test failure 2to1
  //ACE_DEBUG((LM_DEBUG, "(%P|%t|%T) ###DataLinkSet::send_response --> LOCKED lock_\n"));
  
  ACE_NEW_MALLOC(send_element,
    static_cast<TransportSendControlElement*>(
      send_control_element_allocator_.malloc()),
    TransportSendControlElement(static_cast<int>(map_.size()),
                                pub_id,
                                &send_response_listener_,
                                header,
                                response,
                                &send_control_element_allocator_));
  send_response_listener_.track_message();

  for (MapType::iterator itr = map_.begin();
       itr != map_.end();
       ++itr) {
    itr->second->send_start();
    itr->second->send(send_element);
    itr->second->send_stop(pub_id);
  }
}

ACE_INLINE bool
OpenDDS::DCPS::DataLinkSet::remove_sample(const DataSampleListElement* sample)
{
  DBG_ENTRY_LVL("DataLinkSet", "remove_sample", 6);
  //### debugging many to many test failure 2to1
  //ACE_DEBUG((LM_DEBUG, "(%P|%t|%T) ###DataLinkSet::remove_sample --> trying to LOCK lock_\n"));
  GuardType guard(this->lock_);
  //### debugging many to many test failure 2to1
  //ACE_DEBUG((LM_DEBUG, "(%P|%t|%T) ###DataLinkSet::remove_sample --> LOCKED lock_\n"));
  const MapType::iterator end = this->map_.end();
  for (MapType::iterator itr = this->map_.begin(); itr != end; ++itr) {

    if (itr->second->remove_sample(sample) == REMOVE_RELEASED) {
      return true;
    }
  }

  return false;
}

ACE_INLINE bool
OpenDDS::DCPS::DataLinkSet::remove_all_msgs(RepoId pub_id)
{
  DBG_ENTRY_LVL("DataLinkSet", "remove_all_msgs", 6);
  //### debugging many to many test failure 2to1
  //ACE_DEBUG((LM_DEBUG, "(%P|%t|%T) ###DataLinkSet::remove_all_msgs --> trying to LOCK lock_\n"));
  GuardType guard(this->lock_);
  //### debugging many to many test failure 2to1
  //ACE_DEBUG((LM_DEBUG, "(%P|%t|%T) ###DataLinkSet::remove_all_msgs --> LOCKED lock_\n"));
  const MapType::iterator end = this->map_.end();
  for (MapType::iterator itr = this->map_.begin(); itr != end; ++itr) {
    itr->second->remove_all_msgs(pub_id);
  }

  return true;
}

/// This will do several things, including adding to the membership
/// of the send_links_ set.  Any DataLinks added to the send_links_
/// set will be also told about the send_start() event.  Those
/// DataLinks (in the pub_links set) that are already in the
/// send_links_ set will not be told about the send_start() event
/// since they heard about it when they were inserted into the
/// send_links_ set.
ACE_INLINE void
OpenDDS::DCPS::DataLinkSet::send_start(DataLinkSet* link_set)
{
  DBG_ENTRY_LVL("DataLinkSet","send_start",6);
  //### debugging many to many test failure 2to1
  //ACE_DEBUG((LM_DEBUG, "(%P|%t|%T) ###DataLinkSet::send_start --> trying to LOCK lock_\n"));
  GuardType guard1(this->lock_);
    //### debugging many to many test failure 2to1
  //ACE_DEBUG((LM_DEBUG, "(%P|%t|%T) ###DataLinkSet::send_start --> LOCKED lock_\n"));
  GuardType guard2(link_set->lock_);

  for (MapType::iterator itr = link_set->map_.begin();
       itr != link_set->map_.end();
       ++itr) {
    // Attempt to add the current DataLink to this set.
    int result = OpenDDS::DCPS::bind(map_, itr->first, itr->second);

    if (result == 0) {
      // We successfully added the current DataLink to this set,
      // meaning that it wasn't already a member.  We should tell
      // the DataLink about the send_start() event.
      itr->second->send_start();

    } else if (result == -1) {
      ACE_ERROR((LM_ERROR,
                 "(%P|%t) ERROR: Failed to bind data link into set.\n"));
    }

    // Note that there is a possibility that the result == 1, which
    // means that the DataLink already exists in our map_->  We skip
    // all of these cases.
  }
}

/// This will inform each DataLink in the set about the send_stop()
/// event.  It will then clear the send_links_ set.
ACE_INLINE void
OpenDDS::DCPS::DataLinkSet::send_stop(RepoId repoId)
{
  DBG_ENTRY_LVL("DataLinkSet","send_stop",6);
  // Iterate over our map_ and tell each DataLink about the send_stop() event.
  //### debugging many to many test failure 2to1
  //ACE_DEBUG((LM_DEBUG, "(%P|%t|%T) ###DataLinkSet::send_stop --> trying to LOCK lock_\n"));
  GuardType guard(this->lock_);
  //### debugging many to many test failure 2to1
  //ACE_DEBUG((LM_DEBUG, "(%P|%t|%T) ###DataLinkSet::send_stop --> LOCKED lock_\n"));
  for (MapType::iterator itr = map_.begin();
       itr != map_.end();
       ++itr) {
    itr->second->send_stop(repoId);
  }

  map_.clear();
}<|MERGE_RESOLUTION|>--- conflicted
+++ resolved
@@ -139,14 +139,9 @@
   DBG_ENTRY_LVL("DataLinkSet","send_response",6);
   TransportSendControlElement* send_element = 0;
 
-<<<<<<< HEAD
-  SendResponseListener listener;
-
   //### debugging many to many test failure 2to1
   //ACE_DEBUG((LM_DEBUG, "(%P|%t|%T) ###DataLinkSet::send_response --> trying to LOCK lock_\n"));
 
-=======
->>>>>>> 333b0e91
   GuardType guard(this->lock_);
   
     //### debugging many to many test failure 2to1
