--- conflicted
+++ resolved
@@ -477,13 +477,8 @@
                           const RepoId& src,
                           MetaSubmessageVec& meta_submessages);
     void process_acked_by_all();
-<<<<<<< HEAD
     void gather_nack_replies_i(MetaSubmessageVec& meta_submessages);
-    void gather_heartbeats_i(OPENDDS_VECTOR(TransportQueueElement*)& pendingCallbacks,
-=======
-    void send_and_gather_nack_replies_i(MetaSubmessageVec& meta_submessages);
     void gather_heartbeats_i(TqeVector& pendingCallbacks,
->>>>>>> b97067af
                              MetaSubmessageVec& meta_submessages);
     void gather_heartbeats(const RepoIdSet& additional_guids,
                            MetaSubmessageVec& meta_submessages);
