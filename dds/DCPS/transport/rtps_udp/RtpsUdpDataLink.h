/*
 * $Id$
 *
 *
 * Distributed under the OpenDDS License.
 * See: http://www.opendds.org/license.html
 */

#ifndef DCPS_RTPSUDPDATALINK_H
#define DCPS_RTPSUDPDATALINK_H

#include "Rtps_Udp_Export.h"

#include "RtpsUdpSendStrategy.h"
#include "RtpsUdpSendStrategy_rch.h"
#include "RtpsUdpReceiveStrategy.h"
#include "RtpsUdpReceiveStrategy_rch.h"
#include "RtpsCustomizedElement.h"

#include "ace/Basic_Types.h"
#include "ace/SOCK_Dgram.h"
#include "ace/SOCK_Dgram_Mcast.h"

#include "dds/DCPS/transport/framework/DataLink.h"
#include "dds/DCPS/transport/framework/TransportReactorTask.h"
#include "dds/DCPS/transport/framework/TransportReactorTask_rch.h"
#include "dds/DCPS/transport/framework/TransportSendBuffer.h"

#include "dds/DCPS/DataSampleElement.h"
#include "dds/DCPS/DisjointSequence.h"
#include "dds/DCPS/GuidConverter.h"

#include <map>
#include <set>

class DDS_TEST;

namespace OpenDDS {
namespace DCPS {

class RtpsUdpInst;
class RtpsUdpTransport;
class ReceivedDataSample;

class OpenDDS_Rtps_Udp_Export RtpsUdpDataLink : public DataLink {
public:

  RtpsUdpDataLink(RtpsUdpTransport* transport,
                  const GuidPrefix_t& local_prefix,
                  RtpsUdpInst* config,
                  TransportReactorTask* reactor_task);

  void send_strategy(RtpsUdpSendStrategy* send_strategy);
  void receive_strategy(RtpsUdpReceiveStrategy* recv_strategy);
  bool add_delayed_notification(TransportQueueElement* element);
  void do_remove_sample(const RepoId& pub_id, const TransportQueueElement::MatchCriteria& criteria);
  RtpsUdpInst* config();

  ACE_Reactor* get_reactor();

  ACE_SOCK_Dgram& unicast_socket();
  ACE_SOCK_Dgram_Mcast& multicast_socket();

#ifdef ACE_HAS_IPV6
  ACE_SOCK_Dgram& socket_for(int address_type);
#endif

  bool open(const ACE_SOCK_Dgram& unicast_socket);

  void received(const RTPS::DataSubmessage& data,
                const GuidPrefix_t& src_prefix);

  void received(const RTPS::GapSubmessage& gap, const GuidPrefix_t& src_prefix);

  void received(const RTPS::HeartBeatSubmessage& heartbeat,
                const GuidPrefix_t& src_prefix);

  void received(const RTPS::HeartBeatFragSubmessage& hb_frag,
                const GuidPrefix_t& src_prefix);

  void received(const RTPS::AckNackSubmessage& acknack,
                const GuidPrefix_t& src_prefix);

  void received(const RTPS::NackFragSubmessage& nackfrag,
                const GuidPrefix_t& src_prefix);

  const GuidPrefix_t& local_prefix() const { return local_prefix_; }

  void add_locator(const RepoId& remote_id, const ACE_INET_Addr& address,
                   bool requires_inline_qos);

  /// Given a 'local_id' of a publication or subscription, populate the set of
  /// 'addrs' with the network addresses of any remote peers (or if 'local_id'
  /// is GUID_UNKNOWN, all known addresses).
  void get_locators(const RepoId& local_id,
                    OPENDDS_SET(ACE_INET_Addr)& addrs) const;

  ACE_INET_Addr get_locator(const RepoId& remote_id) const;

  void associated(const RepoId& local, const RepoId& remote,
                  bool local_reliable, bool remote_reliable,
                  bool local_durable, bool remote_durable);

  bool check_handshake_complete(const RepoId& local, const RepoId& remote);

private:
  virtual void stop_i();
  virtual void send_i(TransportQueueElement* element, bool relink = true);

  virtual TransportQueueElement* customize_queue_element(
    TransportQueueElement* element);

  virtual void release_remote_i(const RepoId& remote_id);
  virtual void release_reservations_i(const RepoId& remote_id,
                                      const RepoId& local_id);

  friend class ::DDS_TEST;
  /// static member used by testing code to force inline qos
  static bool force_inline_qos_;
  bool requires_inline_qos(const PublicationId& pub_id);

  void add_gap_submsg(RTPS::SubmessageSeq& msg,
                      const TransportQueueElement& tqe);

#ifdef ACE_LYNXOS_MAJOR
public:
#endif

  RtpsUdpInst* config_;
  TransportReactorTask_rch reactor_task_;

  RtpsUdpSendStrategy_rch send_strategy_;
  RtpsUdpReceiveStrategy_rch recv_strategy_;

  GuidPrefix_t local_prefix_;

  struct RemoteInfo {
    RemoteInfo() : addr_(), requires_inline_qos_(false) {}
    RemoteInfo(const ACE_INET_Addr& addr, bool iqos)
      : addr_(addr), requires_inline_qos_(iqos) {}
    ACE_INET_Addr addr_;
    bool requires_inline_qos_;
  };
  OPENDDS_MAP_CMP(RepoId, RemoteInfo, GUID_tKeyLessThan) locators_;

  ACE_SOCK_Dgram unicast_socket_;
  ACE_SOCK_Dgram_Mcast multicast_socket_;
#ifdef ACE_HAS_IPV6
  ACE_SOCK_Dgram ipv6_alternate_socket_;
  int unicast_socket_type_;
#endif

  RtpsCustomizedElementAllocator rtps_customized_element_allocator_;

  struct MultiSendBuffer : TransportSendBuffer {

    MultiSendBuffer(RtpsUdpDataLink* outer, size_t capacity)
      : TransportSendBuffer(capacity)
      , outer_(outer)
    {}

    void retain_all(RepoId pub_id);
    void insert(SequenceNumber sequence,
                TransportSendStrategy::QueueType* queue,
                ACE_Message_Block* chain);

    RtpsUdpDataLink* outer_;

  } multi_buff_;


  // RTPS reliability support for local writers:

  struct ReaderInfo {
    CORBA::Long acknack_recvd_count_, nackfrag_recvd_count_;
<<<<<<< HEAD
    OPENDDS_VECTOR(RTPS::SequenceNumberSet) requested_changes_;
    std::map<SequenceNumber, RTPS::FragmentNumberSet> requested_frags_;
=======
    std::vector<RTPS::SequenceNumberSet> requested_changes_;
    OPENDDS_MAP(SequenceNumber, RTPS::FragmentNumberSet) requested_frags_;
>>>>>>> 1cdc24ff
    SequenceNumber cur_cumulative_ack_;
    bool handshake_done_, durable_;
    OPENDDS_MAP(SequenceNumber, TransportQueueElement*) durable_data_;
    ACE_Time_Value durable_timestamp_;

    ReaderInfo()
      : acknack_recvd_count_(0)
      , nackfrag_recvd_count_(0)
      , handshake_done_(false)
      , durable_(false)
    {}
    ~ReaderInfo();
    void expire_durable_data();
    bool expecting_durable_data() const;
  };

  typedef OPENDDS_MAP_CMP(RepoId, ReaderInfo, GUID_tKeyLessThan) ReaderInfoMap;

  struct RtpsWriter {
    ReaderInfoMap remote_readers_;
    RcHandle<SingleSendBuffer> send_buff_;
    SequenceNumber expected_;
    OPENDDS_MAP(SequenceNumber, TransportQueueElement*) elems_not_acked_;
    CORBA::Long heartbeat_count_;
    bool durable_;

    RtpsWriter() : heartbeat_count_(0), durable_(false) {}
    ~RtpsWriter();
    SequenceNumber heartbeat_high(const ReaderInfo&) const;
    void add_elem_awaiting_ack(TransportQueueElement* element);
  };

  typedef OPENDDS_MAP_CMP(RepoId, RtpsWriter, GUID_tKeyLessThan) RtpsWriterMap;
  RtpsWriterMap writers_;

  void end_historic_samples(RtpsWriterMap::iterator writer,
                            const DataSampleHeader& header,
                            ACE_Message_Block* body);


  // RTPS reliability support for local readers:

  struct WriterInfo {
    DisjointSequence recvd_;
    OPENDDS_MAP(SequenceNumber, ReceivedDataSample) held_;
    SequenceRange hb_range_;
    OPENDDS_MAP(SequenceNumber, RTPS::FragmentNumber_t) frags_;
    bool ack_pending_, initial_hb_;
    CORBA::Long heartbeat_recvd_count_, hb_frag_recvd_count_,
      acknack_count_, nackfrag_count_;

    WriterInfo()
      : ack_pending_(false), initial_hb_(true), heartbeat_recvd_count_(0),
        hb_frag_recvd_count_(0), acknack_count_(0), nackfrag_count_(0) {}

    bool should_nack() const;
  };

  typedef OPENDDS_MAP_CMP(RepoId, WriterInfo, GUID_tKeyLessThan) WriterInfoMap;

  struct RtpsReader {
    WriterInfoMap remote_writers_;
    bool durable_;
  };

  typedef OPENDDS_MAP_CMP(RepoId, RtpsReader, GUID_tKeyLessThan) RtpsReaderMap;
  RtpsReaderMap readers_;

  typedef OPENDDS_MULTIMAP_CMP(RepoId, RtpsReaderMap::iterator, GUID_tKeyLessThan)
    RtpsReaderIndex;
  RtpsReaderIndex reader_index_; // keys are remote data writer GUIDs

  void deliver_held_data(const RepoId& readerId, WriterInfo& info, bool durable);

  /// lock_ protects data structures accessed by both the transport's thread
  /// (TransportReactorTask) and an external thread which is responsible
  /// for adding/removing associations from the DataLink.
  mutable ACE_Thread_Mutex lock_;

  size_t generate_nack_frags(OPENDDS_VECTOR(RTPS::NackFragSubmessage)& nack_frags,
                             WriterInfo& wi, const RepoId& pub_id);

  /// Extend the FragmentNumberSet to cover the fragments that are
  /// missing from our last known fragment to the extent
  /// @param fnSet FragmentNumberSet for the message sequence number
  /// in question
  /// @param extent is the highest fragement sequence number for this
  /// FragmentNumberSet
  static void extend_bitmap_range(RTPS::FragmentNumberSet& fnSet,
                                  CORBA::ULong extent);

  bool process_heartbeat_i(const RTPS::HeartBeatSubmessage& heartbeat,
                           const RepoId& src, RtpsReaderMap::value_type& rr);

  bool process_hb_frag_i(const RTPS::HeartBeatFragSubmessage& hb_frag,
                         const RepoId& src, RtpsReaderMap::value_type& rr);

  bool process_gap_i(const RTPS::GapSubmessage& gap, const RepoId& src,
                     RtpsReaderMap::value_type& rr);

  bool process_data_i(const RTPS::DataSubmessage& data, const RepoId& src,
                      RtpsReaderMap::value_type& rr);

  void durability_resend(TransportQueueElement* element);
  void send_durability_gaps(const RepoId& writer, const RepoId& reader,
                            const DisjointSequence& gaps);
  ACE_Message_Block* marshal_gaps(const RepoId& writer, const RepoId& reader,
                                  const DisjointSequence& gaps,
                                  bool durable = false);

  void send_nackfrag_replies(RtpsWriter& writer, DisjointSequence& gaps,
                             OPENDDS_SET(ACE_INET_Addr)& gap_recipients);

  template<typename T, typename FN>
  void datareader_dispatch(const T& submessage, const GuidPrefix_t& src_prefix,
                           const FN& func)
  {
    using std::pair;
    RepoId local;
    std::memcpy(local.guidPrefix, local_prefix_, sizeof(GuidPrefix_t));
    local.entityId = submessage.readerId;

    RepoId src;
    std::memcpy(src.guidPrefix, src_prefix, sizeof(GuidPrefix_t));
    src.entityId = submessage.writerId;

    bool schedule_timer = false;
    ACE_GUARD(ACE_Thread_Mutex, g, lock_);
    if (local.entityId == ENTITYID_UNKNOWN) {
      for (pair<RtpsReaderIndex::iterator, RtpsReaderIndex::iterator> iters =
             reader_index_.equal_range(src);
           iters.first != iters.second; ++iters.first) {
        schedule_timer |= (this->*func)(submessage, src, *iters.first->second);
      }

    } else {
      const RtpsReaderMap::iterator rr = readers_.find(local);
      if (rr == readers_.end()) {
        return;
      }
      schedule_timer = (this->*func)(submessage, src, *rr);
    }
    g.release();
    if (schedule_timer) {
      heartbeat_reply_.schedule();
    }
  }


  // Timers for reliability:

#ifdef ACE_LYNXOS_MAJOR
public:
#endif
  void send_nack_replies();
  void process_acked_by_all();
  void send_heartbeats();
  void send_heartbeats_manual(const TransportSendControlElement* tsce);
  void send_heartbeat_replies();
#ifdef ACE_LYNXOS_MAJOR
private:
#endif

  CORBA::Long best_effort_heartbeat_count_;

  struct TimedDelay : ACE_Event_Handler {

    typedef void (RtpsUdpDataLink::*PMF)();

    TimedDelay(RtpsUdpDataLink* outer, PMF function,
               const ACE_Time_Value& timeout)
      : outer_(outer), function_(function), timeout_(timeout), scheduled_(false)
    {}

    void schedule();
    void cancel();

    int handle_timeout(const ACE_Time_Value&, const void*)
    {
      scheduled_ = false;
      (outer_->*function_)();
      return 0;
    }

    RtpsUdpDataLink* outer_;
    PMF function_;
    ACE_Time_Value timeout_;
    bool scheduled_;

  } nack_reply_, heartbeat_reply_, acked_by_all_check_;


  struct HeartBeat : ACE_Event_Handler {

    explicit HeartBeat(RtpsUdpDataLink* outer)
      : outer_(outer), enabled_(false) {}

    int handle_timeout(const ACE_Time_Value&, const void*)
    {
      outer_->send_heartbeats();
      return 0;
    }

    void enable();
    void disable();

    RtpsUdpDataLink* outer_;
    bool enabled_;

  } heartbeat_;

  RTPS::InfoReplySubmessage info_reply_;
};

} // namespace DCPS
} // namespace OpenDDS

#ifdef __ACE_INLINE__
# include "RtpsUdpDataLink.inl"
#endif  /* __ACE_INLINE__ */

#endif  /* DCPS_RTPSUDPDATALINK_H */<|MERGE_RESOLUTION|>--- conflicted
+++ resolved
@@ -173,13 +173,8 @@
 
   struct ReaderInfo {
     CORBA::Long acknack_recvd_count_, nackfrag_recvd_count_;
-<<<<<<< HEAD
     OPENDDS_VECTOR(RTPS::SequenceNumberSet) requested_changes_;
-    std::map<SequenceNumber, RTPS::FragmentNumberSet> requested_frags_;
-=======
-    std::vector<RTPS::SequenceNumberSet> requested_changes_;
     OPENDDS_MAP(SequenceNumber, RTPS::FragmentNumberSet) requested_frags_;
->>>>>>> 1cdc24ff
     SequenceNumber cur_cumulative_ack_;
     bool handshake_done_, durable_;
     OPENDDS_MAP(SequenceNumber, TransportQueueElement*) durable_data_;
