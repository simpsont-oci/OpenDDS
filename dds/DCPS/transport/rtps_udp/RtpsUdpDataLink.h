--- conflicted
+++ resolved
@@ -553,20 +553,13 @@
   };
 
   void build_meta_submessage_map(MetaSubmessageVec& meta_submessages, AddrDestMetaSubmessageMap& adr_map);
-<<<<<<< HEAD
   void bundle_mapped_meta_submessages(
     const Encoding& encoding,
     AddrDestMetaSubmessageMap& adr_map,
     MetaSubmessageIterVecVec& meta_submessage_bundles,
     OPENDDS_VECTOR(AddrSet)& meta_submessage_bundle_addrs,
-    OPENDDS_VECTOR(size_t)& meta_submessage_bundle_sizes);
-=======
-  void bundle_mapped_meta_submessages(AddrDestMetaSubmessageMap& adr_map,
-                               MetaSubmessageIterVecVec& meta_submessage_bundles,
-                               OPENDDS_VECTOR(AddrSet)& meta_submessage_bundle_addrs,
                                OPENDDS_VECTOR(size_t)& meta_submessage_bundle_sizes,
                                CountKeeper& counts);
->>>>>>> 17c08c2a
   void send_bundled_submessages(MetaSubmessageVec& meta_submessages);
 
   RepoIdSet pending_reliable_readers_;
