/*
 *
 *
 * Distributed under the OpenDDS License.
 * See: http://www.opendds.org/license.html
 */

#ifndef DCPS_RTPSUDPDATALINK_H
#define DCPS_RTPSUDPDATALINK_H

#include "Rtps_Udp_Export.h"

#include "RtpsUdpSendStrategy.h"
#include "RtpsUdpSendStrategy_rch.h"
#include "RtpsUdpReceiveStrategy.h"
#include "RtpsUdpReceiveStrategy_rch.h"
#include "RtpsCustomizedElement.h"

#include "ace/Basic_Types.h"
#include "ace/SOCK_Dgram.h"
#include "ace/SOCK_Dgram_Mcast.h"

#include "dds/DCPS/transport/framework/DataLink.h"
#include "dds/DCPS/ReactorTask.h"
#include "dds/DCPS/ReactorTask_rch.h"
#include "dds/DCPS/transport/framework/TransportSendBuffer.h"

#include "dds/DCPS/DataSampleElement.h"
#include "dds/DCPS/DisjointSequence.h"
#include "dds/DCPS/GuidConverter.h"
#include "dds/DCPS/PoolAllocator.h"
#include "dds/DCPS/DiscoveryListener.h"
#include "dds/DCPS/ReactorInterceptor.h"
#include "dds/DCPS/RcEventHandler.h"

#ifdef OPENDDS_SECURITY
#include "dds/DdsSecurityCoreC.h"
#include "dds/DCPS/security/framework/SecurityConfig.h"
#include "dds/DCPS/security/framework/SecurityConfig_rch.h"
#endif

class DDS_TEST;

OPENDDS_BEGIN_VERSIONED_NAMESPACE_DECL

namespace OpenDDS {

namespace ICE {
  class Endpoint;
}

namespace DCPS {

class RtpsUdpInst;
class RtpsUdpTransport;
class ReceivedDataSample;
typedef RcHandle<RtpsUdpInst> RtpsUdpInst_rch;
typedef RcHandle<RtpsUdpTransport> RtpsUdpTransport_rch;

class OpenDDS_Rtps_Udp_Export RtpsUdpDataLink : public DataLink {
public:

  RtpsUdpDataLink(RtpsUdpTransport& transport,
                  const GuidPrefix_t& local_prefix,
                  const RtpsUdpInst& config,
                  const ReactorTask_rch& reactor_task);

  bool add_delayed_notification(TransportQueueElement* element);

  void do_remove_sample(const RepoId& pub_id,
                        const TransportQueueElement::MatchCriteria& criteria);

  RtpsUdpInst& config() const;

  ACE_Reactor* get_reactor();
  bool reactor_is_shut_down();

  ACE_SOCK_Dgram& unicast_socket();
  ACE_SOCK_Dgram_Mcast& multicast_socket();

  bool open(const ACE_SOCK_Dgram& unicast_socket);

  void received(const RTPS::DataSubmessage& data,
                const GuidPrefix_t& src_prefix);

  void received(const RTPS::GapSubmessage& gap, const GuidPrefix_t& src_prefix);

  void received(const RTPS::HeartBeatSubmessage& heartbeat,
                const GuidPrefix_t& src_prefix);

  void received(const RTPS::HeartBeatFragSubmessage& hb_frag,
                const GuidPrefix_t& src_prefix);

  void received(const RTPS::AckNackSubmessage& acknack,
                const GuidPrefix_t& src_prefix);

  void received(const RTPS::NackFragSubmessage& nackfrag,
                const GuidPrefix_t& src_prefix);

  const GuidPrefix_t& local_prefix() const { return local_prefix_; }

  void add_locator(const RepoId& remote_id, const ACE_INET_Addr& address,
                   bool requires_inline_qos);

  typedef OPENDDS_SET(ACE_INET_Addr) AddrSet;

  /// Given a 'local' id and a 'remote' id of a publication or
  /// subscription, return the set of addresses of the remote peers.
  AddrSet get_addresses(const RepoId& local, const RepoId& remote) const;
  /// Given a 'local' id, return the set of address for all remote peers.
  AddrSet get_addresses(const RepoId& local) const;

  void associated(const RepoId& local, const RepoId& remote,
                  bool local_reliable, bool remote_reliable,
                  bool local_durable, bool remote_durable);

  bool check_handshake_complete(const RepoId& local, const RepoId& remote);

  void register_for_reader(const RepoId& writerid,
                           const RepoId& readerid,
                           const ACE_INET_Addr& address,
                           OpenDDS::DCPS::DiscoveryListener* listener);

  void unregister_for_reader(const RepoId& writerid,
                             const RepoId& readerid);

  void register_for_writer(const RepoId& readerid,
                           const RepoId& writerid,
                           const ACE_INET_Addr& address,
                           OpenDDS::DCPS::DiscoveryListener* listener);

  void unregister_for_writer(const RepoId& readerid,
                             const RepoId& writerid);

  virtual void pre_stop_i();

  virtual void send_final_acks(const RepoId& readerid);

  virtual ICE::Endpoint* get_ice_endpoint() const;

#ifdef OPENDDS_SECURITY
  Security::SecurityConfig_rch security_config() const
  { return security_config_; }

  DDS::Security::ParticipantCryptoHandle local_crypto_handle() const;
  void local_crypto_handle(DDS::Security::ParticipantCryptoHandle pch);

  DDS::Security::ParticipantCryptoHandle peer_crypto_handle(const RepoId& peer) const;
  DDS::Security::DatawriterCryptoHandle writer_crypto_handle(const RepoId& writer) const;
  DDS::Security::DatareaderCryptoHandle reader_crypto_handle(const RepoId& reader) const;

  void populate_security_handles(const RepoId& local_id, const RepoId& remote_id,
                                 const unsigned char* buffer,
                                 unsigned int buffer_size);
#endif

private:
  // Internal non-locking versions of the above
  AddrSet get_addresses_i(const RepoId& local, const RepoId& remote) const;
  AddrSet get_addresses_i(const RepoId& local) const;

  void get_locators_i(const RepoId& local_id,
                      AddrSet& addrs) const;

  bool get_locator_i(const RepoId& remote_id, ACE_INET_Addr& addr) const;

  virtual void stop_i();

  virtual TransportQueueElement* customize_queue_element(
    TransportQueueElement* element);

  virtual void release_remote_i(const RepoId& remote_id);
  virtual void release_reservations_i(const RepoId& remote_id,
                                      const RepoId& local_id);

  friend class ::DDS_TEST;
  /// static member used by testing code to force inline qos
  static bool force_inline_qos_;
  bool requires_inline_qos(const GUIDSeq_var & peers);

  typedef OPENDDS_MAP_CMP(RepoId, OPENDDS_VECTOR(RepoId),GUID_tKeyLessThan) DestToEntityMap;

  ReactorTask_rch reactor_task_;

  RtpsUdpSendStrategy* send_strategy();
  RtpsUdpReceiveStrategy* receive_strategy();

  GuidPrefix_t local_prefix_;

  struct RemoteInfo {
    RemoteInfo() : addr_(), requires_inline_qos_(false) {}
    RemoteInfo(const ACE_INET_Addr& addr, bool iqos)
      : addr_(addr), requires_inline_qos_(iqos) {}
    ACE_INET_Addr addr_;
    bool requires_inline_qos_;
  };

  typedef OPENDDS_MAP_CMP(RepoId, RemoteInfo, GUID_tKeyLessThan) RemoteInfoMap;
  RemoteInfoMap locators_;

  ACE_SOCK_Dgram unicast_socket_;
  ACE_SOCK_Dgram_Mcast multicast_socket_;

  RcHandle<SingleSendBuffer> get_writer_send_buffer(const RepoId& pub_id);

  struct MultiSendBuffer : TransportSendBuffer {

    MultiSendBuffer(RtpsUdpDataLink* outer, size_t capacity)
      : TransportSendBuffer(capacity)
      , outer_(outer)
    {}

    void retain_all(const RepoId& pub_id);
    void insert(SequenceNumber sequence,
                TransportSendStrategy::QueueType* queue,
                ACE_Message_Block* chain);

    RtpsUdpDataLink* outer_;

  } multi_buff_;

  struct MetaSubmessage {
    MetaSubmessage(const RepoId& from, const RepoId& dst)
      : from_guid_(from), dst_guid_(dst) {}
    MetaSubmessage(const RepoId& from, const RepoId& dst, const RepoIdSet& to)
      : from_guid_(from), dst_guid_(dst), to_guids_(to) {}
    RepoId from_guid_;
    RepoId dst_guid_;
    RepoIdSet to_guids_;
    RTPS::Submessage sm_;
  };
  typedef OPENDDS_VECTOR(MetaSubmessage) MetaSubmessageVec;

  // RTPS reliability support for local writers:

  struct ReaderInfo {
    CORBA::Long acknack_recvd_count_, nackfrag_recvd_count_;
    OPENDDS_VECTOR(RTPS::SequenceNumberSet) requested_changes_;
    OPENDDS_MAP(SequenceNumber, RTPS::FragmentNumberSet) requested_frags_;
    SequenceNumber cur_cumulative_ack_;
    bool handshake_done_, durable_;
    OPENDDS_MAP(SequenceNumber, TransportQueueElement*) durable_data_;
    MonotonicTimePoint durable_timestamp_;

    explicit ReaderInfo(bool durable)
      : acknack_recvd_count_(0)
      , nackfrag_recvd_count_(0)
      , handshake_done_(false)
      , durable_(durable)
    {}
    ~ReaderInfo();
    void expire_durable_data();
    bool expecting_durable_data() const;
  };

  typedef OPENDDS_MAP_CMP(RepoId, ReaderInfo, GUID_tKeyLessThan) ReaderInfoMap;

  class  RtpsWriter : public RcObject {
  protected:
    ReaderInfoMap remote_readers_;
    RcHandle<SingleSendBuffer> send_buff_;
    SequenceNumber expected_;
    typedef OPENDDS_MULTIMAP(SequenceNumber, TransportQueueElement*) SnToTqeMap;
    SnToTqeMap elems_not_acked_;
    SnToTqeMap to_deliver_;
    WeakRcHandle<RtpsUdpDataLink> link_;
    RepoId id_;
    bool durable_;
    CORBA::Long heartbeat_count_;
    mutable ACE_Thread_Mutex mutex_;

    void add_gap_submsg_i(RTPS::SubmessageSeq& msg,
                          const TransportQueueElement& tqe,
                          const DestToEntityMap& dtem);
    void end_historic_samples_i(const DataSampleHeader& header,
                                ACE_Message_Block* body);
    void send_heartbeats_manual_i(MetaSubmessageVec& meta_submessages);

    void gather_gaps_i(const RepoId& reader,
                       const DisjointSequence& gaps,
                       MetaSubmessageVec& meta_submessages);
    void acked_by_all_helper_i(SnToTqeMap& to_deliver);
    void send_directed_nack_replies_i(const RepoId& readerId, ReaderInfo& reader, MetaSubmessageVec& meta_submessages);
    void process_requested_changes_i(DisjointSequence& requests, const ReaderInfo& reader);
    void send_nackfrag_replies_i(DisjointSequence& gaps, AddrSet& gap_recipients);

  public:
<<<<<<< HEAD
    RtpsWriter(
      RcHandle<RtpsUdpDataLink> link,
      const RepoId& id,
      bool durable,
      CORBA::Long hbc)
    : link_(link)
    , id_(id)
    , durable_(durable)
    , heartbeat_count_(hbc)
    {}
=======
    RtpsWriter(RcHandle<RtpsUdpDataLink> link, const RepoId& id, bool durable, CORBA::Long hbc, size_t capacity);
>>>>>>> 1276f227
    ~RtpsWriter();
    SequenceNumber heartbeat_high(const ReaderInfo&) const;
    void add_elem_awaiting_ack(TransportQueueElement* element);
    void do_remove_sample(const TransportQueueElement::MatchCriteria& criteria);

    bool add_reader(const RepoId& id, const ReaderInfo& info);
    bool has_reader(const RepoId& id) const;
    bool remove_reader(const RepoId& id);
    size_t reader_count() const;
    CORBA::Long get_heartbeat_count() const { return heartbeat_count_; }

    bool is_reader_handshake_done(const RepoId& id) const;
    void pre_stop_helper(OPENDDS_VECTOR(TransportQueueElement*)& to_deliver,
                         OPENDDS_VECTOR(TransportQueueElement*)& to_drop);
    TransportQueueElement* customize_queue_element_helper(TransportQueueElement* element,
                                                          bool requires_inline_qos,
                                                          MetaSubmessageVec& meta_submessages,
                                                          bool& deliver_after_send);

    void process_acknack(const RTPS::AckNackSubmessage& acknack,
                         const RepoId& src,
                         MetaSubmessageVec& meta_submessages);
    void process_nackfrag(const RTPS::NackFragSubmessage& nackfrag,
                          const RepoId& src,
                          MetaSubmessageVec& meta_submessages);
    void process_acked_by_all();
    void send_and_gather_nack_replies(MetaSubmessageVec& meta_submessages);
    bool gather_heartbeats(OPENDDS_VECTOR(TransportQueueElement*)& pendingCallbacks,
                           const RepoIdSet& additional_guids,
                           bool allow_final,
                           MetaSubmessageVec& meta_submessages);
    RcHandle<SingleSendBuffer> get_send_buff() { return send_buff_; }
  };
  typedef RcHandle<RtpsWriter> RtpsWriter_rch;

  typedef OPENDDS_MAP_CMP(RepoId, RtpsWriter_rch, GUID_tKeyLessThan) RtpsWriterMap;
  RtpsWriterMap writers_;


  // RTPS reliability support for local readers:

  struct WriterInfo {
    DisjointSequence recvd_;
    OPENDDS_MAP(SequenceNumber, ReceivedDataSample) held_;
    SequenceRange hb_range_;
    OPENDDS_MAP(SequenceNumber, RTPS::FragmentNumber_t) frags_;
    bool ack_pending_, first_ever_hb_, first_valid_hb_;
    CORBA::Long heartbeat_recvd_count_, hb_frag_recvd_count_,
      acknack_count_, nackfrag_count_;

    WriterInfo()
      : ack_pending_(false), first_ever_hb_(true), first_valid_hb_(true), heartbeat_recvd_count_(0),
        hb_frag_recvd_count_(0), acknack_count_(0), nackfrag_count_(0) { hb_range_.second = SequenceNumber::ZERO(); }

    bool should_nack() const;
  };

  typedef OPENDDS_MAP_CMP(RepoId, WriterInfo, GUID_tKeyLessThan) WriterInfoMap;

  typedef OPENDDS_VECTOR(RTPS::NackFragSubmessage) NackFragSubmessageVec;

  class RtpsReader : public RcObject {
  public:
    RtpsReader(RcHandle<RtpsUdpDataLink> link, const RepoId& id, bool durable) : link_(link), id_(id), durable_(durable) {}

    bool add_writer(const RepoId& id, const WriterInfo& info);
    bool has_writer(const RepoId& id) const;
    bool remove_writer(const RepoId& id);
    size_t writer_count() const;

    bool should_nack_durable(const WriterInfo& info);

    bool process_heartbeat_i(const RTPS::HeartBeatSubmessage& heartbeat, const RepoId& src, MetaSubmessageVec& meta_submessages);
    bool process_data_i(const RTPS::DataSubmessage& data, const RepoId& src, MetaSubmessageVec& meta_submessages);
    bool process_gap_i(const RTPS::GapSubmessage& gap, const RepoId& src, MetaSubmessageVec& meta_submessages);
    bool process_hb_frag_i(const RTPS::HeartBeatFragSubmessage& hb_frag, const RepoId& src, MetaSubmessageVec& meta_submessages);

    void gather_ack_nacks(MetaSubmessageVec& meta_submessages, bool finalFlag = false);

  protected:
    void gather_ack_nacks_i(MetaSubmessageVec& meta_submessages, bool finalFlag = false);
    void generate_nack_frags(NackFragSubmessageVec& nack_frags,
                             WriterInfo& wi, const RepoId& pub_id);

    mutable ACE_Thread_Mutex mutex_;
    WeakRcHandle<RtpsUdpDataLink> link_;
    RepoId id_;
    bool durable_;
    WriterInfoMap remote_writers_;
  };
  typedef RcHandle<RtpsReader> RtpsReader_rch;

  typedef OPENDDS_VECTOR(MetaSubmessageVec::iterator) MetaSubmessageIterVec;
  typedef OPENDDS_MAP_CMP(RepoId, MetaSubmessageIterVec, GUID_tKeyLessThan) DestMetaSubmessageMap;
  typedef OPENDDS_MAP(AddrSet, DestMetaSubmessageMap) AddrDestMetaSubmessageMap;
  typedef OPENDDS_VECTOR(MetaSubmessageIterVec) MetaSubmessageIterVecVec;

  void build_meta_submessage_map(MetaSubmessageVec& meta_submessages, AddrDestMetaSubmessageMap& adr_map);
  void bundle_mapped_meta_submessages(AddrDestMetaSubmessageMap& adr_map,
                               MetaSubmessageIterVecVec& meta_submessage_bundles,
                               OPENDDS_VECTOR(AddrSet)& meta_submessage_bundle_addrs,
                               OPENDDS_VECTOR(size_t)& meta_submessage_bundle_sizes);
  void send_bundled_submessages(MetaSubmessageVec& meta_submessages);

  typedef OPENDDS_MAP_CMP(RepoId, RtpsReader_rch, GUID_tKeyLessThan) RtpsReaderMap;
  RtpsReaderMap readers_;

  typedef OPENDDS_MULTIMAP_CMP(RepoId, RtpsReader_rch, GUID_tKeyLessThan) RtpsReaderMultiMap;
  RtpsReaderMultiMap readers_of_writer_; // keys are remote data writer GUIDs

  void deliver_held_data(const RepoId& readerId, WriterInfo& info, bool durable);

  /// lock_ protects data structures accessed by both the transport's thread
  /// (TransportReactorTask) and an external thread which is responsible
  /// for adding/removing associations from the DataLink.
  mutable ACE_Thread_Mutex lock_;

  /// Extend the FragmentNumberSet to cover the fragments that are
  /// missing from our last known fragment to the extent
  /// @param fnSet FragmentNumberSet for the message sequence number
  /// in question
  /// @param extent is the highest fragment sequence number for this
  /// FragmentNumberSet
  static void extend_bitmap_range(RTPS::FragmentNumberSet& fnSet,
                                  CORBA::ULong extent);

  void durability_resend(TransportQueueElement* element);

  template<typename T, typename FN>
  void datawriter_dispatch(const T& submessage, const GuidPrefix_t& src_prefix,
                           const FN& func)
  {
    RepoId local;
    std::memcpy(local.guidPrefix, local_prefix_, sizeof(GuidPrefix_t));
    local.entityId = submessage.writerId;

    RepoId src;
    std::memcpy(src.guidPrefix, src_prefix, sizeof(GuidPrefix_t));
    src.entityId = submessage.readerId;

    OPENDDS_VECTOR(RtpsWriter_rch) to_call;
    {
      ACE_GUARD(ACE_Thread_Mutex, g, lock_);
      const RtpsWriterMap::iterator rw = writers_.find(local);
      if (rw == writers_.end()) {
        return;
      }
      to_call.push_back(rw->second);
    }
    MetaSubmessageVec meta_submessages;
    for (OPENDDS_VECTOR(RtpsWriter_rch)::const_iterator it = to_call.begin(); it < to_call.end(); ++it) {
      RtpsWriter& writer = **it;
      (writer.*func)(submessage, src, meta_submessages);
    }
    send_bundled_submessages(meta_submessages);
  }

  template<typename T, typename FN>
  void datareader_dispatch(const T& submessage, const GuidPrefix_t& src_prefix,
                           const FN& func)
  {
    RepoId local;
    std::memcpy(local.guidPrefix, local_prefix_, sizeof(GuidPrefix_t));
    local.entityId = submessage.readerId;

    RepoId src;
    std::memcpy(src.guidPrefix, src_prefix, sizeof(GuidPrefix_t));
    src.entityId = submessage.writerId;

    bool schedule_timer = false;
    OPENDDS_VECTOR(RtpsReader_rch) to_call;
    {
      ACE_GUARD(ACE_Thread_Mutex, g, lock_);
      if (local.entityId == ENTITYID_UNKNOWN) {
        typedef std::pair<RtpsReaderMultiMap::iterator, RtpsReaderMultiMap::iterator> RRMM_IterRange;
        for (RRMM_IterRange iters = readers_of_writer_.equal_range(src); iters.first != iters.second; ++iters.first) {
          to_call.push_back(iters.first->second);
        }
      } else {
        const RtpsReaderMap::iterator rr = readers_.find(local);
        if (rr == readers_.end()) {
          return;
        }
        to_call.push_back(rr->second);
      }
    }
    MetaSubmessageVec meta_submessages;
    for (OPENDDS_VECTOR(RtpsReader_rch)::const_iterator it = to_call.begin(); it < to_call.end(); ++it) {
      RtpsReader& reader = **it;
      schedule_timer |= (reader.*func)(submessage, src, meta_submessages);
    }
    send_bundled_submessages(meta_submessages);
    if (schedule_timer) {
      heartbeat_reply_.schedule();
    }
  }

  void send_nack_replies();
  void send_heartbeats();
  void send_directed_heartbeats(OPENDDS_VECTOR(RTPS::HeartBeatSubmessage)& hbs);
  void check_heartbeats();
  void send_heartbeat_replies();
  void send_relay_beacon();

  CORBA::Long best_effort_heartbeat_count_;

  typedef void (RtpsUdpDataLink::*PMF)();

  struct TimedDelay : ACE_Event_Handler {

    TimedDelay(RtpsUdpDataLink* outer, PMF function,
               const TimeDuration& timeout)
      : outer_(outer), function_(function), timeout_(timeout), scheduled_(MonotonicTimePoint::zero_value)
    {}

    void schedule(const TimeDuration& timeout = TimeDuration::zero_value);
    void cancel();

    int handle_timeout(const ACE_Time_Value&, const void*)
    {
      scheduled_ = MonotonicTimePoint::zero_value;
      (outer_->*function_)();
      return 0;
    }

    RtpsUdpDataLink* outer_;
    PMF function_;
    TimeDuration timeout_;
    MonotonicTimePoint scheduled_;

  } nack_reply_, heartbeat_reply_;

  struct HeartBeat : ReactorInterceptor {

    explicit HeartBeat(ACE_Reactor* reactor, ACE_thread_t owner, RtpsUdpDataLink* outer, PMF function)
      : ReactorInterceptor(reactor, owner)
      , outer_(outer)
      , function_(function)
      , enabled_(false) {}

    void schedule_enable(bool reenable)
    {
      ScheduleEnableCommand c(this, reenable);
      execute_or_enqueue(c);
    }

    int handle_timeout(const ACE_Time_Value&, const void*)
    {
      (outer_->*function_)();
      return 0;
    }

    bool reactor_is_shut_down() const
    {
      return outer_->reactor_is_shut_down();
    }

    void enable(bool reenable);
    void disable();

    RtpsUdpDataLink* outer_;
    PMF function_;
    bool enabled_;

    struct ScheduleEnableCommand : public Command {
      ScheduleEnableCommand(HeartBeat* hb, bool reenable)
        : heartbeat_(hb), reenable_(reenable)
      { }

      virtual void execute()
      {
        heartbeat_->enable(reenable_);
      }

      HeartBeat* heartbeat_;
      bool reenable_;
    };

  };

  RcHandle<HeartBeat> heartbeat_, heartbeatchecker_, relay_beacon_;

  /// Data structure representing an "interesting" remote entity for static discovery.
  struct InterestingRemote {
    /// id of local entity that is interested in this remote.
    RepoId localid;
    /// address of this entity
    ACE_INET_Addr address;
    /// Callback to invoke.
    DiscoveryListener* listener;
    /**
     * Monotnic Timestamp indicating the last HeartBeat or AckNack received
     * from the remote entity.
     */
    MonotonicTimePoint last_activity;
    /// Current status of the remote entity.
    enum { DOES_NOT_EXIST, EXISTS } status;

    InterestingRemote() { }
    InterestingRemote(const RepoId& w, const ACE_INET_Addr& a, DiscoveryListener* l)
      : localid(w)
      , address(a)
      , listener(l)
      //, heartbeat_count(0)
      , status(DOES_NOT_EXIST)
    { }
  };
  typedef OPENDDS_MULTIMAP_CMP(RepoId, InterestingRemote, DCPS::GUID_tKeyLessThan) InterestingRemoteMapType;
  InterestingRemoteMapType interesting_readers_;
  InterestingRemoteMapType interesting_writers_;

  typedef std::pair<RepoId, InterestingRemote> CallbackType;

  TransportQueueElement* customize_queue_element_non_reliable_i(TransportQueueElement* element,
                                                                bool requires_inline_qos,
                                                                MetaSubmessageVec& meta_submessages,
                                                                bool& deliver_after_send);

  void send_heartbeats_manual_i(const TransportSendControlElement* tsce,
                                MetaSubmessageVec& meta_submessages);

  typedef OPENDDS_MAP_CMP(RepoId, CORBA::Long, DCPS::GUID_tKeyLessThan) HeartBeatCountMapType;
  HeartBeatCountMapType heartbeat_counts_;

  struct InterestingAckNack {
    RepoId writerid;
    RepoId readerid;
    ACE_INET_Addr writer_address;

    InterestingAckNack() { }
    InterestingAckNack(const RepoId& w, const RepoId& r, const ACE_INET_Addr& wa)
      : writerid(w)
      , readerid(r)
      , writer_address(wa)
    { }

    bool operator<(const InterestingAckNack& other) const {
      if (writerid != other.writerid) {
        return DCPS::GUID_tKeyLessThan() (writerid, other.writerid);
      }
      return DCPS::GUID_tKeyLessThan() (readerid, other.readerid);
    }
  };

  typedef OPENDDS_SET(InterestingAckNack) InterestingAckNackSetType;
  InterestingAckNackSetType interesting_ack_nacks_;

  class HeldDataDeliveryHandler : public RcEventHandler {
  public:
    HeldDataDeliveryHandler(RtpsUdpDataLink* link)
      : link_(link) {
      }

    /// Reactor invokes this after being notified in schedule_stop or cancel_release
    int handle_exception(ACE_HANDLE /* fd */);

    void notify_delivery(const RepoId& readerId, WriterInfo& info);

    virtual ACE_Event_Handler::Reference_Count add_reference();
    virtual ACE_Event_Handler::Reference_Count remove_reference();
  private:
    RtpsUdpDataLink* link_;
    typedef std::pair<ReceivedDataSample, RepoId> HeldDataEntry;
    typedef OPENDDS_VECTOR(HeldDataEntry) HeldData;
    HeldData held_data_;
  };
  HeldDataDeliveryHandler held_data_delivery_handler_;
  const size_t max_bundle_size_;
  TimeDuration quick_reply_delay_;

#ifdef OPENDDS_SECURITY
  mutable ACE_Thread_Mutex ch_lock_;
  Security::SecurityConfig_rch security_config_;
  DDS::Security::ParticipantCryptoHandle local_crypto_handle_;

  typedef OPENDDS_MAP_CMP(RepoId, DDS::Security::NativeCryptoHandle,
                          GUID_tKeyLessThan) PeerHandlesMap;
  PeerHandlesMap peer_crypto_handles_;

  typedef OPENDDS_MAP_CMP(RepoId, DDS::Security::NativeCryptoHandle,
                          GUID_tKeyLessThan)::const_iterator PeerHandlesCIter;
#endif

  void accumulate_addresses(const RepoId& local, const RepoId& remote, AddrSet& addresses) const;
};

} // namespace DCPS
} // namespace OpenDDS

OPENDDS_END_VERSIONED_NAMESPACE_DECL

#ifdef __ACE_INLINE__
# include "RtpsUdpDataLink.inl"
#endif  /* __ACE_INLINE__ */

#endif  /* DCPS_RTPSUDPDATALINK_H */<|MERGE_RESOLUTION|>--- conflicted
+++ resolved
@@ -285,20 +285,7 @@
     void send_nackfrag_replies_i(DisjointSequence& gaps, AddrSet& gap_recipients);
 
   public:
-<<<<<<< HEAD
-    RtpsWriter(
-      RcHandle<RtpsUdpDataLink> link,
-      const RepoId& id,
-      bool durable,
-      CORBA::Long hbc)
-    : link_(link)
-    , id_(id)
-    , durable_(durable)
-    , heartbeat_count_(hbc)
-    {}
-=======
     RtpsWriter(RcHandle<RtpsUdpDataLink> link, const RepoId& id, bool durable, CORBA::Long hbc, size_t capacity);
->>>>>>> 1276f227
     ~RtpsWriter();
     SequenceNumber heartbeat_high(const ReaderInfo&) const;
     void add_elem_awaiting_ack(TransportQueueElement* element);
