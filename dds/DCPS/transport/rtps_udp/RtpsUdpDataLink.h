/*
 *
 *
 * Distributed under the OpenDDS License.
 * See: http://www.opendds.org/license.html
 */

#ifndef DCPS_RTPSUDPDATALINK_H
#define DCPS_RTPSUDPDATALINK_H

#include "Rtps_Udp_Export.h"

#include "RtpsUdpSendStrategy.h"
#include "RtpsUdpSendStrategy_rch.h"
#include "RtpsUdpReceiveStrategy.h"
#include "RtpsUdpReceiveStrategy_rch.h"
#include "RtpsCustomizedElement.h"

#include "ace/Basic_Types.h"
#include "ace/SOCK_Dgram.h"
#include "ace/SOCK_Dgram_Mcast.h"

#include "dds/DCPS/transport/framework/DataLink.h"
#include "dds/DCPS/ReactorTask.h"
#include "dds/DCPS/ReactorTask_rch.h"
#include "dds/DCPS/transport/framework/TransportSendBuffer.h"

#include "dds/DCPS/DataSampleElement.h"
#include "dds/DCPS/DisjointSequence.h"
#include "dds/DCPS/GuidConverter.h"
#include "dds/DCPS/PoolAllocator.h"
#include "dds/DCPS/DiscoveryListener.h"
#include "dds/DCPS/ReactorInterceptor.h"
#include "dds/DCPS/RcEventHandler.h"

#ifdef OPENDDS_SECURITY
#include "dds/DdsSecurityCoreC.h"
#include "dds/DCPS/security/framework/SecurityConfig.h"
#include "dds/DCPS/security/framework/SecurityConfig_rch.h"
#endif

class DDS_TEST;

OPENDDS_BEGIN_VERSIONED_NAMESPACE_DECL

namespace OpenDDS {

namespace ICE {
  class Endpoint;
}

namespace DCPS {

class RtpsUdpInst;
class RtpsUdpTransport;
class ReceivedDataSample;
typedef RcHandle<RtpsUdpInst> RtpsUdpInst_rch;
typedef RcHandle<RtpsUdpTransport> RtpsUdpTransport_rch;

class OpenDDS_Rtps_Udp_Export RtpsUdpDataLink : public DataLink {
public:

  RtpsUdpDataLink(RtpsUdpTransport& transport,
                  const GuidPrefix_t& local_prefix,
                  const RtpsUdpInst& config,
                  const ReactorTask_rch& reactor_task);

  bool add_delayed_notification(TransportQueueElement* element);

  void do_remove_sample(const RepoId& pub_id,
                        const TransportQueueElement::MatchCriteria& criteria);

  RtpsUdpInst& config() const;

  ACE_Reactor* get_reactor();
  bool reactor_is_shut_down();

  ACE_SOCK_Dgram& unicast_socket();
  ACE_SOCK_Dgram_Mcast& multicast_socket();

  bool open(const ACE_SOCK_Dgram& unicast_socket);

  virtual bool add_on_start_callback(const TransportClient_wrch& client, const RepoId& remote);

  void received(const RTPS::DataSubmessage& data,
                const GuidPrefix_t& src_prefix);

  void received(const RTPS::GapSubmessage& gap, const GuidPrefix_t& src_prefix);

  void received(const RTPS::HeartBeatSubmessage& heartbeat,
                const GuidPrefix_t& src_prefix);

  void received(const RTPS::HeartBeatFragSubmessage& hb_frag,
                const GuidPrefix_t& src_prefix);

  void received(const RTPS::AckNackSubmessage& acknack,
                const GuidPrefix_t& src_prefix);

  void received(const RTPS::NackFragSubmessage& nackfrag,
                const GuidPrefix_t& src_prefix);

  const GuidPrefix_t& local_prefix() const { return local_prefix_; }

  void add_locator(const RepoId& remote_id, const ACE_INET_Addr& address,
                   bool requires_inline_qos);

  typedef OPENDDS_SET(ACE_INET_Addr) AddrSet;

  /// Given a 'local' id and a 'remote' id of a publication or
  /// subscription, return the set of addresses of the remote peers.
  AddrSet get_addresses(const RepoId& local, const RepoId& remote) const;
  /// Given a 'local' id, return the set of address for all remote peers.
  AddrSet get_addresses(const RepoId& local) const;

  void associated(const RepoId& local, const RepoId& remote,
                  bool local_reliable, bool remote_reliable,
                  bool local_durable, bool remote_durable);

  bool check_handshake_complete(const RepoId& local, const RepoId& remote);

  void register_for_reader(const RepoId& writerid,
                           const RepoId& readerid,
                           const ACE_INET_Addr& address,
                           OpenDDS::DCPS::DiscoveryListener* listener);

  void unregister_for_reader(const RepoId& writerid,
                             const RepoId& readerid);

  void register_for_writer(const RepoId& readerid,
                           const RepoId& writerid,
                           const ACE_INET_Addr& address,
                           OpenDDS::DCPS::DiscoveryListener* listener);

  void unregister_for_writer(const RepoId& readerid,
                             const RepoId& writerid);

  virtual void pre_stop_i();

  virtual void send_final_acks(const RepoId& readerid);

  virtual ICE::Endpoint* get_ice_endpoint() const;

#ifdef OPENDDS_SECURITY
  Security::SecurityConfig_rch security_config() const
  { return security_config_; }

  DDS::Security::ParticipantCryptoHandle local_crypto_handle() const;
  void local_crypto_handle(DDS::Security::ParticipantCryptoHandle pch);

  DDS::Security::ParticipantCryptoHandle peer_crypto_handle(const RepoId& peer) const;
  DDS::Security::DatawriterCryptoHandle writer_crypto_handle(const RepoId& writer) const;
  DDS::Security::DatareaderCryptoHandle reader_crypto_handle(const RepoId& reader) const;

  void populate_security_handles(const RepoId& local_id, const RepoId& remote_id,
                                 const unsigned char* buffer,
                                 unsigned int buffer_size);
#endif

private:
  // Internal non-locking versions of the above
  AddrSet get_addresses_i(const RepoId& local, const RepoId& remote) const;
  AddrSet get_addresses_i(const RepoId& local) const;

  void get_locators_i(const RepoId& local_id,
                      AddrSet& addrs) const;

  bool get_locator_i(const RepoId& remote_id, ACE_INET_Addr& addr) const;

  virtual void stop_i();

  virtual TransportQueueElement* customize_queue_element(
    TransportQueueElement* element);

  virtual void release_remote_i(const RepoId& remote_id);
  virtual void release_reservations_i(const RepoId& remote_id,
                                      const RepoId& local_id);

  friend class ::DDS_TEST;
  /// static member used by testing code to force inline qos
  static bool force_inline_qos_;
  bool requires_inline_qos(const GUIDSeq_var & peers);

  typedef OPENDDS_MAP_CMP(RepoId, OPENDDS_VECTOR(RepoId),GUID_tKeyLessThan) DestToEntityMap;

  ReactorTask_rch reactor_task_;

  RtpsUdpSendStrategy* send_strategy();
  RtpsUdpReceiveStrategy* receive_strategy();

  GuidPrefix_t local_prefix_;

  struct RemoteInfo {
    RemoteInfo() : addr_(), requires_inline_qos_(false) {}
    RemoteInfo(const ACE_INET_Addr& addr, bool iqos)
      : addr_(addr), requires_inline_qos_(iqos) {}
    ACE_INET_Addr addr_;
    bool requires_inline_qos_;
  };

  typedef OPENDDS_MAP_CMP(RepoId, RemoteInfo, GUID_tKeyLessThan) RemoteInfoMap;
  RemoteInfoMap locators_;

  ACE_SOCK_Dgram unicast_socket_;
  ACE_SOCK_Dgram_Mcast multicast_socket_;

  struct MultiSendBuffer : TransportSendBuffer {

    MultiSendBuffer(RtpsUdpDataLink* outer, size_t capacity)
      : TransportSendBuffer(capacity)
      , outer_(outer)
    {}

    void retain_all(const RepoId& pub_id);
    void insert(SequenceNumber sequence,
                TransportSendStrategy::QueueType* queue,
                ACE_Message_Block* chain);

    RtpsUdpDataLink* outer_;

  } multi_buff_;

  struct Response {
    Response(const RepoId& from, const RepoId& dst)
      : from_guid_(from), dst_guid_(dst) {}
    Response(const RepoId& from, const RepoId& dst, const RepoIdSet& to)
      : from_guid_(from), dst_guid_(dst), to_guids_(to) {}
    RepoId from_guid_;
    RepoId dst_guid_;
    RepoIdSet to_guids_;
    RTPS::Submessage sm_;
  };
  typedef OPENDDS_VECTOR(Response) ResponseVec;

  // RTPS reliability support for local writers:

  struct ReaderInfo {
    CORBA::Long acknack_recvd_count_, nackfrag_recvd_count_;
    OPENDDS_VECTOR(RTPS::SequenceNumberSet) requested_changes_;
    OPENDDS_MAP(SequenceNumber, RTPS::FragmentNumberSet) requested_frags_;
    SequenceNumber cur_cumulative_ack_;
    bool handshake_done_, durable_;
    OPENDDS_MAP(SequenceNumber, TransportQueueElement*) durable_data_;
    ACE_Time_Value durable_timestamp_;

    explicit ReaderInfo(bool durable)
      : acknack_recvd_count_(0)
      , nackfrag_recvd_count_(0)
      , handshake_done_(false)
      , durable_(durable)
    {}
    ~ReaderInfo();
    void expire_durable_data();
    bool expecting_durable_data() const;
  };

  typedef OPENDDS_MAP_CMP(RepoId, ReaderInfo, GUID_tKeyLessThan) ReaderInfoMap;

  class  RtpsWriter : public RcObject {
  protected:
    ReaderInfoMap remote_readers_;
    RcHandle<SingleSendBuffer> send_buff_;
    SequenceNumber expected_;
    typedef OPENDDS_MULTIMAP(SequenceNumber, TransportQueueElement*) SnToTqeMap;
    SnToTqeMap elems_not_acked_;
    SnToTqeMap to_deliver_;
    WeakRcHandle<RtpsUdpDataLink> link_;
    RepoId id_;
    bool durable_;
<<<<<<< HEAD
    bool ready_to_hb_;
    CORBA::Long heartbeat_count_;
    mutable ACE_Thread_Mutex mutex_;

    void add_gap_submsg_i(RTPS::SubmessageSeq& msg,
                          const TransportQueueElement& tqe,
                          const DestToEntityMap& dtem);
    void end_historic_samples_i(const DataSampleHeader& header,
                                ACE_Message_Block* body);
    void send_heartbeats_manual_i(ResponseVec& responses);

    void gather_gaps_i(const RepoId& reader,
                       const DisjointSequence& gaps,
                       ResponseVec& responses);
    void process_acked_by_all_i();
    void send_directed_nack_replies_i(const RepoId& readerId, ReaderInfo& reader, ResponseVec& responses);
    void process_requested_changes_i(DisjointSequence& requests, const ReaderInfo& reader);
    void send_nackfrag_replies_i(DisjointSequence& gaps, AddrSet& gap_recipients);

  public:
    RtpsWriter(RcHandle<RtpsUdpDataLink> link, const RepoId& id, bool durable, CORBA::Long hbc) : link_(link), id_(id), durable_(durable), ready_to_hb_(false), heartbeat_count_(hbc) {}
=======

    RtpsWriter() : durable_(false) {}
>>>>>>> fa120a4d
    ~RtpsWriter();
    SequenceNumber heartbeat_high(const ReaderInfo&) const;
    void add_elem_awaiting_ack(TransportQueueElement* element);
    void do_remove_sample(const TransportQueueElement::MatchCriteria& criteria);

    bool add_reader(const RepoId& id, const ReaderInfo& info);
    bool has_reader(const RepoId& id) const;
    bool remove_reader(const RepoId& id);
    size_t reader_count() const;
    CORBA::Long get_heartbeat_count() const { return heartbeat_count_; }

    bool is_reader_handshake_done(const RepoId& id) const;
    void pre_stop_helper(OPENDDS_VECTOR(TransportQueueElement*)& to_deliver,
                         OPENDDS_VECTOR(TransportQueueElement*)& to_drop);
    void retain_all_helper(const RepoId& pub_id);
    void msb_insert_helper(const TransportQueueElement* const tqe,
                           const SequenceNumber& seq,
                           TransportSendStrategy::QueueType* q,
                           ACE_Message_Block* chain);
    TransportQueueElement* customize_queue_element_helper(TransportQueueElement* element,
                                                          bool requires_inline_qos,
                                                          ResponseVec& responses,
                                                          bool& deliver_after_send);

    void process_acknack(const RTPS::AckNackSubmessage& acknack,
                         const RepoId& src,
                         ResponseVec& responses);
    void process_nackfrag(const RTPS::NackFragSubmessage& nackfrag,
                          const RepoId& src,
                          ResponseVec& responses);
    void process_acked_by_all();
    void send_and_gather_nack_replies(ResponseVec& responses);
    bool gather_heartbeats(OPENDDS_VECTOR(TransportQueueElement*)& pendingCallbacks,
                           const RepoIdSet& additional_guids,
                           bool allow_final,
                           ResponseVec& responses);
  };
  typedef RcHandle<RtpsWriter> RtpsWriter_rch;

  typedef OPENDDS_MAP_CMP(RepoId, RtpsWriter_rch, GUID_tKeyLessThan) RtpsWriterMap;
  RtpsWriterMap writers_;


  // RTPS reliability support for local readers:

  struct WriterInfo {
    DisjointSequence recvd_;
    OPENDDS_MAP(SequenceNumber, ReceivedDataSample) held_;
    SequenceRange hb_range_;
    OPENDDS_MAP(SequenceNumber, RTPS::FragmentNumber_t) frags_;
    bool ack_pending_, initial_hb_;
    CORBA::Long heartbeat_recvd_count_, hb_frag_recvd_count_,
      acknack_count_, nackfrag_count_;

    WriterInfo()
      : ack_pending_(false), initial_hb_(true), heartbeat_recvd_count_(0),
        hb_frag_recvd_count_(0), acknack_count_(0), nackfrag_count_(0) { hb_range_.second = SequenceNumber::ZERO(); }

    bool should_nack() const;
  };

  typedef OPENDDS_MAP_CMP(RepoId, WriterInfo, GUID_tKeyLessThan) WriterInfoMap;

  typedef OPENDDS_VECTOR(RTPS::NackFragSubmessage) NackFragSubmessageVec;

  class RtpsReader : public RcObject {
  public:
    RtpsReader(RcHandle<RtpsUdpDataLink> link, const RepoId& id, bool durable) : link_(link), id_(id), durable_(durable) {}

    bool add_writer(const RepoId& id, const WriterInfo& info);
    bool has_writer(const RepoId& id) const;
    bool remove_writer(const RepoId& id);
    size_t writer_count() const;

    bool should_nack_durable(const WriterInfo& info);

    bool process_heartbeat_i(const RTPS::HeartBeatSubmessage& heartbeat, const RepoId& src, ResponseVec& responses);
    bool process_data_i(const RTPS::DataSubmessage& data, const RepoId& src, ResponseVec& responses);
    bool process_gap_i(const RTPS::GapSubmessage& gap, const RepoId& src, ResponseVec& responses);
    bool process_hb_frag_i(const RTPS::HeartBeatFragSubmessage& hb_frag, const RepoId& src, ResponseVec& responses);

    void gather_ack_nacks(ResponseVec& responses, bool finalFlag = false);

  protected:
    void gather_ack_nacks_i(ResponseVec& responses, bool finalFlag = false);
    void generate_nack_frags(NackFragSubmessageVec& nack_frags,
                             WriterInfo& wi, const RepoId& pub_id);

    mutable ACE_Thread_Mutex mutex_;
    WeakRcHandle<RtpsUdpDataLink> link_;
    RepoId id_;
    bool durable_;
    WriterInfoMap remote_writers_;
  };
  typedef RcHandle<RtpsReader> RtpsReader_rch;

  typedef OPENDDS_VECTOR(ResponseVec::iterator) ResponseIterVec;
  typedef OPENDDS_MAP_CMP(RepoId, ResponseIterVec, GUID_tKeyLessThan) DestResponseMap;
  typedef OPENDDS_MAP(AddrSet, DestResponseMap) AddrDestResponseMap;
  typedef OPENDDS_VECTOR(ResponseIterVec) ResponseIterVecVec;

  void build_response_map(ResponseVec& responses, AddrDestResponseMap& adr_map);
  void bundle_mapped_responses(AddrDestResponseMap& adr_map,
                               ResponseIterVecVec& response_bundles,
                               OPENDDS_VECTOR(AddrSet)& response_bundle_addrs,
                               OPENDDS_VECTOR(size_t)& response_bundle_sizes);
  void send_bundled_responses(ResponseVec& responses);

  typedef OPENDDS_MAP_CMP(RepoId, RtpsReader_rch, GUID_tKeyLessThan) RtpsReaderMap;
  RtpsReaderMap readers_;

  typedef OPENDDS_MULTIMAP_CMP(RepoId, RtpsReader_rch, GUID_tKeyLessThan) RtpsReaderMultiMap;
  RtpsReaderMultiMap readers_of_writer_; // keys are remote data writer GUIDs

  void deliver_held_data(const RepoId& readerId, WriterInfo& info, bool durable);

  /// lock_ protects data structures accessed by both the transport's thread
  /// (TransportReactorTask) and an external thread which is responsible
  /// for adding/removing associations from the DataLink.
  mutable ACE_Thread_Mutex lock_;

  /// Extend the FragmentNumberSet to cover the fragments that are
  /// missing from our last known fragment to the extent
  /// @param fnSet FragmentNumberSet for the message sequence number
  /// in question
  /// @param extent is the highest fragment sequence number for this
  /// FragmentNumberSet
  static void extend_bitmap_range(RTPS::FragmentNumberSet& fnSet,
                                  CORBA::ULong extent);

  void durability_resend(TransportQueueElement* element);

  template<typename T, typename FN>
  void datawriter_dispatch(const T& submessage, const GuidPrefix_t& src_prefix,
                           const FN& func)
  {
    RepoId local;
    std::memcpy(local.guidPrefix, local_prefix_, sizeof(GuidPrefix_t));
    local.entityId = submessage.writerId;

    RepoId src;
    std::memcpy(src.guidPrefix, src_prefix, sizeof(GuidPrefix_t));
    src.entityId = submessage.readerId;

    OPENDDS_VECTOR(RtpsWriter_rch) to_call;
    {
      ACE_GUARD(ACE_Thread_Mutex, g, lock_);
      const RtpsWriterMap::iterator rw = writers_.find(local);
      if (rw == writers_.end()) {
        return;
      }
      to_call.push_back(rw->second);
    }
    ResponseVec responses;
    for (OPENDDS_VECTOR(RtpsWriter_rch)::const_iterator it = to_call.begin(); it < to_call.end(); ++it) {
      RtpsWriter& writer = **it;
      (writer.*func)(submessage, src, responses);
    }
    send_bundled_responses(responses);
  }

  template<typename T, typename FN>
  void datareader_dispatch(const T& submessage, const GuidPrefix_t& src_prefix,
                           const FN& func)
  {
    RepoId local;
    std::memcpy(local.guidPrefix, local_prefix_, sizeof(GuidPrefix_t));
    local.entityId = submessage.readerId;

    RepoId src;
    std::memcpy(src.guidPrefix, src_prefix, sizeof(GuidPrefix_t));
    src.entityId = submessage.writerId;

    bool schedule_timer = false;
    OPENDDS_VECTOR(RtpsReader_rch) to_call;
    {
      ACE_GUARD(ACE_Thread_Mutex, g, lock_);
      if (local.entityId == ENTITYID_UNKNOWN) {
        typedef std::pair<RtpsReaderMultiMap::iterator, RtpsReaderMultiMap::iterator> RRMM_IterRange;
        for (RRMM_IterRange iters = readers_of_writer_.equal_range(src); iters.first != iters.second; ++iters.first) {
          to_call.push_back(iters.first->second);
        }
      } else {
        const RtpsReaderMap::iterator rr = readers_.find(local);
        if (rr == readers_.end()) {
          return;
        }
        to_call.push_back(rr->second);
      }
    }
    ResponseVec responses;
    for (OPENDDS_VECTOR(RtpsReader_rch)::const_iterator it = to_call.begin(); it < to_call.end(); ++it) {
      RtpsReader& reader = **it;
      schedule_timer |= (reader.*func)(submessage, src, responses);
    }
    send_bundled_responses(responses);
    if (schedule_timer) {
      heartbeat_reply_.schedule();
    }
  }

  void send_nack_replies();
  void send_heartbeats();
  void send_directed_heartbeats(OPENDDS_VECTOR(RTPS::HeartBeatSubmessage)& hbs);
  void check_heartbeats();
  void send_heartbeat_replies();
  void send_relay_beacon();

  CORBA::Long best_effort_heartbeat_count_;

  typedef void (RtpsUdpDataLink::*PMF)();

  struct TimedDelay : ACE_Event_Handler {

    TimedDelay(RtpsUdpDataLink* outer, PMF function,
               const ACE_Time_Value& timeout)
      : outer_(outer), function_(function), timeout_(timeout), scheduled_(false)
    {}

    void schedule();
    void cancel();

    int handle_timeout(const ACE_Time_Value&, const void*)
    {
      scheduled_ = false;
      (outer_->*function_)();
      return 0;
    }

    RtpsUdpDataLink* outer_;
    PMF function_;
    ACE_Time_Value timeout_;
    bool scheduled_;

  } nack_reply_, heartbeat_reply_;

  struct HeartBeat : ReactorInterceptor {

    explicit HeartBeat(ACE_Reactor* reactor, ACE_thread_t owner, RtpsUdpDataLink* outer, PMF function)
      : ReactorInterceptor(reactor, owner)
      , outer_(outer)
      , function_(function)
      , enabled_(false) {}

    void schedule_enable(bool reenable)
    {
      ScheduleEnableCommand c(this, reenable);
      execute_or_enqueue(c);
    }

    int handle_timeout(const ACE_Time_Value&, const void*)
    {
      (outer_->*function_)();
      return 0;
    }

    bool reactor_is_shut_down() const
    {
      return outer_->reactor_is_shut_down();
    }

    void enable(bool reenable);
    void disable();

    RtpsUdpDataLink* outer_;
    PMF function_;
    bool enabled_;

    struct ScheduleEnableCommand : public Command {
      ScheduleEnableCommand(HeartBeat* hb, bool reenable)
        : heartbeat_(hb), reenable_(reenable)
      { }

      virtual void execute()
      {
        heartbeat_->enable(reenable_);
      }

      HeartBeat* heartbeat_;
      bool reenable_;
    };

  };

  RcHandle<HeartBeat> heartbeat_, heartbeatchecker_, relay_beacon_;

  /// Data structure representing an "interesting" remote entity for static discovery.
  struct InterestingRemote {
    /// id of local entity that is interested in this remote.
    RepoId localid;
    /// address of this entity
    ACE_INET_Addr address;
    /// Callback to invoke.
    DiscoveryListener* listener;
    /// Timestamp indicating the last HeartBeat or AckNack received from the remote entity
    ACE_Time_Value last_activity;
    /// Current status of the remote entity.
    enum { DOES_NOT_EXIST, EXISTS } status;

    InterestingRemote() { }
    InterestingRemote(const RepoId& w, const ACE_INET_Addr& a, DiscoveryListener* l)
      : localid(w)
      , address(a)
      , listener(l)
      //, heartbeat_count(0)
      , status(DOES_NOT_EXIST)
    { }
  };
  typedef OPENDDS_MULTIMAP_CMP(RepoId, InterestingRemote, DCPS::GUID_tKeyLessThan) InterestingRemoteMapType;
  InterestingRemoteMapType interesting_readers_;
  InterestingRemoteMapType interesting_writers_;

  typedef std::pair<RepoId, InterestingRemote> CallbackType;

  TransportQueueElement* customize_queue_element_non_reliable_i(TransportQueueElement* element,
                                                                bool requires_inline_qos,
                                                                ResponseVec& responses,
                                                                bool& deliver_after_send);

  void send_heartbeats_manual_i(const TransportSendControlElement* tsce,
                                ResponseVec& responses);

  typedef OPENDDS_MAP_CMP(RepoId, CORBA::Long, DCPS::GUID_tKeyLessThan) HeartBeatCountMapType;
  HeartBeatCountMapType heartbeat_counts_;

  struct InterestingAckNack {
    RepoId writerid;
    RepoId readerid;
    ACE_INET_Addr writer_address;

    InterestingAckNack() { }
    InterestingAckNack(const RepoId& w, const RepoId& r, const ACE_INET_Addr& wa)
      : writerid(w)
      , readerid(r)
      , writer_address(wa)
    { }

    bool operator<(const InterestingAckNack& other) const {
      if (writerid != other.writerid) {
        return DCPS::GUID_tKeyLessThan() (writerid, other.writerid);
      }
      return DCPS::GUID_tKeyLessThan() (readerid, other.readerid);
    }
  };

  typedef OPENDDS_SET(InterestingAckNack) InterestingAckNackSetType;
  InterestingAckNackSetType interesting_ack_nacks_;

  class HeldDataDeliveryHandler : public RcEventHandler {
  public:
    HeldDataDeliveryHandler(RtpsUdpDataLink* link)
      : link_(link) {
      }

    /// Reactor invokes this after being notified in schedule_stop or cancel_release
    int handle_exception(ACE_HANDLE /* fd */);

    void notify_delivery(const RepoId& readerId, WriterInfo& info);

    virtual ACE_Event_Handler::Reference_Count add_reference();
    virtual ACE_Event_Handler::Reference_Count remove_reference();
  private:
    RtpsUdpDataLink* link_;
    typedef std::pair<ReceivedDataSample, RepoId> HeldDataEntry;
    typedef OPENDDS_VECTOR(HeldDataEntry) HeldData;
    HeldData held_data_;
  };
  HeldDataDeliveryHandler held_data_delivery_handler_;
  const size_t max_bundle_size_;

#ifdef OPENDDS_SECURITY
  mutable ACE_Thread_Mutex ch_lock_;
  Security::SecurityConfig_rch security_config_;
  DDS::Security::ParticipantCryptoHandle local_crypto_handle_;

  typedef OPENDDS_MAP_CMP(RepoId, DDS::Security::NativeCryptoHandle,
                          GUID_tKeyLessThan) PeerHandlesMap;
  PeerHandlesMap peer_crypto_handles_;

  typedef OPENDDS_MAP_CMP(RepoId, DDS::Security::NativeCryptoHandle,
                          GUID_tKeyLessThan)::const_iterator PeerHandlesCIter;
#endif

  void accumulate_addresses(const RepoId& local, const RepoId& remote, AddrSet& addresses) const;
};

} // namespace DCPS
} // namespace OpenDDS

OPENDDS_END_VERSIONED_NAMESPACE_DECL

#ifdef __ACE_INLINE__
# include "RtpsUdpDataLink.inl"
#endif  /* __ACE_INLINE__ */

#endif  /* DCPS_RTPSUDPDATALINK_H */<|MERGE_RESOLUTION|>--- conflicted
+++ resolved
@@ -266,8 +266,6 @@
     WeakRcHandle<RtpsUdpDataLink> link_;
     RepoId id_;
     bool durable_;
-<<<<<<< HEAD
-    bool ready_to_hb_;
     CORBA::Long heartbeat_count_;
     mutable ACE_Thread_Mutex mutex_;
 
@@ -287,11 +285,7 @@
     void send_nackfrag_replies_i(DisjointSequence& gaps, AddrSet& gap_recipients);
 
   public:
-    RtpsWriter(RcHandle<RtpsUdpDataLink> link, const RepoId& id, bool durable, CORBA::Long hbc) : link_(link), id_(id), durable_(durable), ready_to_hb_(false), heartbeat_count_(hbc) {}
-=======
-
-    RtpsWriter() : durable_(false) {}
->>>>>>> fa120a4d
+    RtpsWriter(RcHandle<RtpsUdpDataLink> link, const RepoId& id, bool durable, CORBA::Long hbc) : link_(link), id_(id), durable_(durable), heartbeat_count_(hbc) {}
     ~RtpsWriter();
     SequenceNumber heartbeat_high(const ReaderInfo&) const;
     void add_elem_awaiting_ack(TransportQueueElement* element);
