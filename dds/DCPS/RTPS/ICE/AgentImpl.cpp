--- conflicted
+++ resolved
@@ -46,14 +46,8 @@
     a_task->in_queue_ = true;
 
     if (a_task == tasks_.top()) {
-<<<<<<< HEAD
       const TimeDuration delay = std::max(get_configuration().T_a(), a_task->release_time_ - MonotonicTimePoint());
-      ScheduleTimerCommand c(reactor(), this, delay);
-      execute_or_enqueue(c);
-=======
-      ACE_Time_Value const delay = std::max(get_configuration().T_a(), a_task->release_time_ - ACE_Time_Value().now());
       execute_or_enqueue(new ScheduleTimerCommand(reactor(), this, delay));
->>>>>>> 83d3c6b4
     }
   }
 }
@@ -80,14 +74,8 @@
   task->execute(now);
 
   if (!tasks_.empty()) {
-<<<<<<< HEAD
     const TimeDuration delay = std::max(get_configuration().T_a(), tasks_.top()->release_time_ - now);
-    ScheduleTimerCommand c(reactor(), this, delay);
-    execute_or_enqueue(c);
-=======
-    ACE_Time_Value const delay = std::max(get_configuration().T_a(), tasks_.top()->release_time_ - a_now);
     execute_or_enqueue(new ScheduleTimerCommand(reactor(), this, delay));
->>>>>>> 83d3c6b4
   }
 
   check_invariants();
