/*
 *
 *
 * Distributed under the OpenDDS License.
 * See: http://www.opendds.org/license.html
 */

#include "Spdp.h"

#include "BaseMessageTypes.h"
#include "MessageTypes.h"
#include "ParameterListConverter.h"
#include "RtpsCoreTypeSupportImpl.h"
#include "RtpsDiscovery.h"
#ifdef OPENDDS_SECURITY
#  include "SecurityHelpers.h"
#endif

#include <dds/DCPS/Service_Participant.h>
#include <dds/DCPS/BuiltInTopicUtils.h>
#include <dds/DCPS/GuidConverter.h>
#include <dds/DCPS/GuidUtils.h>
#include <dds/DCPS/Qos_Helper.h>
#ifdef OPENDDS_SECURITY
#  include <dds/DCPS/security/framework/SecurityRegistry.h>
#endif

#include <dds/DdsDcpsGuidC.h>

#include <ace/Reactor.h>
#include <ace/OS_NS_sys_socket.h> // For setsockopt()
#include <ace/OS_NS_strings.h>
#include <ace/Auto_Ptr.h>

#include <cstring>
#include <stdexcept>

OPENDDS_BEGIN_VERSIONED_NAMESPACE_DECL

namespace OpenDDS {

namespace RTPS {
using DCPS::RepoId;
using DCPS::MonotonicTimePoint;
using DCPS::TimeDuration;
using DCPS::Serializer;
using DCPS::Encoding;
using DCPS::ENDIAN_BIG;
using DCPS::ENDIAN_LITTLE;

namespace {
  const CORBA::UShort encap_LE = 0x0300; // {PL_CDR_LE} in LE
  const CORBA::UShort encap_BE = 0x0200; // {PL_CDR_BE} in LE

  const Encoding encoding_plain_big(Encoding::KIND_XCDR1, ENDIAN_BIG);
  const Encoding encoding_plain_native(Encoding::KIND_XCDR1);

  bool disposed(const ParameterList& inlineQos)
  {
    for (CORBA::ULong i = 0; i < inlineQos.length(); ++i) {
      if (inlineQos[i]._d() == PID_STATUS_INFO) {
        return inlineQos[i].status_info().value[3] & 1;
      }
    }
    return false;
  }

  DCPS::ParticipantLocation compute_location_mask(const ACE_INET_Addr& address, bool from_relay)
  {
    if (address.get_type() == AF_INET6) {
      return from_relay ? DCPS::LOCATION_RELAY6 : DCPS::LOCATION_LOCAL6;
    }
    return from_relay ? DCPS::LOCATION_RELAY : DCPS::LOCATION_LOCAL;
  }

  DCPS::ParticipantLocation compute_ice_location_mask(const ACE_INET_Addr& address)
  {
    if (address.get_type() == AF_INET6) {
      return DCPS::LOCATION_ICE6;
    }
    return DCPS::LOCATION_ICE;
  }

#ifdef OPENDDS_SECURITY
  bool operator==(const DDS::Security::Property_t& rhs, const DDS::Security::Property_t& lhs) {
    return rhs.name == lhs.name && rhs.value == lhs.value && rhs.propagate == lhs.propagate;
  }

  bool operator==(const DDS::Security::BinaryProperty_t& rhs, const DDS::Security::BinaryProperty_t& lhs) {
    return rhs.name == lhs.name && rhs.value == lhs.value && rhs.propagate == lhs.propagate;
  }

  bool operator==(const DDS::Security::PropertySeq& rhs, const DDS::Security::PropertySeq& lhs) {
    bool result = (rhs.length() == lhs.length());
    for (unsigned int i = 0; result && i < rhs.length(); ++i) {
      result = (rhs[i] == lhs[i]);
    }
    return result;
  }

  bool operator==(const DDS::Security::BinaryPropertySeq& rhs, const DDS::Security::BinaryPropertySeq& lhs) {
    bool result = (rhs.length() == lhs.length());
    for (unsigned int i = 0; result && i < rhs.length(); ++i) {
      result = (rhs[i] == lhs[i]);
    }
    return result;
  }

  bool operator==(const DDS::Security::DataHolder& rhs, const DDS::Security::DataHolder& lhs) {
    return rhs.class_id == lhs.class_id && rhs.properties == lhs.properties && rhs.binary_properties == lhs.binary_properties;
  }

  void init_participant_sec_attributes(DDS::Security::ParticipantSecurityAttributes& attr)
  {
    attr.allow_unauthenticated_participants = false;
    attr.is_access_protected = false;
    attr.is_rtps_protected = false;
    attr.is_discovery_protected = false;
    attr.is_liveliness_protected = false;
    attr.plugin_participant_attributes = 0;
    attr.ac_endpoint_properties.length(0);
  }
#endif
}

void Spdp::init(DDS::DomainId_t /*domain*/,
                       DCPS::RepoId& guid,
                       const DDS::DomainParticipantQos& qos,
                       RtpsDiscovery* disco)
{
  bool enable_writers = true;

  const DDS::PropertySeq& properties = qos.property.value;
  for (unsigned int idx = 0; idx != properties.length(); ++idx) {
    const char* name = properties[idx].name.in();
    if (std::strcmp(RTPS_DISCOVERY_ENDPOINT_ANNOUNCEMENTS, name) == 0) {
      if (ACE_OS::strcasecmp(properties[idx].value.in(), "0") == 0 ||
          ACE_OS::strcasecmp(properties[idx].value.in(), "false") == 0) {
        enable_writers = false;
      }
    }
  }

  available_builtin_endpoints_ =
    DISC_BUILTIN_ENDPOINT_PARTICIPANT_DETECTOR |
    DISC_BUILTIN_ENDPOINT_PUBLICATION_DETECTOR |
    DISC_BUILTIN_ENDPOINT_SUBSCRIPTION_DETECTOR |
    BUILTIN_ENDPOINT_PARTICIPANT_MESSAGE_DATA_WRITER |
    BUILTIN_ENDPOINT_PARTICIPANT_MESSAGE_DATA_READER
    ;

  if (enable_writers) {
    available_builtin_endpoints_ |=
      DISC_BUILTIN_ENDPOINT_PARTICIPANT_ANNOUNCER |
      DISC_BUILTIN_ENDPOINT_PUBLICATION_ANNOUNCER |
      DISC_BUILTIN_ENDPOINT_SUBSCRIPTION_ANNOUNCER;
  }

#ifdef OPENDDS_SECURITY
  if (is_security_enabled()) {
    available_builtin_endpoints_ |=
      DDS::Security::SEDP_BUILTIN_PUBLICATIONS_SECURE_READER |
      DDS::Security::SEDP_BUILTIN_SUBSCRIPTIONS_SECURE_READER |
      DDS::Security::BUILTIN_PARTICIPANT_MESSAGE_SECURE_READER |
      DDS::Security::BUILTIN_PARTICIPANT_STATELESS_MESSAGE_WRITER |
      DDS::Security::BUILTIN_PARTICIPANT_STATELESS_MESSAGE_READER |
      DDS::Security::BUILTIN_PARTICIPANT_VOLATILE_MESSAGE_SECURE_WRITER |
      DDS::Security::BUILTIN_PARTICIPANT_VOLATILE_MESSAGE_SECURE_READER |
      DDS::Security::SPDP_BUILTIN_PARTICIPANT_SECURE_WRITER |
      DDS::Security::SPDP_BUILTIN_PARTICIPANT_SECURE_READER
      ;
    if (enable_writers) {
      available_builtin_endpoints_ |=
        DDS::Security::BUILTIN_PARTICIPANT_MESSAGE_SECURE_WRITER |
        DDS::Security::SEDP_BUILTIN_PUBLICATIONS_SECURE_WRITER |
        DDS::Security::SEDP_BUILTIN_SUBSCRIPTIONS_SECURE_WRITER;
    }
  }
#endif

  guid = guid_; // may have changed in SpdpTransport constructor
  sedp_.ignore(guid);
  sedp_.init(guid_, *disco, domain_);

#ifdef OPENDDS_SECURITY
  ICE::Endpoint* endpoint = sedp_.get_ice_endpoint();
  if (endpoint) {
    RepoId l = guid_;
    l.entityId = ENTITYID_SEDP_BUILTIN_PUBLICATIONS_READER;
    ICE::Agent::instance()->add_local_agent_info_listener(endpoint, l, this);
  }
#endif
}

Spdp::Spdp(DDS::DomainId_t domain,
           RepoId& guid,
           const DDS::DomainParticipantQos& qos,
           RtpsDiscovery* disco)

  : DCPS::LocalParticipant<Sedp>(qos)
  , disco_(disco)
  , config_(disco_->config())
  , domain_(domain)
  , guid_(guid)
  , tport_(new SpdpTransport(this))
  , eh_(tport_)
  , eh_shutdown_(false)
  , shutdown_cond_(lock_)
  , shutdown_flag_(false)
  , available_builtin_endpoints_(0)
  , sedp_(guid_, *this, lock_)
#ifdef OPENDDS_SECURITY
  , security_config_()
  , security_enabled_(false)
  , identity_handle_(DDS::HANDLE_NIL)
  , permissions_handle_(DDS::HANDLE_NIL)
  , crypto_handle_(DDS::HANDLE_NIL)
#endif
{
  ACE_GUARD(ACE_Thread_Mutex, g, lock_);

  init(domain, guid, qos, disco);

#ifdef OPENDDS_SECURITY
  init_participant_sec_attributes(participant_sec_attr_);
#endif

}

#ifdef OPENDDS_SECURITY
Spdp::Spdp(DDS::DomainId_t domain,
           const DCPS::RepoId& guid,
           const DDS::DomainParticipantQos& qos,
           RtpsDiscovery* disco,
           DDS::Security::IdentityHandle identity_handle,
           DDS::Security::PermissionsHandle perm_handle,
           DDS::Security::ParticipantCryptoHandle crypto_handle)

  : DCPS::LocalParticipant<Sedp>(qos)
  , disco_(disco)
  , config_(disco_->config())
  , domain_(domain)
  , guid_(guid)
  , tport_(new SpdpTransport(this))
  , eh_(tport_)
  , eh_shutdown_(false)
  , shutdown_cond_(lock_)
  , shutdown_flag_(false)
  , available_builtin_endpoints_(0)
  , sedp_(guid_, *this, lock_)
  , security_config_(Security::SecurityRegistry::instance()->default_config())
  , security_enabled_(security_config_->get_authentication() && security_config_->get_access_control() && security_config_->get_crypto_key_factory() && security_config_->get_crypto_key_exchange())
  , identity_handle_(identity_handle)
  , permissions_handle_(perm_handle)
  , crypto_handle_(crypto_handle)
{
  ACE_GUARD(ACE_Thread_Mutex, g, lock_);

  init(domain, guid_, qos, disco);

  DDS::Security::Authentication_var auth = security_config_->get_authentication();
  DDS::Security::AccessControl_var access = security_config_->get_access_control();

  DDS::Security::SecurityException se = {"", 0, 0};

  if (auth->get_identity_token(identity_token_, identity_handle_, se) == false) {
    ACE_ERROR((LM_ERROR, ACE_TEXT("(%P|%t) ERROR: ")
      ACE_TEXT("Spdp::Spdp() - ")
      ACE_TEXT("unable to get identity token. Security Exception[%d.%d]: %C\n"),
        se.code, se.minor_code, se.message.in()));
    throw std::runtime_error("unable to get identity token");
  }
  if (auth->get_identity_status_token(identity_status_token_, identity_handle_, se) == false) {
    ACE_ERROR((LM_ERROR, ACE_TEXT("(%P|%t) ERROR: ")
      ACE_TEXT("Spdp::Spdp() - ")
      ACE_TEXT("unable to get identity status token. Security Exception[%d.%d]: %C\n"),
        se.code, se.minor_code, se.message.in()));
    throw std::runtime_error("unable to get identity status token");
  }
  if (access->get_permissions_token(permissions_token_, permissions_handle_, se) == false) {
    ACE_ERROR((LM_ERROR, ACE_TEXT("(%P|%t) ERROR: ")
      ACE_TEXT("Spdp::Spdp() - ")
      ACE_TEXT("unable to get permissions handle. Security Exception[%d.%d]: %C\n"),
        se.code, se.minor_code, se.message.in()));
    throw std::runtime_error("unable to get permissions token");
  }
  if (access->get_permissions_credential_token(permissions_credential_token_, permissions_handle_, se) == false) {
    ACE_ERROR((LM_ERROR, ACE_TEXT("(%P|%t) ERROR: ")
      ACE_TEXT("Spdp::Spdp() - ")
      ACE_TEXT("unable to get permissions credential handle. Security Exception[%d.%d]: %C\n"),
        se.code, se.minor_code, se.message.in()));
    throw std::runtime_error("unable to get permissions credential token");
  }

  if (auth->set_permissions_credential_and_token(identity_handle_, permissions_credential_token_, permissions_token_, se) == false) {
    ACE_ERROR((LM_ERROR, ACE_TEXT("(%P|%t) ERROR: ")
      ACE_TEXT("Spdp::Spdp() - ")
      ACE_TEXT("unable to set permissions credential and token. Security Exception[%d.%d]: %C\n"),
        se.code, se.minor_code, se.message.in()));
    throw std::runtime_error("unable to set permissions credential and token");
  }

  init_participant_sec_attributes(participant_sec_attr_);

  if (access->get_participant_sec_attributes(permissions_handle_, participant_sec_attr_, se) == false) {
    ACE_ERROR((LM_ERROR, ACE_TEXT("(%P|%t) ERROR: ")
      ACE_TEXT("Spdp::Spdp() - ")
      ACE_TEXT("failed to retrieve participant security attributes. Security Exception[%d.%d]: %C\n"),
        se.code, se.minor_code, se.message.in()));
    throw std::runtime_error("unable to retrieve participant security attributes");
  }

  sedp_.init_security(identity_handle, perm_handle, crypto_handle);
}
#endif

Spdp::~Spdp()
{
  shutdown_flag_ = true;
  {
    ACE_GUARD(ACE_Thread_Mutex, g, lock_);
    if (DCPS::DCPS_debug_level > 3) {
      ACE_DEBUG((LM_INFO,
                 ACE_TEXT("(%P|%t) Spdp::~Spdp ")
                 ACE_TEXT("remove discovered participants\n")));
    }

#ifdef OPENDDS_SECURITY
    try {
      write_secure_disposes();
    } catch (const CORBA::Exception& e) {
      ACE_ERROR((LM_ERROR, ACE_TEXT("(%P|%t) ERROR: Spdp::~Spdp() - from ")
                 ACE_TEXT("write_secure_disposes: %C\n"), e._info().c_str()));
    }
#endif

    // Iterate through a copy of the repo Ids, rather than the map
    //   as it gets unlocked in remove_discovered_participant()
    DCPS::RepoIdSet participant_ids;
    get_discovered_participant_ids(participant_ids);
    for (DCPS::RepoIdSet::iterator participant_id = participant_ids.begin();
         participant_id != participant_ids.end();
         ++participant_id)
    {
      DiscoveredParticipantIter part = participants_.find(*participant_id);
      if (part != participants_.end()) {
#ifdef OPENDDS_SECURITY
        ICE::Endpoint* sedp_endpoint = sedp_.get_ice_endpoint();
        if (sedp_endpoint) {
          stop_ice(sedp_endpoint, part->first, part->second.pdata_.participantProxy.availableBuiltinEndpoints);
        }
        ICE::Endpoint* spdp_endpoint = tport_->get_ice_endpoint();
        if (spdp_endpoint) {
          ICE::Agent::instance()->stop_ice(spdp_endpoint, guid_, part->first);
        }
        purge_auth_deadlines(part);
#endif
        remove_discovered_participant(part);
      }
    }
  }

#ifdef OPENDDS_SECURITY
  ICE::Endpoint* endpoint = sedp_.get_ice_endpoint();
  if (endpoint) {
    RepoId l = guid_;
    l.entityId = ENTITYID_SEDP_BUILTIN_PUBLICATIONS_READER;
    ICE::Agent::instance()->remove_local_agent_info_listener(endpoint, l);
  }
#endif

  // ensure sedp's task queue is drained before data members are being
  // deleted
  sedp_.shutdown();

  // release lock for reset of event handler, which may delete transport
  tport_->close();
  eh_.reset();
  {
    ACE_GUARD(ACE_Thread_Mutex, g, lock_);
    while (!eh_shutdown_) {
      shutdown_cond_.wait();
    }
  }
}

#ifdef OPENDDS_SECURITY
void
Spdp::write_secure_updates()
{
  if (shutdown_flag_.value()) { return; }

  const Security::SPDPdiscoveredParticipantData pdata =
    build_local_pdata(Security::DPDK_SECURE);

  sedp_.write_dcps_participant_secure(pdata, GUID_UNKNOWN);
}

void
Spdp::write_secure_disposes()
{
  sedp_.write_dcps_participant_dispose(guid_);
}
#endif

namespace {
  DDS::ParticipantBuiltinTopicData& partBitData(ParticipantData_t& pdata)
  {
#ifdef OPENDDS_SECURITY
    return pdata.ddsParticipantDataSecure.base.base;
#else
    return pdata.ddsParticipantData;
#endif
  }
}

#ifndef DDS_HAS_MINIMUM_BIT
void
Spdp::enqueue_location_update_i(DiscoveredParticipantIter iter,
                                DCPS::ParticipantLocation mask,
                                const ACE_INET_Addr& from)
{
  // We have the global lock.
  iter->second.location_updates_.push_back(DiscoveredParticipant::LocationUpdate(mask, from));
}

void
Spdp::process_location_updates_i(DiscoveredParticipantIter iter)
{
  // We have the global lock.

  if (iter->second.bit_ih_ == DDS::HANDLE_NIL) {
    // Not in the built-in topics.
    return;
  }

  const RepoId guid = iter->first;

  DiscoveredParticipant::LocationUpdateList location_updates;
  std::swap(iter->second.location_updates_, location_updates);

  for (DiscoveredParticipant::LocationUpdateList::const_iterator pos = location_updates.begin(),
         limit = location_updates.end(); pos != limit; ++pos) {
    DCPS::ParticipantLocationBuiltinTopicData& location_data = iter->second.location_data_;

    OPENDDS_STRING addr = "";
    ACE_TCHAR buffer[256];

    const DCPS::ParticipantLocation old_mask = location_data.location;

    if (pos->from_ != ACE_INET_Addr()) {
      location_data.location |= pos->mask_;
      pos->from_.addr_to_string(buffer, 256);
      addr = ACE_TEXT_ALWAYS_CHAR(buffer);
    } else {
      location_data.location &= ~(pos->mask_);
    }

    location_data.change_mask = pos->mask_;

    const DCPS::SystemTimePoint now = DCPS::SystemTimePoint::now();

    bool address_change = false;
    switch (pos->mask_) {
    case DCPS::LOCATION_LOCAL:
      address_change = addr.compare(location_data.local_addr.in()) != 0;
      location_data.local_addr = addr.c_str();
      location_data.local_timestamp = now.to_dds_time();
      break;
    case DCPS::LOCATION_ICE:
      address_change = addr.compare(location_data.ice_addr.in()) != 0;
      location_data.ice_addr = addr.c_str();
      location_data.ice_timestamp = now.to_dds_time();
      break;
    case DCPS::LOCATION_RELAY:
      address_change = addr.compare(location_data.relay_addr.in()) != 0;
      location_data.relay_addr = addr.c_str();
      location_data.relay_timestamp = now.to_dds_time();
      break;
    case DCPS::LOCATION_LOCAL6:
      address_change = addr.compare(location_data.local6_addr.in()) != 0;
      location_data.local6_addr = addr.c_str();
      location_data.local6_timestamp = now.to_dds_time();
      break;
    case DCPS::LOCATION_ICE6:
      address_change = addr.compare(location_data.ice6_addr.in()) != 0;
      location_data.ice6_addr = addr.c_str();
      location_data.ice6_timestamp = now.to_dds_time();
      break;
    case DCPS::LOCATION_RELAY6:
      address_change = addr.compare(location_data.relay6_addr.in()) != 0;
      location_data.relay6_addr = addr.c_str();
      location_data.relay6_timestamp = now.to_dds_time();
      break;
    }

    const DDS::Time_t expr = (now - rtps_duration_to_time_duration(
                                                                   iter->second.pdata_.leaseDuration,
                                                                   iter->second.pdata_.participantProxy.protocolVersion,
                                                                   iter->second.pdata_.participantProxy.vendorId)).to_dds_time();
    if ((location_data.location & DCPS::LOCATION_LOCAL) && DCPS::operator<(location_data.local_timestamp, expr)) {
      location_data.location &= ~(DCPS::LOCATION_LOCAL);
      location_data.change_mask |= DCPS::LOCATION_LOCAL;
      location_data.local_timestamp = now.to_dds_time();
    }
    if ((location_data.location & DCPS::LOCATION_RELAY) && DCPS::operator<(location_data.relay_timestamp, expr)) {
      location_data.location &= ~(DCPS::LOCATION_RELAY);
      location_data.change_mask |= DCPS::LOCATION_RELAY;
      location_data.relay_timestamp = now.to_dds_time();
    }
    if ((location_data.location & DCPS::LOCATION_LOCAL6) && DCPS::operator<(location_data.local6_timestamp, expr)) {
      location_data.location &= ~(DCPS::LOCATION_LOCAL6);
      location_data.change_mask |= DCPS::LOCATION_LOCAL6;
      location_data.local6_timestamp = now.to_dds_time();
    }
    if ((location_data.location & DCPS::LOCATION_RELAY6) && DCPS::operator<(location_data.relay6_timestamp, expr)) {
      location_data.location &= ~(DCPS::LOCATION_RELAY6);
      location_data.change_mask |= DCPS::LOCATION_RELAY6;
      location_data.relay6_timestamp = now.to_dds_time();
    }

    if (old_mask != location_data.location || address_change) {
      DCPS::ParticipantLocationBuiltinTopicDataDataReaderImpl* locbit = part_loc_bit();
      if (locbit) {
        DDS::InstanceHandle_t handle = DDS::HANDLE_NIL;
        {
          const DCPS::ParticipantLocationBuiltinTopicData ld_copy(location_data);
          ACE_Reverse_Lock<ACE_Thread_Mutex> rev_lock(lock_);
          ACE_GUARD(ACE_Reverse_Lock<ACE_Thread_Mutex>, rg, rev_lock);
          handle = locbit->store_synthetic_data(ld_copy, DDS::NEW_VIEW_STATE);
        }
        iter = participants_.find(guid);
        if (iter != participants_.end()) {
          iter->second.location_ih_ = handle;
        } else {
          return;
        }
      }
    }
  }
}
#endif

ICE::Endpoint*
Spdp::get_ice_endpoint_if_added()
{
  return tport_->ice_endpoint_added_ ? tport_->get_ice_endpoint() : 0;
}

void
Spdp::handle_participant_data(DCPS::MessageId id,
                              const ParticipantData_t& cpdata,
                              const DCPS::SequenceNumber& seq,
                              const ACE_INET_Addr& from,
                              bool from_sedp)
{
  const MonotonicTimePoint now = MonotonicTimePoint::now();

  // Make a (non-const) copy so we can tweak values below
  ParticipantData_t pdata(cpdata);

  const DCPS::RepoId guid = make_guid(pdata.participantProxy.guidPrefix, DCPS::ENTITYID_PARTICIPANT);

  ACE_GUARD(ACE_Thread_Mutex, g, lock_);
  if (sedp_.ignoring(guid)) {
    // Ignore, this is our domain participant or one that the user has
    // asked us to ignore.
    return;
  }

  const bool from_relay = from == config_->spdp_rtps_relay_address();
  const DCPS::ParticipantLocation location_mask = compute_location_mask(from, from_relay);

  // Find the participant - iterator valid only as long as we hold the lock
  DiscoveredParticipantIter iter = participants_.find(guid);

  if (iter == participants_.end()) {
    // Trying to delete something that doesn't exist is a NOOP
    if (id == DCPS::DISPOSE_INSTANCE || id == DCPS::DISPOSE_UNREGISTER_INSTANCE) {
      return;
    }

    // copy guid prefix (octet[12]) into BIT key (long[3])
    std::memcpy(partBitData(pdata).key.value,
      pdata.participantProxy.guidPrefix,
      sizeof(DDS::BuiltinTopicKey_t));

    if (DCPS::DCPS_debug_level) {
      DCPS::GuidConverter local(guid_), remote(guid);
      ACE_DEBUG((LM_DEBUG,
        ACE_TEXT("(%P|%t) Spdp::data_received - %C discovered %C lease %ds\n"),
        OPENDDS_STRING(local).c_str(), OPENDDS_STRING(remote).c_str(),
        pdata.leaseDuration.seconds));
    }

    // add a new participant
    std::pair<DiscoveredParticipantIter, bool> p = participants_.insert(std::make_pair(guid, DiscoveredParticipant(pdata, now, seq)));
    iter = p.first;

#ifndef DDS_HAS_MINIMUM_BIT
    if (!from_sedp) {
      enqueue_location_update_i(iter, location_mask, from);
    }
#endif

#ifdef OPENDDS_SECURITY
    if (is_security_enabled()) {
      // Associate the stateless reader / writer for handshakes & auth requests
      sedp_.associate_preauth(iter->second.pdata_);
    }
#endif

    // Since we've just seen a new participant, let's send out our
    // own announcement, so they don't have to wait.
    if (from != ACE_INET_Addr()) {
      if (from_relay) {
        tport_->write_i(guid, SpdpTransport::SEND_TO_RELAY);
      } else {
        tport_->shorten_local_sender_delay_i();
      }
    }

#ifdef OPENDDS_SECURITY
    if (is_security_enabled()) {
      bool has_security_data = iter->second.pdata_.dataKind == Security::DPDK_ENHANCED ||
        iter->second.pdata_.dataKind == Security::DPDK_SECURE;

      if (has_security_data == false) {
        if (participant_sec_attr_.allow_unauthenticated_participants == false) {
          if (DCPS::security_debug.auth_debug) {
            ACE_DEBUG((LM_DEBUG, ACE_TEXT("(%P|%t) {auth_debug} Spdp::handle_participant_data - ")
              ACE_TEXT("Incompatible security attributes in discovered participant: %C\n"),
              OPENDDS_STRING(DCPS::GuidConverter(guid)).c_str()));
          }
          participants_.erase(guid);
        } else { // allow_unauthenticated_participants == true
          iter->second.auth_state_ = DCPS::AUTH_STATE_UNAUTHENTICATED;
          match_unauthenticated(guid, iter);
        }
      } else { // has_security_data == true
        iter->second.identity_token_ = pdata.ddsParticipantDataSecure.base.identity_token;
        iter->second.permissions_token_ = pdata.ddsParticipantDataSecure.base.permissions_token;
        iter->second.property_qos_ = pdata.ddsParticipantDataSecure.base.property;
        iter->second.security_info_ = pdata.ddsParticipantDataSecure.base.security_info;

        attempt_authentication(guid, iter->second);
        if (iter->second.auth_state_ == DCPS::AUTH_STATE_UNAUTHENTICATED) {
          if (participant_sec_attr_.allow_unauthenticated_participants == false) {
            if (DCPS::security_debug.auth_debug) {
              ACE_DEBUG((LM_DEBUG, ACE_TEXT("(%P|%t) {auth_debug} Spdp::handle_participant_data - ")
                ACE_TEXT("Incompatible security attributes in discovered participant: %C\n"),
                OPENDDS_STRING(DCPS::GuidConverter(guid)).c_str()));
            }
            participants_.erase(guid);
          } else { // allow_unauthenticated_participants == true
            iter->second.auth_state_ = DCPS::AUTH_STATE_UNAUTHENTICATED;
            match_unauthenticated(guid, iter);
          }
        } else if (iter->second.auth_state_ == DCPS::AUTH_STATE_AUTHENTICATED) {
          if (match_authenticated(guid, iter) == false) {
            participants_.erase(guid);
          }
        }
        // otherwise just return, since we're waiting for input to finish authentication
      }
    } else {
      iter->second.auth_state_ = DCPS::AUTH_STATE_UNAUTHENTICATED;
      match_unauthenticated(guid, iter);
    }
#else
    match_unauthenticated(guid, iter);
#endif

  } else { // Existing Participant
#ifndef DDS_HAS_MINIMUM_BIT
    if (!from_sedp) {
      enqueue_location_update_i(iter, location_mask, from);
    }
#endif
#ifdef OPENDDS_SECURITY
    // Non-secure updates for authenticated participants are used for liveliness but
    // are otherwise ignored. Non-secure dispose messages are ignored completely.
    if (is_security_enabled() && iter->second.auth_state_ == DCPS::AUTH_STATE_AUTHENTICATED && !from_sedp) {
      iter->second.last_seen_ = now;
#ifndef DDS_HAS_MINIMUM_BIT
      process_location_updates_i(iter);
#endif
      return;
    }
#endif

    if (id == DCPS::DISPOSE_INSTANCE || id == DCPS::DISPOSE_UNREGISTER_INSTANCE) {
#ifdef OPENDDS_SECURITY
      ICE::Endpoint* sedp_endpoint = sedp_.get_ice_endpoint();
      if (sedp_endpoint) {
        stop_ice(sedp_endpoint, iter->first, iter->second.pdata_.participantProxy.availableBuiltinEndpoints);
      }
      ICE::Endpoint* spdp_endpoint = tport_->get_ice_endpoint();
      if (spdp_endpoint) {
        ICE::Agent::instance()->stop_ice(spdp_endpoint, guid_, iter->first);
      }
      purge_auth_deadlines(iter);
#endif
      remove_discovered_participant(iter);
      return;
    }

    // Check if sequence numbers are increasing
    if (validateSequenceNumber(seq, iter)) {
      // Must unlock when calling into part_bit() as it may call back into us
      ACE_Reverse_Lock<ACE_Thread_Mutex> rev_lock(lock_);

      // update an existing participant
      DDS::ParticipantBuiltinTopicData& pdataBit = partBitData(pdata);
      DDS::ParticipantBuiltinTopicData& discoveredBit = partBitData(iter->second.pdata_);
      pdataBit.key = discoveredBit.key;

#ifndef OPENDDS_SAFETY_PROFILE
      using DCPS::operator!=;
#endif
      if (discoveredBit.user_data != pdataBit.user_data) {
        discoveredBit.user_data = pdataBit.user_data;
#ifndef DDS_HAS_MINIMUM_BIT
        DCPS::ParticipantBuiltinTopicDataDataReaderImpl* bit = part_bit();
        if (bit) {
          ACE_GUARD(ACE_Reverse_Lock<ACE_Thread_Mutex>, rg, rev_lock);
          bit->store_synthetic_data(pdataBit, DDS::NOT_NEW_VIEW_STATE);
        }
#endif /* DDS_HAS_MINIMUM_BIT */
        // Perform search again, so iterator becomes valid
        iter = participants_.find(guid);
      }
      // Participant may have been removed while lock released
      if (iter != participants_.end()) {
        if (locators_changed(iter->second.pdata_.participantProxy, pdata.participantProxy)) {
          sedp_.update_locators(pdata);
        }
        iter->second.pdata_ = pdata;
        iter->second.last_seen_ = now;

#ifndef DDS_HAS_MINIMUM_BIT
        process_location_updates_i(iter);
#endif
      }
    // Else a reset has occured and check if we should remove the participant
    } else if (iter->second.seq_reset_count_ >= config_->max_spdp_sequence_msg_reset_check()) {
#ifdef OPENDDS_SECURITY
      purge_auth_deadlines(iter);
#endif
      remove_discovered_participant(iter);
    }
  }
}

bool
Spdp::validateSequenceNumber(const DCPS::SequenceNumber& seq, DiscoveredParticipantIter& iter)
{
  if (seq.getValue() != 0 && iter->second.last_seq_ != DCPS::SequenceNumber::MAX_VALUE) {
    if (seq < iter->second.last_seq_) {
      ++iter->second.seq_reset_count_;
      return false;
    } else if (iter->second.seq_reset_count_ > 0) {
      --iter->second.seq_reset_count_;
    }
  }
  iter->second.last_seq_ = seq;
  return true;
}

void
Spdp::data_received(const DataSubmessage& data,
                    const ParameterList& plist,
                    const ACE_INET_Addr& from)
{
  if (shutdown_flag_.value()) { return; }

  ParticipantData_t pdata;

  pdata.participantProxy.domainId = domain_;

  if (!ParameterListConverter::from_param_list(plist, pdata)) {
    ACE_ERROR((LM_ERROR, ACE_TEXT("(%P|%t) ERROR: Spdp::data_received - ")
      ACE_TEXT("failed to convert from ParameterList to ")
      ACE_TEXT("SPDPdiscoveredParticipantData\n")));
    return;
  }

  // Remote domain ID, if populated, has to match
  if (pdata.participantProxy.domainId != domain_) {
    return;
  }

  const DCPS::RepoId guid = make_guid(pdata.participantProxy.guidPrefix, DCPS::ENTITYID_PARTICIPANT);
  if (guid == guid_) {
    // About us, stop.
    return;
  }

  DCPS::SequenceNumber seq;
  seq.setValue(data.writerSN.high, data.writerSN.low);
  handle_participant_data((data.inlineQos.length() && disposed(data.inlineQos)) ? DCPS::DISPOSE_INSTANCE : DCPS::SAMPLE_DATA,
                          pdata, seq, from, false);

#ifdef OPENDDS_SECURITY
  if (!is_security_enabled()) {
    process_participant_ice(plist, pdata, guid);
  }
#endif
}

void
Spdp::match_unauthenticated(const DCPS::RepoId& guid, DiscoveredParticipantIter& dp_iter)
{
  // Must unlock when calling into part_bit() as it may call back into us
  ACE_Reverse_Lock<ACE_Thread_Mutex> rev_lock(lock_);

  DDS::InstanceHandle_t bit_instance_handle = DDS::HANDLE_NIL;
#ifndef DDS_HAS_MINIMUM_BIT
  DCPS::ParticipantBuiltinTopicDataDataReaderImpl* bit = part_bit();
  if (bit) {
    DDS::ParticipantBuiltinTopicData pbtd = partBitData(dp_iter->second.pdata_);
    ACE_GUARD(ACE_Reverse_Lock<ACE_Thread_Mutex>, rg, rev_lock);
    bit_instance_handle =
      bit->store_synthetic_data(pbtd, DDS::NEW_VIEW_STATE);
    rg.release();
    dp_iter = participants_.find(guid);
    if (dp_iter == participants_.end()) {
      return;
    }
  }
#endif /* DDS_HAS_MINIMUM_BIT */

  // notify Sedp of association
  // Sedp may call has_discovered_participant, which is why the participant must be added before this call to associate.
  sedp_.associate(dp_iter->second.pdata_);

  dp_iter->second.bit_ih_ = bit_instance_handle;
#ifndef DDS_HAS_MINIMUM_BIT
  process_location_updates_i(dp_iter);
#endif
}

#ifdef OPENDDS_SECURITY
void
Spdp::handle_auth_request(const DDS::Security::ParticipantStatelessMessage& msg)
{
  // If this message wasn't intended for us, ignore handshake message
  if (msg.destination_participant_guid != guid_ || msg.message_data.length() == 0) {
    return;
  }

  const RepoId guid = make_id(msg.message_identity.source_guid, DCPS::ENTITYID_PARTICIPANT);

  ACE_GUARD(ACE_Thread_Mutex, g, lock_);

  if (sedp_.ignoring(guid)) {
    // Ignore, this is our domain participant or one that the user has
    // asked us to ignore.
    return;
  }

  pending_remote_auth_tokens_[guid] = msg.message_data[0];
  DiscoveredParticipantMap::iterator iter = participants_.find(guid);

  if (iter != participants_.end()) {
    attempt_authentication(iter->first, iter->second);
  }
}

namespace {
  void set_participant_guid(const GUID_t& guid, ParameterList& param_list)
  {
    Parameter gp_param;
    gp_param.guid(guid);
    gp_param._d(PID_PARTICIPANT_GUID);
    param_list.length(param_list.length() + 1);
    param_list[param_list.length() - 1] = gp_param;
  }
}

DDS::OctetSeq Spdp::local_participant_data_as_octets() const
{
  DDS::Security::ParticipantBuiltinTopicDataSecure pbtds = {
    {
      {
        DDS::BuiltinTopicKey_t() /*ignored*/,
        qos_.user_data
      },
      identity_token_,
      permissions_token_,
      qos_.property,
      {0, 0}
    },
    identity_status_token_
  };

  pbtds.base.security_info.plugin_participant_security_attributes = participant_sec_attr_.plugin_participant_attributes;
  pbtds.base.security_info.participant_security_attributes = DDS::Security::PARTICIPANT_SECURITY_ATTRIBUTES_FLAG_IS_VALID;
  if (participant_sec_attr_.is_rtps_protected) {
    pbtds.base.security_info.participant_security_attributes |= DDS::Security::PARTICIPANT_SECURITY_ATTRIBUTES_FLAG_IS_RTPS_PROTECTED;
  }
  if (participant_sec_attr_.is_discovery_protected) {
    pbtds.base.security_info.participant_security_attributes |= DDS::Security::PARTICIPANT_SECURITY_ATTRIBUTES_FLAG_IS_DISCOVERY_PROTECTED;
  }
  if (participant_sec_attr_.is_liveliness_protected) {
    pbtds.base.security_info.participant_security_attributes |= DDS::Security::PARTICIPANT_SECURITY_ATTRIBUTES_FLAG_IS_LIVELINESS_PROTECTED;
  }

  ParameterList plist;
  set_participant_guid(guid_, plist);

  if (!ParameterListConverter::to_param_list(pbtds.base, plist)) {
    ACE_ERROR((LM_ERROR, ACE_TEXT("(%P|%t) ERROR: Spdp::local_participant_data_as_octets() - ")
               ACE_TEXT("Failed to convert from ParticipantBuiltinTopicData to ParameterList\n")));
    return DDS::OctetSeq();
  }

  size_t size = 0, padding = 0;
  DCPS::gen_find_size(plist, size, padding);

  ACE_Message_Block temp_buff(size + padding);
  DCPS::Serializer ser(&temp_buff, DCPS::Serializer::SWAP_BE, DCPS::Serializer::ALIGN_INITIALIZE);
  if (!(ser << plist)) {
    ACE_ERROR((LM_ERROR, ACE_TEXT("(%P|%t) ERROR: Spdp::local_participant_data_as_octets() - ")
               ACE_TEXT("Failed to serialize parameter list.\n")));
    return DDS::OctetSeq();
  }

  DDS::OctetSeq seq(static_cast<unsigned int>(temp_buff.length()));
  seq.length(seq.maximum());
  std::memcpy(seq.get_buffer(), temp_buff.rd_ptr(), temp_buff.length());
  return seq;
}

void
Spdp::send_handshake_request(const DCPS::RepoId& guid, DiscoveredParticipant& dp)
{
  dp.handshake_state_ = DCPS::HANDSHAKE_STATE_EXPECTING_REPLY_OR_FINAL;

  Security::Authentication_var auth = security_config_->get_authentication();
  DDS::Security::SecurityException se = {"", 0, 0};
  if (dp.handshake_handle_ != DDS::HANDLE_NIL) {
    // Return the handle for reauth.
    if (!auth->return_handshake_handle(dp.handshake_handle_, se)) {
      if (DCPS::security_debug.auth_warn) {
        ACE_DEBUG((LM_WARNING, ACE_TEXT("(%P|%t) {auth_warn} ")
                   ACE_TEXT("Spdp::send_handshake_request() - ")
                   ACE_TEXT("Unable to return handshake handle. ")
                   ACE_TEXT("Security Exception[%d.%d]: %C\n"),
                   se.code, se.minor_code, se.message.in()));
      }
      return;
    }
    dp.handshake_handle_ = DDS::HANDLE_NIL;
  }

  const DDS::OctetSeq local_participant = local_participant_data_as_octets();
  if (!local_participant.length()) {
    return; // already logged in local_participant_data_as_octets()
  }

  DDS::Security::HandshakeMessageToken hs_mt;
  if (auth->begin_handshake_request(dp.handshake_handle_, hs_mt, identity_handle_, dp.identity_handle_,
                                    local_participant, se)
      != DDS::Security::VALIDATION_PENDING_HANDSHAKE_MESSAGE) {
    ACE_ERROR((LM_ERROR, ACE_TEXT("(%P|%t) ERROR: Spdp::send_handshake_request() - ")
               ACE_TEXT("Failed to begin handshake_request. Security Exception[%d.%d]: %C\n"),
               se.code, se.minor_code, se.message.in()));
    return;
  }

  DDS::Security::ParticipantStatelessMessage msg;
  msg.message_identity.source_guid = guid_;
  msg.message_class_id = DDS::Security::GMCLASSID_SECURITY_AUTH_HANDSHAKE;
  msg.destination_participant_guid = guid;
  msg.destination_endpoint_guid = GUID_UNKNOWN;
  msg.source_endpoint_guid = GUID_UNKNOWN;
  msg.related_message_identity.source_guid = GUID_UNKNOWN;
  msg.related_message_identity.sequence_number = 0;
  msg.message_data.length(1);
  msg.message_data[0] = hs_mt;

  if (send_handshake_message(guid, dp, msg, true) != DDS::RETCODE_OK) {
    ACE_ERROR((LM_ERROR, ACE_TEXT("(%P|%t) ERROR: Spdp::send_handshake_request() - ")
               ACE_TEXT("Unable to write stateless message (handshake).\n")));
    return;
  } else if (DCPS::security_debug.auth_debug) {
    ACE_DEBUG((LM_DEBUG, ACE_TEXT("(%P|%t) {auth_debug} DEBUG: Spdp::send_handshake_request() - ")
               ACE_TEXT("Sent handshake request message for participant: %C\n"),
               OPENDDS_STRING(DCPS::GuidConverter(guid)).c_str()));
  }
}

void
Spdp::handle_handshake_message(const DDS::Security::ParticipantStatelessMessage& msg)
{
  DDS::Security::SecurityException se = {"", 0, 0};
  Security::Authentication_var auth = security_config_->get_authentication();

  // If this message wasn't intended for us, ignore handshake message
  if (msg.destination_participant_guid != guid_ || !msg.message_data.length()) {
    return;
  }

  const RepoId src_participant = make_id(msg.message_identity.source_guid, DCPS::ENTITYID_PARTICIPANT);

  ACE_GUARD(ACE_Thread_Mutex, g, lock_);

  // If discovery hasn't initialized / validated this participant yet, ignore handshake messages
  DiscoveredParticipantIter iter = participants_.find(src_participant);
  if (iter == participants_.end()) {
    if (DCPS::security_debug.auth_warn) {
      ACE_DEBUG((LM_WARNING,
        ACE_TEXT("(%P|%t) {auth_warn} Spdp::handle_handshake_message() - ")
        ACE_TEXT("received handshake for undiscovered participant %C. Ignoring.\n"),
                 OPENDDS_STRING(DCPS::GuidConverter(src_participant)).c_str()));
    }
    return;
  }

  DiscoveredParticipant& dp = iter->second;

  switch (dp.auth_state_) {
  case DCPS::AUTH_STATE_AUTHENTICATED:
    dp.auth_state_ = DCPS::AUTH_STATE_UNKNOWN;
    attempt_authentication(src_participant, dp);
    break;
  case DCPS::AUTH_STATE_HANDSHAKE:
    break;
  default:
    if (DCPS::security_debug.auth_warn) {
      ACE_DEBUG((LM_WARNING, ACE_TEXT("(%P|%t) {auth_warn} Spdp::handle_handshake_message() - ")
                 ACE_TEXT("Dropping handshake message from %C, auth_state_ %d not expected\n"),
                 OPENDDS_STRING(DCPS::GuidConverter(src_participant)).c_str(),
                 dp.auth_state_));
    }
    return;
  }

  switch (dp.handshake_state_) {
  case DCPS::HANDSHAKE_STATE_EXPECTING_REPLY_OR_FINAL:
    if (msg.related_message_identity.source_guid != guid_) {
      if (DCPS::security_debug.auth_warn) {
        ACE_DEBUG((LM_WARNING,
                   ACE_TEXT("(%P|%t) {auth_warn} Spdp::handle_handshake_message() - ")
                   ACE_TEXT("Dropping handshake message from %C, incorrect related message identity source guid\n"),
                   OPENDDS_STRING(DCPS::GuidConverter(src_participant)).c_str()));
      }
      return;
    }

    {
      DDS::Security::ParticipantStatelessMessage reply;
      reply.message_identity.source_guid = guid_;
      reply.message_identity.sequence_number = 0;
      reply.message_class_id = DDS::Security::GMCLASSID_SECURITY_AUTH_HANDSHAKE;
      reply.related_message_identity = msg.message_identity;
      reply.destination_participant_guid = src_participant;
      reply.destination_endpoint_guid = GUID_UNKNOWN;
      reply.source_endpoint_guid = GUID_UNKNOWN;
      reply.message_data.length(1);

      DDS::Security::ValidationResult_t vr = auth->process_handshake(reply.message_data[0], msg.message_data[0],
                                                                     dp.handshake_handle_, se);
      switch (vr) {
      case DDS::Security::VALIDATION_FAILED:
        if (DCPS::security_debug.auth_warn) {
          ACE_DEBUG((LM_WARNING, ACE_TEXT("(%P|%t) {auth_warn} WARNING: ")
                     ACE_TEXT("Spdp::handle_handshake_message() - ")
                     ACE_TEXT("Failed to process incoming handshake message when ")
                     ACE_TEXT("expecting %C from %C. Security Exception[%d.%d]: %C\n"),
                     dp.is_requester_ ? "final" : "reply",
                     OPENDDS_STRING(DCPS::GuidConverter(src_participant)).c_str(),
                     se.code, se.minor_code, se.message.in()));
        }
        return;
      case DDS::Security::VALIDATION_PENDING_RETRY:
        if (DCPS::security_debug.auth_warn) {
          ACE_DEBUG((LM_WARNING, ACE_TEXT("(%P|%t) {auth_warn} WARNING: Spdp::handle_handshake_message() - ")
                     ACE_TEXT("Unexpected validation pending retry\n")));
        }
        return;
      case DDS::Security::VALIDATION_PENDING_HANDSHAKE_REQUEST:
        if (DCPS::security_debug.auth_warn) {
          ACE_DEBUG((LM_WARNING, ACE_TEXT("(%P|%t) {auth_warn} WARNING: Spdp::handle_handshake_message() - ")
                     ACE_TEXT("Unexpected validation pending handshake request\n")));
        }
        return;
      case DDS::Security::VALIDATION_PENDING_HANDSHAKE_MESSAGE:
        // Theoretically, this shouldn't happen unless handshakes can involve more than 3 messages
        if (send_handshake_message(src_participant, dp, reply, false) != DDS::RETCODE_OK) {
          if (DCPS::security_debug.auth_warn) {
            ACE_DEBUG((LM_WARNING, ACE_TEXT("(%P|%t) {auth_warn} WARNING: Spdp::handle_handshake_message() - ")
                       ACE_TEXT("Unable to write stateless message for handshake reply.\n")));
          }
          return;
        } else {
          if (DCPS::security_debug.auth_debug) {
            ACE_DEBUG((LM_DEBUG, ACE_TEXT("(%P|%t) {auth_debug} DEBUG: Spdp::handle_handshake_message() - ")
                       ACE_TEXT("Sent hanshake unknown message for participant: %C\n"),
                       OPENDDS_STRING(DCPS::GuidConverter(src_participant)).c_str()));
          }
        }
        return;
      case DDS::Security::VALIDATION_OK_FINAL_MESSAGE:
        dp.auth_state_ = DCPS::AUTH_STATE_AUTHENTICATED;
        purge_auth_deadlines(iter);
        // Install the shared secret before sending the final so that
        // we are prepared to receive the crypto tokens from the
        // replier.
        dp.seen_some_crypto_tokens_ = false;
        match_authenticated(src_participant, iter);
        if (send_handshake_message(src_participant, dp, reply, false) != DDS::RETCODE_OK) {
          if (DCPS::security_debug.auth_warn) {
            ACE_DEBUG((LM_WARNING, ACE_TEXT("(%P|%t) {auth_warn} WARNING: Spdp::handle_handshake_message() - ")
                       ACE_TEXT("Unable to write stateless message for final message.\n")));
          }
          return;
        } else {
          if (DCPS::security_debug.auth_debug) {
            ACE_DEBUG((LM_DEBUG, ACE_TEXT("(%P|%t) {auth_debug} DEBUG: Spdp::handle_handshake_message() - ")
                       ACE_TEXT("Sent handshake final for participant: %C\n"),
                       OPENDDS_STRING(DCPS::GuidConverter(src_participant)).c_str()));
          }
        }
        dp.handshake_state_ = DCPS::HANDSHAKE_STATE_EXPECTING_REQUEST;
        return;
      case DDS::Security::VALIDATION_OK:
        dp.auth_state_ = DCPS::AUTH_STATE_AUTHENTICATED;
        purge_auth_deadlines(iter);
        match_authenticated(src_participant, iter);
        dp.handshake_state_ = DCPS::HANDSHAKE_STATE_EXPECTING_REQUEST;
        return;
      }
    }
    return;

  case DCPS::HANDSHAKE_STATE_EXPECTING_REQUEST:
    if (msg.related_message_identity.source_guid != GUID_UNKNOWN) {
      if (DCPS::security_debug.auth_warn) {
        ACE_DEBUG((LM_WARNING,
                   ACE_TEXT("(%P|%t) {auth_warn} Spdp::handle_handshake_message() - ")
                   ACE_TEXT("Dropping handshake message from %C, incorrect related message identity source guid\n"),
                   OPENDDS_STRING(DCPS::GuidConverter(src_participant)).c_str()));
      }
      return;
    }

<<<<<<< HEAD
    ACE_Message_Block temp_buff(64 * 1024);
    DCPS::Serializer out_serializer(&temp_buff, encoding_plain_big);
    if (!(out_serializer << plist)) {
      if (DCPS::security_debug.auth_warn) {
        ACE_DEBUG((LM_WARNING, ACE_TEXT("(%P|%t) {auth_warn} Spdp::handle_handshake_message() - ")
          ACE_TEXT("Failed to serialize parameter list.\n")));
=======
    {
      DDS::Security::ParticipantStatelessMessage reply;
      reply.message_identity.source_guid = guid_;
      reply.message_identity.sequence_number = 0;
      reply.message_class_id = DDS::Security::GMCLASSID_SECURITY_AUTH_HANDSHAKE;
      reply.related_message_identity = msg.message_identity;
      reply.destination_participant_guid = src_participant;
      reply.destination_endpoint_guid = GUID_UNKNOWN;
      reply.source_endpoint_guid = GUID_UNKNOWN;
      reply.message_data.length(1);
      reply.message_data[0] = msg.message_data[0];

      if (dp.handshake_handle_ != DDS::HANDLE_NIL) {
        // Return the handle for reauth.
        if (!auth->return_handshake_handle(dp.handshake_handle_, se)) {
          if (DCPS::security_debug.auth_warn) {
            ACE_DEBUG((LM_WARNING, ACE_TEXT("(%P|%t) {auth_warn} ")
                       ACE_TEXT("Spdp::handke_handshake_message() - ")
                       ACE_TEXT("Unable to return handshake handle. ")
                       ACE_TEXT("Security Exception[%d.%d]: %C\n"),
                       se.code, se.minor_code, se.message.in()));
          }
          return;
        }
        dp.handshake_handle_ = DDS::HANDLE_NIL;
>>>>>>> 76f18f45
      }

      const DDS::OctetSeq local_participant = local_participant_data_as_octets();
      if (!local_participant.length()) {
        return; // already logged in local_participant_data_as_octets()
      }
      const DDS::Security::ValidationResult_t vr =
        auth->begin_handshake_reply(dp.handshake_handle_, reply.message_data[0], dp.identity_handle_,
                                    identity_handle_, local_participant, se);

      switch (vr) {
      case DDS::Security::VALIDATION_OK:
        // Theoretically, this shouldn't happen unless handshakes can involve fewer than 3 messages
        dp.auth_state_ = DCPS::AUTH_STATE_AUTHENTICATED;
        dp.handshake_state_ = DCPS::HANDSHAKE_STATE_EXPECTING_REPLY_OR_FINAL;
        purge_auth_deadlines(iter);
        match_authenticated(src_participant, iter);
        return;
      case DDS::Security::VALIDATION_FAILED:
        if (DCPS::security_debug.auth_warn) {
          ACE_DEBUG((LM_WARNING, ACE_TEXT("(%P|%t) {auth_warn} Spdp::handle_handshake_message() - ")
                     ACE_TEXT("Failed to reply to incoming handshake message. Security Exception[%d.%d]: %C\n"),
                     se.code, se.minor_code, se.message.in()));
        }
        return;
      case DDS::Security::VALIDATION_PENDING_RETRY:
        if (DCPS::security_debug.auth_warn) {
          ACE_DEBUG((LM_WARNING, ACE_TEXT("(%P|%t) {auth_warn} WARNING: Spdp::handle_handshake_message() - ")
                     ACE_TEXT("Unexpected validation pending retry\n")));
        }
        return;
      case DDS::Security::VALIDATION_PENDING_HANDSHAKE_REQUEST:
        if (DCPS::security_debug.auth_warn) {
          ACE_DEBUG((LM_WARNING, ACE_TEXT("(%P|%t) {auth_warn} WARNING: Spdp::handle_handshake_message() - ")
                     ACE_TEXT("Unexpected validation pending handshake request\n")));
        }
        return;
      case DDS::Security::VALIDATION_PENDING_HANDSHAKE_MESSAGE:
        if (send_handshake_message(src_participant, dp, reply, true) != DDS::RETCODE_OK) {
          if (DCPS::security_debug.auth_warn) {
            ACE_DEBUG((LM_WARNING, ACE_TEXT("(%P|%t) {auth_warn} Spdp::handle_handshake_message() - ")
                       ACE_TEXT("Unable to write stateless message for handshake reply.\n")));
          }
          return;
        } else {
          if (DCPS::security_debug.auth_debug) {
            ACE_DEBUG((LM_DEBUG, ACE_TEXT("(%P|%t) {auth_debug} DEBUG: Spdp::handle_handshake_message() - ")
                       ACE_TEXT("Sent handshake reply for participant: %C\n"),
                       OPENDDS_STRING(DCPS::GuidConverter(src_participant)).c_str()));
          }
        }
        dp.handshake_state_ = DCPS::HANDSHAKE_STATE_EXPECTING_REPLY_OR_FINAL;
        return;
      case DDS::Security::VALIDATION_OK_FINAL_MESSAGE:
        // Theoretically, this shouldn't happen unless handshakes can involve fewer than 3 messages
        if (send_handshake_message(src_participant, dp, reply, false) != DDS::RETCODE_OK) {
          if (DCPS::security_debug.auth_warn) {
            ACE_DEBUG((LM_WARNING, ACE_TEXT("(%P|%t) {auth_warn} Spdp::handle_handshake_message() - ")
                       ACE_TEXT("Unable to write stateless message for final message.\n")));
          }
          return;
        } else {
          if (DCPS::security_debug.auth_debug) {
            ACE_DEBUG((LM_DEBUG, ACE_TEXT("(%P|%t) {auth_debug} DEBUG: Spdp::handle_handshake_message() - ")
                       ACE_TEXT("Sent handshake final for participant: %C\n"),
                       OPENDDS_STRING(DCPS::GuidConverter(src_participant)).c_str()));
          }
        }
        dp.auth_state_ = DCPS::AUTH_STATE_AUTHENTICATED;
        dp.handshake_state_ = DCPS::HANDSHAKE_STATE_EXPECTING_REPLY_OR_FINAL;
        purge_auth_deadlines(iter);
        match_authenticated(src_participant, iter);
        return;
      }
    }
    return;
  }
}

void
Spdp::process_auth_deadlines(const DCPS::MonotonicTimePoint& now)
{
  ACE_GUARD(ACE_Thread_Mutex, g, lock_);

  for (TimeQueue::iterator pos = auth_deadlines_.begin(),
        limit = auth_deadlines_.upper_bound(now); pos != limit;) {

    DiscoveredParticipantIter pit = participants_.find(pos->second);
    if (pit != participants_.end()) {
      if (DCPS::security_debug.auth_debug) {
        ACE_DEBUG((LM_DEBUG, ACE_TEXT("(%P|%t) {auth_debug} Spdp::process_auth_deadlines() - ")
                   ACE_TEXT("Removing discovered participant due to authentication timeout: %C\n"),
                   OPENDDS_STRING(DCPS::GuidConverter(pos->second)).c_str()));
      }
      const DCPS::MonotonicTimePoint ptime = pos->first;
      const RepoId part_id = pos->second;
      if (participant_sec_attr_.allow_unauthenticated_participants == false) {
        ICE::Endpoint* sedp_endpoint = sedp_.get_ice_endpoint();
        if (sedp_endpoint) {
          stop_ice(sedp_endpoint, pit->first, pit->second.pdata_.participantProxy.availableBuiltinEndpoints);
        }
        ICE::Endpoint* spdp_endpoint = tport_->get_ice_endpoint();
        if (spdp_endpoint) {
          ICE::Agent::instance()->stop_ice(spdp_endpoint, guid_, pit->first);
        }
        auth_deadlines_.erase(pos);
        remove_discovered_participant(pit);
      } else {
        purge_auth_resends(pit);
        pit->second.auth_state_ = DCPS::AUTH_STATE_UNAUTHENTICATED;
        auth_deadlines_.erase(pos);
        match_unauthenticated(part_id, pit);
      }
      pos = auth_deadlines_.lower_bound(ptime);
      limit = auth_deadlines_.upper_bound(now);
    } else {
      auth_deadlines_.erase(pos++);
    }
  }

  if (!auth_deadlines_.empty()) {
    tport_->auth_deadline_processor_->schedule(auth_deadlines_.begin()->first - now);
  }
}

void
Spdp::process_auth_resends(const DCPS::MonotonicTimePoint& now)
{
  ACE_GUARD(ACE_Thread_Mutex, g, lock_);

  for (TimeQueue::iterator pos = auth_resends_.begin(), limit = auth_resends_.end();
       pos != limit && pos->first <= now;) {

    DiscoveredParticipantIter pit = participants_.find(pos->second);
    if (pit != participants_.end() &&
        pit->second.stateless_msg_deadline_ <= now) {
      RepoId reader = pit->first;
      reader.entityId = ENTITYID_P2P_BUILTIN_PARTICIPANT_STATELESS_READER;
      pit->second.stateless_msg_deadline_ = now + config_->auth_resend_period();
      if (pit->second.have_handshake_msg_) {
        if (sedp_.write_stateless_message(pit->second.handshake_msg_, reader) != DDS::RETCODE_OK) {
          if (DCPS::security_debug.auth_debug) {
            ACE_DEBUG((LM_DEBUG, ACE_TEXT("(%P|%t) {auth_debug} Spdp::process_auth_resends() - ")
                       ACE_TEXT("Unable to write handshake message retry.\n")));
          }
        } else {
          if (DCPS::security_debug.auth_debug) {
            ACE_DEBUG((LM_DEBUG, ACE_TEXT("(%P|%t) {auth_debug} DEBUG: Spdp::process_auth_resends() - ")
                       ACE_TEXT("Sent handshake message for participant: %C\n"),
                       OPENDDS_STRING(DCPS::GuidConverter(pit->first)).c_str()));
          }
        }
      } else if (pit->second.have_auth_req_msg_) {
        if (sedp_.write_stateless_message(pit->second.auth_req_msg_, reader) != DDS::RETCODE_OK) {
          if (DCPS::security_debug.auth_debug) {
            ACE_DEBUG((LM_DEBUG, ACE_TEXT("(%P|%t) {auth_debug} Spdp::process_auth_resends() - ")
                       ACE_TEXT("Unable to write auth req message retry.\n")));
          }
        } else {
          if (DCPS::security_debug.auth_debug) {
            ACE_DEBUG((LM_DEBUG, ACE_TEXT("(%P|%t) {auth_debug} DEBUG: Spdp::process_auth_resends() - ")
                       ACE_TEXT("Sent auth req message for participant: %C\n"),
                       OPENDDS_STRING(DCPS::GuidConverter(pit->first)).c_str()));
          }
        }
      }

      auth_resends_.insert(std::make_pair(pit->second.stateless_msg_deadline_, pit->first));
    }

    auth_resends_.erase(pos++);
  }

  if (!auth_resends_.empty()) {
    tport_->auth_resend_processor_->schedule(auth_resends_.begin()->first - now);
  }
}

bool
Spdp::handle_participant_crypto_tokens(const DDS::Security::ParticipantVolatileMessageSecure& msg,
                                       bool& send_our_tokens)
{
  DDS::Security::SecurityException se = {"", 0, 0};
  Security::CryptoKeyExchange_var key_exchange = security_config_->get_crypto_key_exchange();

  // If this message wasn't intended for us, ignore volatile message
  if (msg.destination_participant_guid != guid_ || !msg.message_data.length()) {
    return false;
  }

  const RepoId src_participant = make_id(msg.message_identity.source_guid, DCPS::ENTITYID_PARTICIPANT);

  ACE_GUARD_RETURN(ACE_Thread_Mutex, g, lock_, false);

  if (crypto_handle_ == DDS::HANDLE_NIL) {
    // not configured for RTPS Protection, therefore doesn't support participant crypto tokens
    return false;
  }

  // If discovery hasn't initialized / validated this participant yet, ignore volatile message
  DiscoveredParticipantIter iter = participants_.find(src_participant);
  if (iter == participants_.end()) {
    if (DCPS::security_debug.auth_warn) {
      ACE_DEBUG((LM_WARNING,
        ACE_TEXT("(%P|%t) {auth_warn} Spdp::handle_participant_crypto_tokens() - ")
        ACE_TEXT("received tokens for undiscovered participant %C. Ignoring.\n"),
        OPENDDS_STRING(DCPS::GuidConverter(src_participant)).c_str()));
    }
    return false;
  }
  DiscoveredParticipant& dp = iter->second;

  const DDS::Security::ParticipantCryptoTokenSeq& inboundTokens =
    reinterpret_cast<const DDS::Security::ParticipantCryptoTokenSeq&>(msg.message_data);

  if (!key_exchange->set_remote_participant_crypto_tokens(crypto_handle_, dp.crypto_handle_, inboundTokens, se)) {
    ACE_ERROR((LM_ERROR, ACE_TEXT("(%P|%t) ERROR: Spdp::handle_participant_crypto_tokens() - ")
      ACE_TEXT("Unable to set remote participant crypto tokens with crypto key exchange plugin. ")
      ACE_TEXT("Security Exception[%d.%d]: %C\n"),
        se.code, se.minor_code, se.message.in()));
    return false;
  }

  send_our_tokens = !dp.is_requester_ && !dp.seen_some_crypto_tokens_;
  dp.seen_some_crypto_tokens_ = true;
  return true;
}

bool Spdp::seen_crypto_tokens_from(const RepoId& sender)
{
  const RepoId src_participant = make_id(sender.guidPrefix, ENTITYID_PARTICIPANT);
  const DiscoveredParticipantIter iter = participants_.find(src_participant);
  if (iter == participants_.end()) {
    return false;
  }
  DiscoveredParticipant& dp = iter->second;
  const bool send_our_tokens = !dp.is_requester_ && !dp.seen_some_crypto_tokens_;
  dp.seen_some_crypto_tokens_ = true;
  return send_our_tokens;
}

DDS::ReturnCode_t
Spdp::send_handshake_message(const DCPS::RepoId& guid,
                             DiscoveredParticipant& dp,
                             DDS::Security::ParticipantStatelessMessage& msg,
                             bool resend)
{
  const DCPS::RepoId reader = make_id(guid, ENTITYID_P2P_BUILTIN_PARTICIPANT_STATELESS_READER);
  const DDS::ReturnCode_t retval = sedp_.write_stateless_message(msg, reader);
  if (resend) {
    dp.have_handshake_msg_ = true;
    dp.handshake_msg_ = msg;
    dp.stateless_msg_deadline_ = schedule_auth_resend(config_->auth_resend_period(), guid);
  }
  return retval;
}

MonotonicTimePoint Spdp::schedule_auth_resend(const TimeDuration& time, const RepoId& guid)
{
  const MonotonicTimePoint deadline = MonotonicTimePoint::now() + time;
  auth_resends_.insert(std::make_pair(deadline, guid));
  tport_->auth_resend_processor_->schedule(time);
  return deadline;
}

bool
Spdp::match_authenticated(const DCPS::RepoId& guid, DiscoveredParticipantIter& iter)
{
  if (iter->second.handshake_handle_ == DDS::HANDLE_NIL) {
    return true;
  }

  DDS::Security::SecurityException se = {"", 0, 0};

  Security::Authentication_var auth = security_config_->get_authentication();
  Security::AccessControl_var access = security_config_->get_access_control();
  Security::CryptoKeyFactory_var key_factory = security_config_->get_crypto_key_factory();
  Security::CryptoKeyExchange_var key_exchange = security_config_->get_crypto_key_exchange();

  if (iter->second.shared_secret_handle_ != 0) {
    // Return the shared secret.
    if (!auth->return_sharedsecret_handle(iter->second.shared_secret_handle_, se)) {
      if (DCPS::security_debug.auth_warn) {
        ACE_DEBUG((LM_WARNING, ACE_TEXT("(%P|%t) {auth_warn} ")
                   ACE_TEXT("Spdp::match_authenticated() - ")
                   ACE_TEXT("Unable to return shared secret handle. Security Exception[%d.%d]: %C\n"),
                   se.code, se.minor_code, se.message.in()));
      }
      return false;
    }

    // Get the new shared secret.
    iter->second.shared_secret_handle_ = auth->get_shared_secret(iter->second.handshake_handle_, se);
    if (iter->second.shared_secret_handle_ == 0) {
      if (DCPS::security_debug.auth_warn) {
        ACE_DEBUG((LM_WARNING, ACE_TEXT("(%P|%t) {auth_warn} ")
                   ACE_TEXT("Spdp::match_authenticated() - ")
                   ACE_TEXT("Unable to get shared secret handle. Security Exception[%d.%d]: %C\n"),
                   se.code, se.minor_code, se.message.in()));
      }
      return false;
    }

    sedp_.rekey_volatile(iter->second.pdata_);

    if (!auth->return_handshake_handle(iter->second.handshake_handle_, se)) {
      if (DCPS::security_debug.auth_warn) {
        ACE_DEBUG((LM_WARNING, ACE_TEXT("(%P|%t) {auth_warn} ")
                   ACE_TEXT("Spdp::send_handshake_request() - ")
                   ACE_TEXT("Unable to return handshake handle. ")
                   ACE_TEXT("Security Exception[%d.%d]: %C\n"),
                   se.code, se.minor_code, se.message.in()));
      }
      return false;
    }

    iter->second.handshake_handle_ = DDS::HANDLE_NIL;
    return true;
  }

  iter->second.shared_secret_handle_ = auth->get_shared_secret(iter->second.handshake_handle_, se);
  if (iter->second.shared_secret_handle_ == 0) {
    if (DCPS::security_debug.auth_warn) {
      ACE_DEBUG((LM_WARNING, ACE_TEXT("(%P|%t) {auth_warn} ")
        ACE_TEXT("Spdp::match_authenticated() - ")
        ACE_TEXT("Unable to get shared secret handle. Security Exception[%d.%d]: %C\n"),
        se.code, se.minor_code, se.message.in()));
    }
    return false;
  }

  if (!auth->get_authenticated_peer_credential_token(
      iter->second.authenticated_peer_credential_token_, iter->second.handshake_handle_, se)) {
    if (DCPS::security_debug.auth_warn) {
      ACE_DEBUG((LM_WARNING, ACE_TEXT("(%P|%t) {auth_warn} ")
        ACE_TEXT("Spdp::match_authenticated() - ")
        ACE_TEXT("Unable to get authenticated peer credential token. ")
        ACE_TEXT("Security Exception[%d.%d]: %C\n"),
        se.code, se.minor_code, se.message.in()));
    }
    return false;
  }

  iter->second.permissions_handle_ = access->validate_remote_permissions(
    auth, identity_handle_, iter->second.identity_handle_,
    iter->second.permissions_token_, iter->second.authenticated_peer_credential_token_, se);
  if (participant_sec_attr_.is_access_protected == true &&
      iter->second.permissions_handle_ == DDS::HANDLE_NIL) {
    if (DCPS::security_debug.auth_warn) {
      ACE_DEBUG((LM_WARNING, ACE_TEXT("(%P|%t) {auth_warn} ")
        ACE_TEXT("Spdp::match_authenticated() - ")
        ACE_TEXT("Unable to validate remote participant with access control plugin. ")
        ACE_TEXT("Security Exception[%d.%d]: %C\n"),
        se.code, se.minor_code, se.message.in()));
    }
    return false;
  }

  if (participant_sec_attr_.is_access_protected) {
    if (access->check_remote_participant(iter->second.permissions_handle_, domain_,
        iter->second.pdata_.ddsParticipantDataSecure, se) == false) {
      if (DCPS::security_debug.auth_warn) {
        ACE_DEBUG((LM_WARNING, ACE_TEXT("(%P|%t) {auth_warn} ")
          ACE_TEXT("Spdp::match_authenticated() - ")
          ACE_TEXT("Remote participant check failed. Security Exception[%d.%d]: %C\n"),
            se.code, se.minor_code, se.message.in()));
      }
      return false;
    }
  }

  if (DCPS::security_debug.auth_debug) {
    ACE_DEBUG((LM_DEBUG, ACE_TEXT("(%P|%t) {auth_debug} Spdp::match_authenticated - ")
               ACE_TEXT("auth and access control complete for peer %C\n"),
               OPENDDS_STRING(DCPS::GuidConverter(guid)).c_str()));
  }

  if (iter->second.crypto_handle_ == DDS::HANDLE_NIL) {
    iter->second.crypto_handle_ = key_factory->register_matched_remote_participant(
      crypto_handle_, iter->second.identity_handle_, iter->second.permissions_handle_,
      iter->second.shared_secret_handle_, se);
    if (iter->second.crypto_handle_ == DDS::HANDLE_NIL) {
      if (DCPS::security_debug.auth_warn) {
        ACE_DEBUG((LM_WARNING, ACE_TEXT("(%P|%t) {auth_warn} ")
          ACE_TEXT("Spdp::match_authenticated() - Unable to register remote ")
          ACE_TEXT("participant with crypto key factory plugin. ")
          ACE_TEXT("Security Exception[%d.%d]: %C\n"),
          se.code, se.minor_code, se.message.in()));
      }
      return false;
    }
  }

  if (crypto_handle_ != DDS::HANDLE_NIL) {
    if (key_exchange->create_local_participant_crypto_tokens(
        iter->second.crypto_tokens_, crypto_handle_, iter->second.crypto_handle_, se) == false) {
      if (DCPS::security_debug.auth_warn) {
        ACE_DEBUG((LM_WARNING, ACE_TEXT("(%P|%t) {auth_debug} ")
          ACE_TEXT("Spdp::match_authenticated() - ")
          ACE_TEXT("Unable to create local participant crypto ")
          ACE_TEXT("tokens with crypto key exchange plugin. ")
          ACE_TEXT("Security Exception[%d.%d]: %C\n"),
          se.code, se.minor_code, se.message.in()));
      }
      return false;
    }
  }

  // Must unlock when calling into part_bit() as it may call back into us
  ACE_Reverse_Lock<ACE_Thread_Mutex> rev_lock(lock_);

  DDS::InstanceHandle_t bit_instance_handle = DDS::HANDLE_NIL;
#ifndef DDS_HAS_MINIMUM_BIT
  DCPS::ParticipantBuiltinTopicDataDataReaderImpl* bit = part_bit();
  if (bit) {
    DDS::ParticipantBuiltinTopicData pbtd = partBitData(iter->second.pdata_);
    ACE_GUARD_RETURN(ACE_Reverse_Lock<ACE_Thread_Mutex>, rg, rev_lock, false);
    bit_instance_handle =
      bit->store_synthetic_data(pbtd, DDS::NEW_VIEW_STATE);
    rg.release();
    iter = participants_.find(guid);
    if (iter == participants_.end()) {
      return false;
    }
  }
#endif /* DDS_HAS_MINIMUM_BIT */

  // notify Sedp of association
  // Sedp may call has_discovered_participant, which is the participant must be added before these calls to associate.

  sedp_.associate(iter->second.pdata_);
  sedp_.associate_volatile(iter->second.pdata_);
  sedp_.associate_secure_writers_to_readers(iter->second.pdata_);
  sedp_.associate_secure_readers_to_writers(iter->second.pdata_);
  iter->second.security_builtins_associated_ = true;

  iter->second.bit_ih_ = bit_instance_handle;
#ifndef DDS_HAS_MINIMUM_BIT
  process_location_updates_i(iter);
#endif
  return true;
}

bool Spdp::security_builtins_associated(const DCPS::RepoId& remoteParticipant) const
{
  ACE_GUARD_RETURN(ACE_Thread_Mutex, g, lock_, false);
  if (!security_enabled_) {
    return false;
  }

  const DiscoveredParticipantConstIter iter = participants_.find(remoteParticipant);
  return iter == participants_.end() ? false : iter->second.security_builtins_associated_;
}

void
Spdp::attempt_authentication(const DCPS::RepoId& guid, DiscoveredParticipant& dp)
{
  DDS::Security::Authentication_var auth = security_config_->get_authentication();
  DDS::Security::SecurityException se = {"", 0, 0};

  ACE_DEBUG((LM_DEBUG, "attempt_authentication starting auth_state %d\n", dp.auth_state_));

  PendingRemoteAuthTokenMap::iterator token_iter = pending_remote_auth_tokens_.find(guid);
  bool started_from_discovery = false;
  if (token_iter == pending_remote_auth_tokens_.end()) {
    dp.remote_auth_request_token_ = DDS::Security::Token();
    started_from_discovery = true;
  } else {
    dp.remote_auth_request_token_ = token_iter->second;
    pending_remote_auth_tokens_.erase(token_iter);
  }

  if (dp.auth_state_ == DCPS::AUTH_STATE_UNKNOWN ||
      (dp.auth_state_ != DCPS::AUTH_STATE_HANDSHAKE && !started_from_discovery)) {
    dp.auth_deadline_ = DCPS::MonotonicTimePoint::now() + config_->max_auth_time();
    dp.auth_state_ = DCPS::AUTH_STATE_VALIDATING_REMOTE;
    auth_deadlines_.insert(std::make_pair(dp.auth_deadline_, guid));
    tport_->auth_deadline_processor_->schedule(config_->max_auth_time());
  }

  if (dp.auth_state_ == DCPS::AUTH_STATE_VALIDATING_REMOTE) {
    const DDS::Security::ValidationResult_t vr = auth->validate_remote_identity(dp.identity_handle_,
      dp.local_auth_request_token_, dp.remote_auth_request_token_, identity_handle_, dp.identity_token_, guid, se);

    ACE_DEBUG((LM_DEBUG, "post validate sfd=%d vr=%d\n", started_from_discovery, vr));
    dp.have_auth_req_msg_ = !(dp.local_auth_request_token_ == DDS::Security::Token());
    if (dp.have_auth_req_msg_) {
      dp.auth_req_msg_.message_identity.source_guid = guid_;
      dp.auth_req_msg_.message_class_id = DDS::Security::GMCLASSID_SECURITY_AUTH_REQUEST;
      dp.auth_req_msg_.destination_participant_guid = guid;
      dp.auth_req_msg_.destination_endpoint_guid = GUID_UNKNOWN;
      dp.auth_req_msg_.source_endpoint_guid = GUID_UNKNOWN;
      dp.auth_req_msg_.related_message_identity.source_guid = GUID_UNKNOWN;
      dp.auth_req_msg_.related_message_identity.sequence_number = 0;
      dp.auth_req_msg_.message_data.length(1);
      dp.auth_req_msg_.message_data[0] = dp.local_auth_request_token_;
      const TimeDuration auth_req_delay =
        (vr == DDS::Security::VALIDATION_PENDING_HANDSHAKE_MESSAGE && started_from_discovery)
        ? TimeDuration::zero_value : config_->auth_resend_period();
      schedule_auth_resend(auth_req_delay, guid);
    }

    switch (vr) {
      case DDS::Security::VALIDATION_OK: {
        dp.auth_state_ = DCPS::AUTH_STATE_AUTHENTICATED;
        purge_auth_deadlines(participants_.find(guid));
        return;
      }
      case DDS::Security::VALIDATION_PENDING_HANDSHAKE_MESSAGE: {
        if (DCPS::security_debug.auth_debug) {
          ACE_DEBUG((LM_DEBUG, ACE_TEXT("(%P|%t) {auth_debug} DEBUG: Spdp::attempt_authentication() - ")
                     ACE_TEXT("Attempting authentication (expecting request) for participant: %C\n"),
                     OPENDDS_STRING(DCPS::GuidConverter(guid)).c_str()));
        }
        dp.auth_state_ = DCPS::AUTH_STATE_HANDSHAKE;
        dp.handshake_state_ = DCPS::HANDSHAKE_STATE_EXPECTING_REQUEST;
        dp.is_requester_ = true;
        return; // We'll need to wait for an inbound handshake request from the remote participant
      }
      case DDS::Security::VALIDATION_PENDING_HANDSHAKE_REQUEST: {
        if (DCPS::security_debug.auth_debug) {
          ACE_DEBUG((LM_DEBUG, ACE_TEXT("(%P|%t) {auth_debug} DEBUG: Spdp::attempt_authentication() - ")
            ACE_TEXT("Attempting authentication (sending request/expecting reply) for participant: %C\n"),
            OPENDDS_STRING(DCPS::GuidConverter(guid)).c_str()));
        }
        dp.auth_state_ = DCPS::AUTH_STATE_HANDSHAKE;
        send_handshake_request(guid, dp);
        return;
      }
      case DDS::Security::VALIDATION_FAILED: {
        if (DCPS::security_debug.auth_debug) {
          ACE_DEBUG((LM_DEBUG, ACE_TEXT("(%P|%t) {auth_debug} DEBUG: Spdp::attempt_authentication() - ")
            ACE_TEXT("Remote participant identity is invalid. Security Exception[%d.%d]: %C\n"),
            se.code, se.minor_code, se.message.in()));
        }
        dp.auth_state_ = DCPS::AUTH_STATE_UNAUTHENTICATED;
        purge_auth_deadlines(participants_.find(guid));
        return;
      }
      default: {
        if (DCPS::security_debug.auth_debug) {
          ACE_DEBUG((LM_DEBUG, ACE_TEXT("(%P|%t) {auth_debug} DEBUG: Spdp::attempt_authentication() - ")
            ACE_TEXT("Unexpected return value while validating remote identity. Security Exception[%d.%d]: %C\n"),
            se.code, se.minor_code, se.message.in()));
        }
        dp.auth_state_ = DCPS::AUTH_STATE_UNAUTHENTICATED;
        purge_auth_deadlines(participants_.find(guid));
        return;
      }
    }
  }

<<<<<<< HEAD
  if (dp.auth_state_ == DCPS::AS_HANDSHAKE_REQUEST) {
    DDS::Security::ParticipantBuiltinTopicDataSecure pbtds = {
      {
        {
          DDS::BuiltinTopicKey_t() /*ignored*/,
          qos_.user_data
        },
        identity_token_,
        permissions_token_,
        qos_.property,
        {0, 0}
      },
      identity_status_token_
    };

    pbtds.base.security_info.plugin_participant_security_attributes = participant_sec_attr_.plugin_participant_attributes;
    pbtds.base.security_info.participant_security_attributes = DDS::Security::PARTICIPANT_SECURITY_ATTRIBUTES_FLAG_IS_VALID;
    if (participant_sec_attr_.is_rtps_protected) {
      pbtds.base.security_info.participant_security_attributes |= DDS::Security::PARTICIPANT_SECURITY_ATTRIBUTES_FLAG_IS_RTPS_PROTECTED;
    }
    if (participant_sec_attr_.is_discovery_protected) {
      pbtds.base.security_info.participant_security_attributes |= DDS::Security::PARTICIPANT_SECURITY_ATTRIBUTES_FLAG_IS_DISCOVERY_PROTECTED;
    }
    if (participant_sec_attr_.is_liveliness_protected) {
      pbtds.base.security_info.participant_security_attributes |= DDS::Security::PARTICIPANT_SECURITY_ATTRIBUTES_FLAG_IS_LIVELINESS_PROTECTED;
    }

    ParameterList plist;
    set_participant_guid(guid_, plist);

    if (!ParameterListConverter::to_param_list(pbtds.base, plist)) {
      ACE_ERROR((LM_ERROR, ACE_TEXT("(%P|%t) ERROR: Spdp::attempt_authentication() - ")
        ACE_TEXT("Failed to convert from ParticipantBuiltinTopicData to ParameterList\n")));
      return;
    }

    ACE_Message_Block temp_buff(64 * 1024);
    DCPS::Serializer out_serializer(&temp_buff,  encoding_plain_big);
    if (!(out_serializer << plist)) {
      ACE_ERROR((LM_ERROR, ACE_TEXT("(%P|%t) ERROR: Spdp::attempt_authentication() - ")
        ACE_TEXT("Failed to serialize parameter list.\n")));
      return;
    }

    DDS::Security::HandshakeMessageToken hs_mt;
    const DDS::OctetSeq local_participant(static_cast<unsigned int>(temp_buff.length()), &temp_buff);
    if (auth->begin_handshake_request(dp.handshake_handle_, hs_mt, identity_handle_, dp.identity_handle_,
                                      local_participant, se)
        != DDS::Security::VALIDATION_PENDING_HANDSHAKE_MESSAGE) {
      ACE_ERROR((LM_ERROR, ACE_TEXT("(%P|%t) ERROR: Spdp::attempt_authentication() - ")
        ACE_TEXT("Failed to begin handshake_request. Security Exception[%d.%d]: %C\n"),
          se.code, se.minor_code, se.message.in()));
      return;
    }

    DCPS::RepoId writer = guid_;
    writer.entityId = ENTITYID_P2P_BUILTIN_PARTICIPANT_STATELESS_WRITER;

    DCPS::RepoId reader = guid;
    reader.entityId = ENTITYID_P2P_BUILTIN_PARTICIPANT_STATELESS_READER;

    DDS::Security::ParticipantStatelessMessage msg;
    msg.message_identity.source_guid = guid_;
    msg.message_class_id = DDS::Security::GMCLASSID_SECURITY_AUTH_HANDSHAKE;
    msg.destination_participant_guid = guid;
    msg.destination_endpoint_guid = GUID_UNKNOWN;
    msg.source_endpoint_guid = GUID_UNKNOWN;
    msg.related_message_identity.source_guid = GUID_UNKNOWN;
    msg.related_message_identity.sequence_number = 0;
    msg.message_data.length(1);
    msg.message_data[0] = hs_mt;

    if (sedp_.write_stateless_message(msg, reader) != DDS::RETCODE_OK) {
      ACE_ERROR((LM_ERROR, ACE_TEXT("(%P|%t) ERROR: Spdp::attempt_authentication() - ")
        ACE_TEXT("Unable to write stateless message (handshake).\n")));
      return;
    }
    dp.has_last_stateless_msg_ = true;
    dp.stateless_msg_deadline_ = MonotonicTimePoint::now() + config_->auth_resend_period();
    dp.last_stateless_msg_ = msg;
    dp.auth_state_ = DCPS::AS_HANDSHAKE_REQUEST_SENT;
    auth_resends_.insert(std::make_pair(dp.stateless_msg_deadline_, guid));
    tport_->auth_resend_processor_->schedule(config_->auth_resend_period());
  }

=======
>>>>>>> 76f18f45
  return;
}

void Spdp::update_agent_info(const DCPS::RepoId&, const ICE::AgentInfo&)
{
  if (is_security_enabled()) {
    write_secure_updates();
  }
}
#endif

void
Spdp::remove_expired_participants()
{
  // Find and remove any expired discovered participant
  ACE_GUARD (ACE_Thread_Mutex, g, lock_);
  // Iterate through a copy of the repo Ids, rather than the map
  //   as it gets unlocked in remove_discovered_participant()
  DCPS::RepoIdSet participant_ids;
  get_discovered_participant_ids(participant_ids);
  for (DCPS::RepoIdSet::iterator participant_id = participant_ids.begin();
       participant_id != participant_ids.end();
       ++participant_id)
  {
    DiscoveredParticipantIter part = participants_.find(*participant_id);
    if (part != participants_.end()) {
      const MonotonicTimePoint expr(
        MonotonicTimePoint::now() -
        rtps_duration_to_time_duration(
          part->second.pdata_.leaseDuration,
          part->second.pdata_.participantProxy.protocolVersion,
          part->second.pdata_.participantProxy.vendorId
        )
      );
      if (part->second.last_seen_ < expr) {
        if (DCPS::DCPS_debug_level > 1) {
          DCPS::GuidConverter conv(part->first);
          ACE_DEBUG((LM_WARNING,
            ACE_TEXT("(%P|%t) Spdp::remove_expired_participants() - ")
            ACE_TEXT("participant %C exceeded lease duration, removing\n"),
            OPENDDS_STRING(conv).c_str()));
        }
#ifdef OPENDDS_SECURITY
        ICE::Endpoint* sedp_endpoint = sedp_.get_ice_endpoint();
        if (sedp_endpoint) {
          stop_ice(sedp_endpoint, part->first, part->second.pdata_.participantProxy.availableBuiltinEndpoints);
        }
        ICE::Endpoint* spdp_endpoint = tport_->get_ice_endpoint();
        if (spdp_endpoint) {
          ICE::Agent::instance()->stop_ice(spdp_endpoint, guid_, part->first);
        }
        purge_auth_deadlines(part);
#endif
        remove_discovered_participant(part);
      }
    }
  }
}

void
Spdp::remove_discovered_participant_i(DiscoveredParticipantIter iter)
{
  ACE_UNUSED_ARG(iter);

#ifdef OPENDDS_SECURITY
  if (security_config_) {
    DDS::Security::SecurityException se = {"", 0, 0};
    DDS::Security::Authentication_var auth = security_config_->get_authentication();

    if (iter->second.identity_handle_ != DDS::HANDLE_NIL) {
      if (!auth->return_identity_handle(iter->second.identity_handle_, se)) {
        if (DCPS::security_debug.auth_warn) {
          ACE_DEBUG((LM_WARNING, ACE_TEXT("(%P|%t) {auth_warn} ")
                     ACE_TEXT("DiscoveryBase::remove_discovered_participant() - ")
                     ACE_TEXT("Unable to return identity handle. ")
                     ACE_TEXT("Security Exception[%d.%d]: %C\n"),
                     se.code, se.minor_code, se.message.in()));
        }
      }
    }

    if (iter->second.handshake_handle_ != DDS::HANDLE_NIL) {
      if (!auth->return_handshake_handle(iter->second.handshake_handle_, se)) {
        if (DCPS::security_debug.auth_warn) {
          ACE_DEBUG((LM_WARNING, ACE_TEXT("(%P|%t) {auth_warn} ")
                     ACE_TEXT("DiscoveryBase::remove_discovered_participant() - ")
                     ACE_TEXT("Unable to return handshake handle. ")
                     ACE_TEXT("Security Exception[%d.%d]: %C\n"),
                     se.code, se.minor_code, se.message.in()));
        }
      }
    }

    if (iter->second.shared_secret_handle_ != 0) {
      if (!auth->return_sharedsecret_handle(iter->second.shared_secret_handle_, se)) {
        if (DCPS::security_debug.auth_warn) {
          ACE_DEBUG((LM_WARNING, ACE_TEXT("(%P|%t) {auth_warn} ")
                     ACE_TEXT("Spdp::match_authenticated() - ")
                     ACE_TEXT("Unable to return sharedsecret handle. ")
                     ACE_TEXT("Security Exception[%d.%d]: %C\n"),
                     se.code, se.minor_code, se.message.in()));
        }
      }
    }
  }

  // TODO:  What other security related clean up needs to be performed? (is every register unregistered)
  // TODO:  Is a local participant that is destroyed being cleaned up?
  // TODO:  How should this be split between here and DiscoveryBase?
#endif
}

void
Spdp::init_bit(const DDS::Subscriber_var& bit_subscriber)
{
  bit_subscriber_ = bit_subscriber;
  tport_->open();
}

void
Spdp::fini_bit()
{
  bit_subscriber_ = 0;
  wait_for_acks_.reset();
  // request for SpdpTransport(actually Reactor) thread and Sedp::Task
  // to acknowledge
  tport_->acknowledge();
  sedp_.acknowledge();
  // wait for the 2 acknowledgements
  wait_for_acks_.wait_for_acks(2);
}

WaitForAcks&
Spdp::wait_for_acks()
{
  return wait_for_acks_;
}

bool
Spdp::is_expectant_opendds(const GUID_t& participant) const
{
  const DiscoveredParticipantConstIter iter = participants_.find(participant);
  if (iter == participants_.end()) {
    return false;
  }
  const bool is_opendds = 0 == std::memcmp(&iter->second.pdata_.participantProxy.vendorId,
                                           DCPS::VENDORID_OCI, sizeof(VendorId_t));
  return is_opendds && ((iter->second.pdata_.participantProxy.opendds_participant_flags.bits & RTPS::PFLAGS_NO_ASSOCIATED_WRITERS) == 0);
}

ParticipantData_t
Spdp::build_local_pdata(
#ifdef OPENDDS_SECURITY
                        Security::DiscoveredParticipantDataKind kind
#endif
                        )
{
  // The RTPS spec has no constants for the builtinTopics{Writer,Reader}

  // This locator list should not be empty, but we won't actually be using it.
  // The OpenDDS publication/subscription data will have locators included.
  DCPS::LocatorSeq nonEmptyList(1);
  nonEmptyList.length(1);
  nonEmptyList[0].kind = LOCATOR_KIND_UDPv4;
  nonEmptyList[0].port = 12345;
  std::memset(nonEmptyList[0].address, 0, 12);
  nonEmptyList[0].address[12] = 127;
  nonEmptyList[0].address[13] = 0;
  nonEmptyList[0].address[14] = 0;
  nonEmptyList[0].address[15] = 1;

  const GuidPrefix_t& gp = guid_.guidPrefix;

#ifdef OPENDDS_SECURITY
  const Security::SPDPdiscoveredParticipantData pdata = {
    kind,
    { // ParticipantBuiltinTopicDataSecure
      { // ParticipantBuiltinTopicData (security enhanced)
        { // ParticipantBuiltinTopicData (original)
          DDS::BuiltinTopicKey_t() /*ignored*/,
          qos_.user_data
        },
        identity_token_,
        permissions_token_,
        qos_.property,
        {
          security_attributes_to_bitmask(participant_sec_attr_),
          participant_sec_attr_.plugin_participant_attributes
        }
      },
      identity_status_token_
    },
#else
  const SPDPdiscoveredParticipantData pdata = {
    {
      DDS::BuiltinTopicKey_t() /*ignored*/,
      qos_.user_data
    },
#endif
    { // ParticipantProxy_t
      domain_,
      "",
      PROTOCOLVERSION,
      {gp[0], gp[1], gp[2], gp[3], gp[4], gp[5],
       gp[6], gp[7], gp[8], gp[9], gp[10], gp[11]},
      VENDORID_OPENDDS,
      false /*expectsIQoS*/,
      available_builtin_endpoints_,
      0,
      sedp_.unicast_locators(),
      sedp_.multicast_locators(),
      nonEmptyList /*defaultMulticastLocatorList*/,
      nonEmptyList /*defaultUnicastLocatorList*/,
      {0 /*manualLivelinessCount*/},   //FUTURE: implement manual liveliness
      qos_.property,
      {PFLAGS_NO_ASSOCIATED_WRITERS} // opendds_participant_flags
    },
    { // Duration_t (leaseDuration)
      static_cast<CORBA::Long>(config_->lease_duration().value().sec()),
      0 // we are not supporting fractional seconds in the lease duration
    }
  };

  return pdata;
}


bool Spdp::announce_domain_participant_qos()
{

#ifdef OPENDDS_SECURITY
  if (is_security_enabled()) {
    write_secure_updates();
  }
#endif

  return true;
}

#if !defined _MSC_VER || _MSC_VER > 1700
const Spdp::SpdpTransport::WriteFlags Spdp::SpdpTransport::SEND_TO_LOCAL;
const Spdp::SpdpTransport::WriteFlags Spdp::SpdpTransport::SEND_TO_RELAY;
#endif

Spdp::SpdpTransport::SpdpTransport(Spdp* outer)
  : outer_(outer)
  , lease_duration_(outer_->config_->lease_duration())
  , buff_(64 * 1024)
  , wbuff_(64 * 1024)
  , reactor_task_(false)
  , network_is_unreachable_(false)
  , ice_endpoint_added_(false)
{
  hdr_.prefix[0] = 'R';
  hdr_.prefix[1] = 'T';
  hdr_.prefix[2] = 'P';
  hdr_.prefix[3] = 'S';
  hdr_.version = PROTOCOLVERSION;
  hdr_.vendorId = VENDORID_OPENDDS;
  std::memcpy(hdr_.guidPrefix, outer_->guid_.guidPrefix, sizeof(GuidPrefix_t));
  data_.smHeader.submessageId = DATA;
  data_.smHeader.flags = FLAG_E | FLAG_D;
  data_.smHeader.submessageLength = 0; // last submessage in the Message
  data_.extraFlags = 0;
  data_.octetsToInlineQos = DATA_OCTETS_TO_IQOS;
  data_.readerId = ENTITYID_UNKNOWN;
  data_.writerId = ENTITYID_SPDP_BUILTIN_PARTICIPANT_WRITER;
  data_.writerSN.high = 0;
  data_.writerSN.low = 0;

#ifdef ACE_HAS_MAC_OSX
  multicast_socket_.opts(ACE_SOCK_Dgram_Mcast::OPT_BINDADDR_NO |
                         ACE_SOCK_Dgram_Mcast::DEFOPT_NULLIFACE);
#ifdef ACE_HAS_IPV6
  multicast_ipv6_socket_.opts(ACE_SOCK_Dgram_Mcast::OPT_BINDADDR_NO |
                              ACE_SOCK_Dgram_Mcast::DEFOPT_NULLIFACE);
#endif
#endif

  multicast_interface_ = outer_->disco_->multicast_interface();

  // Ports are set by the formulas in RTPS v2.1 Table 9.8
  const u_short port_common = outer_->config_->pb() +
    (outer_->config_->dg() * outer_->domain_);
  mc_port_ = port_common + outer_->config_->d0();

  multicast_address_ = outer_->config_->default_multicast_group();
  multicast_address_.set_port_number(mc_port_);

#ifdef ACE_HAS_IPV6
  multicast_ipv6_address_ = outer_->config_->ipv6_default_multicast_group();
  multicast_ipv6_address_.set_port_number(mc_port_);
#endif

  send_addrs_.insert(multicast_address_);
#ifdef ACE_HAS_IPV6
  send_addrs_.insert(multicast_ipv6_address_);
#endif

  typedef RtpsDiscovery::AddrVec::const_iterator iter;
  const RtpsDiscovery::AddrVec addrs = outer_->config_->spdp_send_addrs();
  for (iter it = addrs.begin(),
       end = addrs.end(); it != end; ++it) {
    send_addrs_.insert(ACE_INET_Addr(it->c_str()));
  }

  u_short participantId = 0;

#ifdef OPENDDS_SAFETY_PROFILE
  const u_short startingParticipantId = participantId;
#endif

  while (!open_unicast_socket(port_common, participantId)) {
    ++participantId;
  }
#ifdef ACE_HAS_IPV6
  u_short port = uni_port_;

  while (!open_unicast_ipv6_socket(port)) {
    ++port;
  }
#endif

#ifdef OPENDDS_SAFETY_PROFILE
  if (participantId > startingParticipantId && ACE_OS::getpid() == -1) {
    // Since pids are not available, use the fact that we had to increment
    // participantId to modify the GUID's pid bytes.  This avoids GUID conflicts
    // between processes on the same host which start at the same time
    // (resulting in the same seed value for the random number generator).
    hdr_.guidPrefix[8] = static_cast<CORBA::Octet>(participantId >> 8);
    hdr_.guidPrefix[9] = static_cast<CORBA::Octet>(participantId & 0xFF);
    outer_->guid_.guidPrefix[8] = hdr_.guidPrefix[8];
    outer_->guid_.guidPrefix[9] = hdr_.guidPrefix[9];
  }
#endif
}

void
Spdp::SpdpTransport::open()
{
  reactor_task_.open(0);

#ifdef OPENDDS_SECURITY
  // Add the endpoint before any sending and receiving occurs.
  ICE::Endpoint* endpoint = get_ice_endpoint();
  if (endpoint) {
    ICE::Agent::instance()->add_endpoint(endpoint);
    ice_endpoint_added_ = true;
  }
#endif

  ACE_Reactor* reactor = reactor_task_.get_reactor();
  if (reactor->register_handler(unicast_socket_.get_handle(),
                                this, ACE_Event_Handler::READ_MASK) != 0) {
    throw std::runtime_error("failed to register unicast input handler");
  }

#ifdef ACE_HAS_IPV6
  if (reactor->register_handler(unicast_ipv6_socket_.get_handle(),
                                this, ACE_Event_Handler::READ_MASK) != 0) {
    throw std::runtime_error("failed to register unicast IPv6 input handler");
  }
#endif

  job_queue_ = DCPS::make_rch<DCPS::JobQueue>(reactor);

#ifdef OPENDDS_SECURITY
  // Now that the endpoint is added, SEDP can write the SPDP info.
  if (outer_->is_security_enabled()) {
    outer_->write_secure_updates();
  }
#endif

  local_sender_ = DCPS::make_rch<SpdpMulti>(reactor_task_.interceptor(), outer_->config_->resend_period(), ref(*this), &SpdpTransport::send_local);
  local_sender_->enable(outer_->config_->resend_period());

#ifdef OPENDDS_SECURITY
  auth_deadline_processor_ = DCPS::make_rch<SpdpSporadic>(reactor_task_.interceptor(), ref(*this), &SpdpTransport::process_auth_deadlines);
  auth_resend_processor_ = DCPS::make_rch<SpdpSporadic>(reactor_task_.interceptor(), ref(*this), &SpdpTransport::process_auth_resends);
#endif

  relay_sender_ = DCPS::make_rch<SpdpPeriodic>(reactor_task_.interceptor(), ref(*this), &SpdpTransport::send_relay);
  if (outer_->config_->spdp_rtps_relay_address() != ACE_INET_Addr() ||
      outer_->config_->use_rtps_relay()) {
    relay_sender_->enable(false, outer_->config_->spdp_rtps_relay_send_period());
  }

  relay_beacon_ = DCPS::make_rch<SpdpPeriodic>(reactor_task_.interceptor(), ref(*this), &SpdpTransport::send_relay_beacon);
  if (outer_->config_->spdp_rtps_relay_address() != ACE_INET_Addr() ||
      outer_->config_->use_rtps_relay()) {
    relay_beacon_->enable(false, outer_->config_->spdp_rtps_relay_beacon_period());
  }

  DCPS::NetworkConfigMonitor_rch ncm = TheServiceParticipant->network_config_monitor();
  if (outer_->config_->use_ncm() && ncm) {
    ncm->add_listener(*this);
  } else {
    DCPS::NetworkInterface nic(0, multicast_interface_, true);
    nic.add_default_addrs();
    const bool all = multicast_interface_.empty();
    job_queue_->enqueue(DCPS::make_rch<ChangeMulticastGroup>(rchandle_from(this), nic,
                                                             ChangeMulticastGroup::CMG_JOIN, all));
  }
}

Spdp::SpdpTransport::~SpdpTransport()
{
  if (DCPS::DCPS_debug_level > 3) {
    ACE_DEBUG((LM_INFO, ACE_TEXT("(%P|%t) SpdpTransport::~SpdpTransport\n")));
  }
  try {
    ACE_GUARD(ACE_Thread_Mutex, g, outer_->lock_);
    dispose_unregister();
  }
  catch (const CORBA::Exception& ex) {
    if (DCPS::DCPS_debug_level > 0) {
      ACE_DEBUG((LM_WARNING,
        ACE_TEXT("(%P|%t) WARNING: Exception caught in ")
        ACE_TEXT("SpdpTransport::~SpdpTransport: %C\n"),
        ex._info().c_str()));
    }
  }
  {
    // Acquire lock for modification of condition variable
    ACE_GUARD(ACE_Thread_Mutex, g, outer_->lock_);
    outer_->eh_shutdown_ = true;
  }
  outer_->shutdown_cond_.signal();

  unicast_socket_.close();
  multicast_socket_.close();
#ifdef ACE_HAS_IPV6
  unicast_ipv6_socket_.close();
  multicast_ipv6_socket_.close();
#endif
}

void
Spdp::SpdpTransport::dispose_unregister()
{
  // Send the dispose/unregister SPDP sample
  data_.writerSN.high = seq_.getHigh();
  data_.writerSN.low = seq_.getLow();
  data_.smHeader.flags = FLAG_E | FLAG_Q | FLAG_K_IN_DATA;
  data_.inlineQos.length(1);
  static const StatusInfo_t dispose_unregister = { {0, 0, 0, 3} };
  data_.inlineQos[0].status_info(dispose_unregister);

  ParameterList plist(1);
  plist.length(1);
  plist[0].guid(outer_->guid_);
  plist[0]._d(PID_PARTICIPANT_GUID);

  wbuff_.reset();
  DCPS::Serializer ser(&wbuff_, encoding_plain_native);
  CORBA::UShort options = 0;
  if (!(ser << hdr_) || !(ser << data_) || !(ser << encap_LE) || !(ser << options)
      || !(ser << plist)) {
    ACE_ERROR((LM_ERROR,
      ACE_TEXT("(%P|%t) ERROR: Spdp::SpdpTransport::dispose_unregister() - ")
      ACE_TEXT("failed to serialize headers for dispose/unregister\n")));
    return;
  }

  send(SEND_TO_LOCAL | SEND_TO_RELAY);
}

void
Spdp::SpdpTransport::close()
{
  if (DCPS::DCPS_debug_level > 3) {
    ACE_DEBUG((LM_INFO, ACE_TEXT("(%P|%t) SpdpTransport::close\n")));
  }

  DCPS::NetworkConfigMonitor_rch ncm = TheServiceParticipant->network_config_monitor();
  if (ncm) {
    ncm->remove_listener(*this);
  }

#ifdef OPENDDS_SECURITY
  ICE::Endpoint* endpoint = get_ice_endpoint();
  if (endpoint) {
    ICE::Agent::instance()->remove_endpoint(endpoint);
    ice_endpoint_added_ = false;
  }

  if (auth_deadline_processor_) {
    auth_deadline_processor_->cancel_and_wait();
  }
  if (auth_resend_processor_) {
    auth_resend_processor_->cancel_and_wait();
  }
#endif
  if (relay_sender_) {
    relay_sender_->disable_and_wait();
  }
  if (relay_beacon_) {
    relay_beacon_->disable_and_wait();
  }
  if (local_sender_) {
    local_sender_->disable_and_wait();
  }

  ACE_Reactor* reactor = reactor_task_.get_reactor();
  const ACE_Reactor_Mask mask =
    ACE_Event_Handler::READ_MASK | ACE_Event_Handler::DONT_CALL;
  reactor->remove_handler(multicast_socket_.get_handle(), mask);
  reactor->remove_handler(unicast_socket_.get_handle(), mask);
#ifdef ACE_HAS_IPV6
  reactor->remove_handler(multicast_ipv6_socket_.get_handle(), mask);
  reactor->remove_handler(unicast_ipv6_socket_.get_handle(), mask);
#endif
  reactor_task_.stop();
}

void
Spdp::SpdpTransport::shorten_local_sender_delay_i()
{
  if (local_sender_) {
    const TimeDuration quick_resend = outer_->config_->resend_period() * outer_->config_->quick_resend_ratio();
    const TimeDuration min_resend = outer_->config_->min_resend_delay();
    local_sender_->enable(std::max(quick_resend, min_resend));
  }
}

void
Spdp::SpdpTransport::write(WriteFlags flags)
{
  ACE_GUARD(ACE_Thread_Mutex, g, outer_->lock_);
  write_i(flags);
}

void
Spdp::SpdpTransport::write_i(WriteFlags flags)
{
  const ParticipantData_t pdata = outer_->build_local_pdata(
#ifdef OPENDDS_SECURITY
     outer_->is_security_enabled() ? Security::DPDK_ENHANCED : Security::DPDK_ORIGINAL
#endif
                                                            );

  data_.writerSN.high = seq_.getHigh();
  data_.writerSN.low = seq_.getLow();
  ++seq_;

  ParameterList plist;
  if (!ParameterListConverter::to_param_list(pdata, plist)) {
    ACE_ERROR((LM_ERROR, ACE_TEXT("(%P|%t) ERROR: ")
      ACE_TEXT("Spdp::SpdpTransport::write() - ")
      ACE_TEXT("failed to convert from SPDPdiscoveredParticipantData ")
      ACE_TEXT("to ParameterList\n")));
    return;
  }

#ifdef OPENDDS_SECURITY
  if (!outer_->is_security_enabled()) {
    ICE::AgentInfoMap ai_map;
    ICE::Endpoint* sedp_endpoint = outer_->sedp_.get_ice_endpoint();
    if (sedp_endpoint) {
      ai_map["SEDP"] = ICE::Agent::instance()->get_local_agent_info(sedp_endpoint);
    }
    ICE::Endpoint* spdp_endpoint = get_ice_endpoint();
    if (spdp_endpoint) {
      ai_map["SPDP"] = ICE::Agent::instance()->get_local_agent_info(spdp_endpoint);
    }

    if (!ParameterListConverter::to_param_list(ai_map, plist)) {
      ACE_ERROR((LM_ERROR, ACE_TEXT("(%P|%t) ERROR: ")
                 ACE_TEXT("Spdp::SpdpTransport::write() - ")
                 ACE_TEXT("failed to convert from ICE::AgentInfo ")
                 ACE_TEXT("to ParameterList\n")));
      return;
    }
  }
#endif

  wbuff_.reset();
  CORBA::UShort options = 0;
  DCPS::Serializer ser(&wbuff_, encoding_plain_native);
  if (!(ser << hdr_) || !(ser << data_) || !(ser << encap_LE) || !(ser << options)
      || !(ser << plist)) {
    ACE_ERROR((LM_ERROR,
      ACE_TEXT("(%P|%t) ERROR: Spdp::SpdpTransport::write() - ")
      ACE_TEXT("failed to serialize headers for SPDP\n")));
    return;
  }

  send(flags);
}


void
Spdp::SpdpTransport::write_i(const DCPS::RepoId& guid, WriteFlags flags)
{
  const ParticipantData_t pdata = outer_->build_local_pdata(
#ifdef OPENDDS_SECURITY
     outer_->is_security_enabled() ? Security::DPDK_ENHANCED : Security::DPDK_ORIGINAL
#endif
                                                            );

  data_.writerSN.high = seq_.getHigh();
  data_.writerSN.low = seq_.getLow();
  ++seq_;

  ParameterList plist;
  if (!ParameterListConverter::to_param_list(pdata, plist)) {
    ACE_ERROR((LM_ERROR, ACE_TEXT("(%P|%t) ERROR: ")
      ACE_TEXT("Spdp::SpdpTransport::write() - ")
      ACE_TEXT("failed to convert from SPDPdiscoveredParticipantData ")
      ACE_TEXT("to ParameterList\n")));
    return;
  }

#ifdef OPENDDS_SECURITY
  if (!outer_->is_security_enabled()) {
    ICE::AgentInfoMap ai_map;
    ICE::Endpoint* sedp_endpoint = outer_->sedp_.get_ice_endpoint();
    if (sedp_endpoint) {
      ai_map["SEDP"] = ICE::Agent::instance()->get_local_agent_info(sedp_endpoint);
    }
    ICE::Endpoint* spdp_endpoint = get_ice_endpoint();
    if (spdp_endpoint) {
      ai_map["SPDP"] = ICE::Agent::instance()->get_local_agent_info(spdp_endpoint);
    }

  if (!ParameterListConverter::to_param_list(ai_map, plist)) {
      ACE_ERROR((LM_ERROR, ACE_TEXT("(%P|%t) ERROR: ")
                 ACE_TEXT("Spdp::SpdpTransport::write() - ")
                 ACE_TEXT("failed to convert from ICE::AgentInfo ")
                 ACE_TEXT("to ParameterList\n")));
      return;
    }
  }
#endif

  InfoDestinationSubmessage info_dst;
  info_dst.smHeader.submessageId = INFO_DST;
  info_dst.smHeader.flags = FLAG_E;
  info_dst.smHeader.submessageLength = sizeof(guid.guidPrefix);
  std::memcpy(info_dst.guidPrefix, guid.guidPrefix, sizeof(guid.guidPrefix));

  wbuff_.reset();
  CORBA::UShort options = 0;
  DCPS::Serializer ser(&wbuff_, encoding_plain_native);
  if (!(ser << hdr_) || !(ser << info_dst) || !(ser << data_) || !(ser << encap_LE) || !(ser << options)
      || !(ser << plist)) {
    ACE_ERROR((LM_ERROR,
      ACE_TEXT("(%P|%t) ERROR: Spdp::SpdpTransport::write() - ")
      ACE_TEXT("failed to serialize headers for SPDP\n")));
    return;
  }

  send(flags);
}

void
Spdp::SpdpTransport::send(WriteFlags flags)
{
  if ((flags & SEND_TO_LOCAL) && !outer_->config_->rtps_relay_only()) {
    typedef OPENDDS_SET(ACE_INET_Addr)::const_iterator iter_t;
    for (iter_t iter = send_addrs_.begin(); iter != send_addrs_.end(); ++iter) {
      send(*iter);
    }
  }

  const ACE_INET_Addr relay_address = outer_->config_->spdp_rtps_relay_address();
  if (((flags & SEND_TO_RELAY) || outer_->config_->rtps_relay_only()) &&
      relay_address != ACE_INET_Addr()) {
    send(relay_address);
  }
}

const ACE_SOCK_Dgram&
Spdp::SpdpTransport::choose_send_socket(const ACE_INET_Addr& addr) const
{
#ifdef ACE_HAS_IPV6
  if (addr.get_type() == AF_INET6) {
    return unicast_ipv6_socket_;
  }
#endif
  ACE_UNUSED_ARG(addr);
  return unicast_socket_;
}

void
Spdp::SpdpTransport::send(const ACE_INET_Addr& addr)
{
  ssize_t res;

  const ACE_SOCK_Dgram& socket = choose_send_socket(addr);
  res = socket.send(wbuff_.rd_ptr(), wbuff_.length(), addr);

  if (res < 0) {
    const int err = errno;
    if (err != ENETUNREACH || !network_is_unreachable_) {
      ACE_TCHAR addr_buff[256] = {};
      addr.addr_to_string(addr_buff, 256);
      errno = err;
      ACE_ERROR((LM_WARNING,
                 ACE_TEXT("(%P|%t) WARNING: Spdp::SpdpTransport::send() - ")
                 ACE_TEXT("destination %s failed send: %m\n"), addr_buff));
    }
    if (err == ENETUNREACH) {
      network_is_unreachable_ = true;
    }
  } else {
    network_is_unreachable_ = false;
  }
}

const ACE_SOCK_Dgram&
Spdp::SpdpTransport::choose_recv_socket(ACE_HANDLE h) const
{
#ifdef ACE_HAS_IPV6
  if (h == unicast_ipv6_socket_.get_handle()) {
    return unicast_ipv6_socket_;
  }
  if (h == multicast_ipv6_socket_.get_handle()) {
    return multicast_ipv6_socket_;
  }
#endif
  if (h == multicast_socket_.get_handle()) {
    return multicast_socket_;
  }

  return unicast_socket_;
}

int
Spdp::SpdpTransport::handle_input(ACE_HANDLE h)
{
  const ACE_SOCK_Dgram& socket = choose_recv_socket(h);

  ACE_INET_Addr remote;
  buff_.reset();

#ifdef ACE_LACKS_SENDMSG
  const ssize_t bytes = socket.recv(buff_.wr_ptr(), buff_.space(), remote);
#else
  ACE_INET_Addr local;

  iovec iov[1];
  iov[0].iov_base = buff_.wr_ptr();
#ifdef _MSC_VER
#pragma warning(push)
  // iov_len is 32-bit on 64-bit VC++, but we don't want a cast here
  // since on other platforms iov_len is 64-bit
#pragma warning(disable : 4267)
#endif
  iov[0].iov_len = buff_.space();
#ifdef _MSC_VER
#pragma warning(pop)
#endif
  const ssize_t bytes = socket.recv(iov, 1, remote, 0
#if defined(ACE_RECVPKTINFO) || defined(ACE_RECVPKTINFO6)
                                    , &local
#endif
                                    );
#endif

  if (bytes > 0) {
    buff_.wr_ptr(bytes);
  } else if (bytes == 0) {
    return 0;
  } else {
    ACE_DEBUG((
          LM_WARNING,
          ACE_TEXT("(%P|%t) WARNING: Spdp::SpdpTransport::handle_input() - ")
          ACE_TEXT("error reading from %C socket %p\n")
          , (h == unicast_socket_.get_handle()) ? "unicast" : "multicast",
          ACE_TEXT("ACE_SOCK_Dgram::recv")));
    return 0;
  }

  // Handle some RTI protocol multicast to the same address
  if ((buff_.size() >= 4) && (!ACE_OS::memcmp(buff_.rd_ptr(), "RTPX", 4))) {
    return 0; // Ignore
  }

  ICE::Endpoint* endpoint = get_ice_endpoint();
  if (endpoint && (buff_.size() >= 4) && ACE_OS::memcmp(buff_.rd_ptr(), "RTPS", 4)) {
# ifndef ACE_RECVPKTINFO
    ACE_ERROR((LM_ERROR, ACE_TEXT("(%P|%t) ERROR: Spdp::SpdpTransport::handle_input() ")
      ACE_TEXT("potential STUN message received but this version of the ACE ")
      ACE_TEXT("library doesn't support the local_address extension in ")
      ACE_TEXT("ACE_SOCK_Dgram::recv\n")));
    ACE_NOTSUP_RETURN(0);
# else

#ifdef OPENDDS_SECURITY
    // Assume STUN
    DCPS::Serializer serializer(&buff_, STUN::encoding);
    STUN::Message message;
    message.block = &buff_;
    if (serializer >> message) {
      ICE::Agent::instance()->receive(endpoint, local, remote, message);
    }
#endif
    return 0;
# endif
  }
  DCPS::Serializer ser(&buff_, encoding_plain_native);
  Header header;
  if (!(ser >> header)) {
    ACE_ERROR((LM_ERROR,
               ACE_TEXT("(%P|%t) ERROR: Spdp::SpdpTransport::handle_input() - ")
               ACE_TEXT("failed to deserialize RTPS header for SPDP\n")));
    return 0;
  }

  while (buff_.length() > 3) {
    const char subm = buff_.rd_ptr()[0], flags = buff_.rd_ptr()[1];
    ser.swap_bytes((flags & FLAG_E) != ACE_CDR_BYTE_ORDER);
    const size_t start = buff_.length();
    CORBA::UShort submessageLength = 0;
    switch (subm) {
    case DATA: {
      DataSubmessage data;
      if (!(ser >> data)) {
        ACE_ERROR((
              LM_ERROR,
              ACE_TEXT("(%P|%t) ERROR: Spdp::SpdpTransport::handle_input() - ")
              ACE_TEXT("failed to deserialize DATA header for SPDP\n")));
        return 0;
      }
      submessageLength = data.smHeader.submessageLength;

      if (data.writerId != ENTITYID_SPDP_BUILTIN_PARTICIPANT_WRITER) {
        // Not our message: this could be the same multicast group used
        // for SEDP and other traffic.
        break;
      }

      ParameterList plist;
      if (data.smHeader.flags & (FLAG_D | FLAG_K_IN_DATA)) {
        ser.swap_bytes(!ACE_CDR_BYTE_ORDER); // read "encap" itself in LE
        CORBA::UShort encap, options;
        if (!(ser >> encap) || (encap != encap_LE && encap != encap_BE)) {
          ACE_ERROR((LM_ERROR,
            ACE_TEXT("(%P|%t) ERROR: Spdp::SpdpTransport::handle_input() - ")
            ACE_TEXT("failed to deserialize encapsulation header for SPDP\n")));
          return 0;
        }
        ser >> options;
        // bit 8 in encap is on if it's PL_CDR_LE
        ser.swap_bytes(((encap & 0x100) >> 8) != ACE_CDR_BYTE_ORDER);
        if (!(ser >> plist)) {
          ACE_ERROR((LM_ERROR,
            ACE_TEXT("(%P|%t) ERROR: Spdp::SpdpTransport::handle_input() - ")
            ACE_TEXT("failed to deserialize data payload for SPDP\n")));
          return 0;
        }
      } else {
        plist.length(1);
        RepoId guid;
        std::memcpy(guid.guidPrefix, header.guidPrefix, sizeof(GuidPrefix_t));
        guid.entityId = ENTITYID_PARTICIPANT;
        plist[0].guid(guid);
        plist[0]._d(PID_PARTICIPANT_GUID);
      }

      outer_->data_received(data, plist, remote);
      break;
    }
    default:
      SubmessageHeader smHeader;
      if (!(ser >> smHeader)) {
        ACE_ERROR((
              LM_ERROR,
              ACE_TEXT("(%P|%t) ERROR: Spdp::SpdpTransport::handle_input() - ")
              ACE_TEXT("failed to deserialize SubmessageHeader for SPDP\n")));
        return 0;
      }
      submessageLength = smHeader.submessageLength;
      break;
    }
    if (submessageLength && buff_.length()) {
      const size_t read = start - buff_.length();
      if (read < static_cast<size_t>(submessageLength + SMHDR_SZ)) {
        if (!ser.skip(static_cast<CORBA::UShort>(submessageLength + SMHDR_SZ
                                                 - read))) {
          ACE_ERROR((LM_ERROR,
            ACE_TEXT("(%P|%t) ERROR: Spdp::SpdpTransport::handle_input() - ")
            ACE_TEXT("failed to skip sub message length\n")));
          return 0;
        }
      }
    } else if (!submessageLength) {
      break; // submessageLength of 0 indicates the last submessage
    }
  }

  return 0;
}

int
Spdp::SpdpTransport::handle_exception(ACE_HANDLE)
{
  outer_->wait_for_acks().ack();
  return 0;
}

void
Spdp::SpdpTransport::acknowledge()
{
  ACE_Reactor* reactor = reactor_task_.get_reactor();
  reactor->notify(this);
}

ICE::Endpoint*
Spdp::SpdpTransport::get_ice_endpoint()
{
#ifdef OPENDDS_SECURITY
  return (outer_->config_->use_ice()) ? this : 0;
#else
  return 0;
#endif
}

#ifdef OPENDDS_SECURITY
ICE::AddressListType
Spdp::SpdpTransport::host_addresses() const
{
  ICE::AddressListType addresses;
  ACE_INET_Addr addr;

  unicast_socket_.get_local_addr(addr);
  if (addr != ACE_INET_Addr()) {
    if (addr.is_any()) {
      ICE::AddressListType addrs;
      DCPS::get_interface_addrs(addrs);
      for (ICE::AddressListType::iterator pos = addrs.begin(), limit = addrs.end(); pos != limit; ++pos) {
        if (pos->get_type() == AF_INET) {
          pos->set_port_number(addr.get_port_number());
          addresses.push_back(*pos);
        }
      }
    } else {
      addresses.push_back(addr);
    }
  }

#ifdef ACE_HAS_IPV6
  unicast_ipv6_socket_.get_local_addr(addr);
  if (addr != ACE_INET_Addr()) {
    if (addr.is_any()) {
      ICE::AddressListType addrs;
      DCPS::get_interface_addrs(addrs);
      for (ICE::AddressListType::iterator pos = addrs.begin(), limit = addrs.end(); pos != limit; ++pos) {
        if (pos->get_type() == AF_INET6) {
          pos->set_port_number(addr.get_port_number());
          addresses.push_back(*pos);
        }
      }
    } else {
      addresses.push_back(addr);
    }
  }
#endif

  return addresses;
}

void
Spdp::SpdpTransport::send(const ACE_INET_Addr& address, const STUN::Message& message)
{
  DCPS::RcHandle<DCPS::JobQueue> job_queue = outer_->job_queue();
  if (job_queue) {
    job_queue->enqueue(DCPS::make_rch<SendStun>(this, address, message));
  }
}

void
Spdp::SendStun::execute()
{
  ACE_GUARD(ACE_Thread_Mutex, g, tport_->outer_->lock_);
  tport_->wbuff_.reset();
  Serializer serializer(&tport_->wbuff_, STUN::encoding);
  const_cast<STUN::Message&>(message_).block = &tport_->wbuff_;
  serializer << message_;

  ssize_t res;
  const ACE_SOCK_Dgram& socket = tport_->choose_send_socket(address_);
  res = socket.send(tport_->wbuff_.rd_ptr(), tport_->wbuff_.length(), address_);

  if (res < 0) {
    const int e = errno;
    ACE_TCHAR addr_buff[256] = {};
    address_.addr_to_string(addr_buff, 256);
    errno = e;
    ACE_ERROR((LM_ERROR, ACE_TEXT("(%P|%t) ERROR: Spdp::SpdpTransport::send() - destination %s failed %m\n"), addr_buff));
  }
}

ACE_INET_Addr
Spdp::SpdpTransport::stun_server_address() const
{
  return outer_->config_->sedp_stun_server_address();
}

#ifndef DDS_HAS_MINIMUM_BIT
void
Spdp::SpdpTransport::ice_connect(const ICE::GuidSetType& guids, const ACE_INET_Addr& addr)
{
  ACE_GUARD(ACE_Thread_Mutex, g, outer_->lock_);
  for (ICE::GuidSetType::const_iterator pos = guids.begin(), limit = guids.end(); pos != limit; ++pos) {
    DiscoveredParticipantIter iter = outer_->participants_.find(pos->remote);
    if (iter != outer_->participants_.end()) {
      outer_->enqueue_location_update_i(iter, compute_ice_location_mask(addr), addr);
      outer_->process_location_updates_i(iter);
    }
  }
}

void
Spdp::SpdpTransport::ice_disconnect(const ICE::GuidSetType& guids, const ACE_INET_Addr& addr)
{
  ACE_GUARD(ACE_Thread_Mutex, g, outer_->lock_);
  for (ICE::GuidSetType::const_iterator pos = guids.begin(), limit = guids.end(); pos != limit; ++pos) {
    DiscoveredParticipantIter iter = outer_->participants_.find(pos->remote);
    if (iter != outer_->participants_.end()) {
      outer_->enqueue_location_update_i(iter, compute_ice_location_mask(addr), ACE_INET_Addr());
      outer_->process_location_updates_i(iter);
    }
  }
}
#endif /* DDS_HAS_MINIMUM_BIT */
#endif /* OPENDDS_SECURITY */

void
Spdp::signal_liveliness(DDS::LivelinessQosPolicyKind kind)
{
  sedp_.signal_liveliness(kind);
}

bool
Spdp::SpdpTransport::open_unicast_socket(u_short port_common,
                                         u_short participant_id)
{
  uni_port_ = port_common + outer_->config_->d1() + (outer_->config_->pg() * participant_id);

  ACE_INET_Addr local_addr = outer_->config_->spdp_local_address();
  local_addr.set_port_number(uni_port_);

  if (unicast_socket_.open(local_addr, PF_INET) != 0) {
    if (DCPS::DCPS_debug_level > 3) {
      ACE_DEBUG((
            LM_WARNING,
            ACE_TEXT("(%P|%t) Spdp::SpdpTransport::open_unicast_socket() - ")
            ACE_TEXT("failed to open_appropriate_socket_type unicast socket on port %d %p.  ")
            ACE_TEXT("Trying next participantId...\n"),
            uni_port_, ACE_TEXT("ACE_SOCK_Dgram::open")));
    }
    return false;
  }

  if (DCPS::DCPS_debug_level > 3) {
    ACE_DEBUG((
          LM_INFO,
          ACE_TEXT("(%P|%t) Spdp::SpdpTransport::open_unicast_socket() - ")
          ACE_TEXT("opened unicast socket on port %d\n"),
          uni_port_));
  }

  if (!DCPS::set_socket_multicast_ttl(unicast_socket_, outer_->config_->ttl())) {
    ACE_ERROR((LM_ERROR,
               ACE_TEXT("(%P|%t) ERROR: Spdp::SpdpTransport::open_unicast_socket() - ")
               ACE_TEXT("failed to set TTL value to %d ")
               ACE_TEXT("for port:%hu %p\n"),
               outer_->config_->ttl(), uni_port_, ACE_TEXT("DCPS::set_socket_multicast_ttl:")));
    throw std::runtime_error("failed to set TTL");
  }

#ifdef ACE_RECVPKTINFO
  int sockopt = 1;
  if (unicast_socket_.set_option(IPPROTO_IP, ACE_RECVPKTINFO, &sockopt, sizeof sockopt) == -1) {
    ACE_ERROR_RETURN((LM_ERROR, ACE_TEXT("(%P|%t) ERROR: Spdp::SpdpTransport::open_unicast_socket: set_option: %m\n")), false);
  }
#endif

  return true;
}

#ifdef ACE_HAS_IPV6
bool
Spdp::SpdpTransport::open_unicast_ipv6_socket(u_short port)
{
  ipv6_uni_port_ = port;

  ACE_INET_Addr local_addr = outer_->config_->ipv6_spdp_local_address();
  local_addr.set_port_number(ipv6_uni_port_);

  if (unicast_ipv6_socket_.open(local_addr, PF_INET6) != 0) {
    if (DCPS::DCPS_debug_level > 3) {
      ACE_DEBUG((
                 LM_WARNING,
                 ACE_TEXT("(%P|%t) Spdp::SpdpTransport::open_unicast_ipv6_socket() - ")
                 ACE_TEXT("failed to open_appropriate_socket_type unicast ipv6 socket on port %d %p.  ")
                 ACE_TEXT("Trying next port...\n"),
                 uni_port_, ACE_TEXT("ACE_SOCK_Dgram::open")));
    }
    return false;
  }

  if (DCPS::DCPS_debug_level > 3) {
    ACE_DEBUG((
          LM_INFO,
          ACE_TEXT("(%P|%t) Spdp::SpdpTransport::open_unicast_ipv6_socket() - ")
          ACE_TEXT("opened unicast ipv6 socket on port %d\n"),
          ipv6_uni_port_));
  }

  if (!DCPS::set_socket_multicast_ttl(unicast_ipv6_socket_, outer_->config_->ttl())) {
    ACE_ERROR((LM_ERROR,
               ACE_TEXT("(%P|%t) ERROR: Spdp::SpdpTransport::open_unicast_ipv6_socket() - ")
               ACE_TEXT("failed to set TTL value to %d ")
               ACE_TEXT("for port:%hu %p\n"),
               outer_->config_->ttl(), ipv6_uni_port_, ACE_TEXT("DCPS::set_socket_multicast_ttl:")));
    throw std::runtime_error("failed to set TTL");
  }

#ifdef ACE_RECVPKTINFO6
  int sockopt = 1;
  if (unicast_ipv6_socket_.set_option(IPPROTO_IPV6, ACE_RECVPKTINFO6, &sockopt, sizeof sockopt) == -1) {
    ACE_ERROR_RETURN((LM_ERROR, ACE_TEXT("(%P|%t) ERROR: Spdp::SpdpTransport::open_unicast_ipv6_socket: set_option: %m\n")), false);
  }
#endif

  return true;
}
#endif /* ACE_HAS_IPV6 */

void
Spdp::SpdpTransport::join_multicast_group(const DCPS::NetworkInterface& nic,
                                          bool all_interfaces)
{
  ACE_GUARD(ACE_Thread_Mutex, g, outer_->lock_);

  if (nic.exclude_from_multicast(multicast_interface_.c_str())) {
    return;
  }

  if (joined_interfaces_.count(nic.name()) == 0 && nic.has_ipv4()) {
    if (DCPS::DCPS_debug_level > 3) {
      ACE_TCHAR buff[256];
      multicast_address_.addr_to_string(buff, 256);
      ACE_DEBUG((LM_INFO,
                 ACE_TEXT("(%P|%t) Spdp::SpdpTransport::join_multicast_group ")
                 ACE_TEXT("joining group %s on %C\n"),
                 buff,
                 all_interfaces ? "all interfaces" : nic.name().c_str()));
    }

    if (0 == multicast_socket_.join(multicast_address_, 1, all_interfaces ? 0 : ACE_TEXT_CHAR_TO_TCHAR(nic.name().c_str()))) {
      joined_interfaces_.insert(nic.name());

      if (reactor()->register_handler(multicast_socket_.get_handle(),
                                    this, ACE_Event_Handler::READ_MASK) != 0) {
        ACE_ERROR((LM_ERROR, ACE_TEXT("(%P|%t) Spdp::SpdpTransport::join_multicast_group failed to register multicast input handler\n")));
        return;
      }

      write_i(SEND_TO_LOCAL);
    } else {
      ACE_TCHAR buff[256];
      multicast_address_.addr_to_string(buff, 256);
      ACE_ERROR((LM_ERROR,
                 ACE_TEXT("(%P|%t) ERROR: Spdp::SpdpTransport::join_multicast_group() - ")
                 ACE_TEXT("failed to join multicast group %s on %C: %p\n"),
                 buff,
                 all_interfaces ? "all interfaces" : nic.name().c_str(),
                 ACE_TEXT("ACE_SOCK_Dgram_Mcast::join")));
    }
  }

#ifdef ACE_HAS_IPV6
  if (joined_ipv6_interfaces_.count(nic.name()) == 0 && nic.has_ipv6()) {
    if (DCPS::DCPS_debug_level > 3) {
      ACE_TCHAR buff[256];
      multicast_ipv6_address_.addr_to_string(buff, 256);
      ACE_DEBUG((LM_INFO,
                 ACE_TEXT("(%P|%t) Spdp::SpdpTransport::join_multicast_group ")
                 ACE_TEXT("joining group %s on %C\n"),
                 buff,
                 all_interfaces ? "all interfaces" : nic.name().c_str()));
    }

    if (0 == multicast_ipv6_socket_.join(multicast_ipv6_address_, 1, all_interfaces ? 0 : ACE_TEXT_CHAR_TO_TCHAR(nic.name().c_str()))) {
      joined_ipv6_interfaces_.insert(nic.name());

      if (reactor()->register_handler(multicast_ipv6_socket_.get_handle(),
                                    this, ACE_Event_Handler::READ_MASK) != 0) {
        ACE_ERROR((LM_ERROR, ACE_TEXT("(%P|%t) Spdp::SpdpTransport::join_multicast_group failed to register multicast ipv6 input handler\n")));
        return;
      }

      write_i(SEND_TO_LOCAL);
    } else {
      ACE_TCHAR buff[256];
      multicast_ipv6_address_.addr_to_string(buff, 256);
      ACE_ERROR((LM_ERROR,
                 ACE_TEXT("(%P|%t) ERROR: Spdp::SpdpTransport::join_multicast_group() - ")
                 ACE_TEXT("failed to join multicast group %s on %C: %p\n"),
                 buff,
                 all_interfaces ? "all interfaces" : nic.name().c_str(),
                 ACE_TEXT("ACE_SOCK_Dgram_Mcast::join")));
    }
  }
#endif
}

void
Spdp::SpdpTransport::leave_multicast_group(const DCPS::NetworkInterface& nic)
{
  ACE_GUARD(ACE_Thread_Mutex, g, outer_->lock_);

  if (joined_interfaces_.count(nic.name()) != 0 && !nic.has_ipv4()) {
    if (DCPS::DCPS_debug_level > 3) {
      ACE_TCHAR buff[256];
      multicast_address_.addr_to_string(buff, 256);
      ACE_DEBUG((LM_INFO,
                 ACE_TEXT("(%P|%t) Spdp::SpdpTransport::leave_multicast_group ")
                 ACE_TEXT("leaving group %s on %C\n"),
                 buff,
                 nic.name().c_str()));
    }

    if (0 != multicast_socket_.leave(multicast_address_, ACE_TEXT_CHAR_TO_TCHAR(nic.name().c_str()))) {
      ACE_TCHAR buff[256];
      multicast_address_.addr_to_string(buff, 256);
      ACE_ERROR((LM_ERROR,
                 ACE_TEXT("(%P|%t) ERROR: Spdp::SpdpTransport::leave_multicast_group() - ")
                 ACE_TEXT("failed to leave multicast group %s on %C: %p\n"),
                 buff,
                 nic.name().c_str(),
                 ACE_TEXT("ACE_SOCK_Dgram_Mcast::leave")));
    }
    joined_interfaces_.erase(nic.name());
  }

#ifdef ACE_HAS_IPV6
  if (joined_ipv6_interfaces_.count(nic.name()) != 0 && !nic.has_ipv6()) {
    if (DCPS::DCPS_debug_level > 3) {
      ACE_TCHAR buff[256];
      multicast_ipv6_address_.addr_to_string(buff, 256);
      ACE_DEBUG((LM_INFO,
                 ACE_TEXT("(%P|%t) Spdp::SpdpTransport::leave_multicast_group ")
                 ACE_TEXT("leaving group %s on %C\n"),
                 buff,
                 nic.name().c_str()));
    }

    if (0 != multicast_ipv6_socket_.leave(multicast_ipv6_address_, ACE_TEXT_CHAR_TO_TCHAR(nic.name().c_str()))) {
      ACE_TCHAR buff[256];
      multicast_ipv6_address_.addr_to_string(buff, 256);
      ACE_ERROR((LM_ERROR,
                 ACE_TEXT("(%P|%t) ERROR: Spdp::SpdpTransport::leave_multicast_group() - ")
                 ACE_TEXT("failed to leave multicast ipv6 group %s on %C: %p\n"),
                 buff,
                 nic.name().c_str(),
                 ACE_TEXT("ACE_SOCK_Dgram_Mcast::leave")));
    }
    joined_ipv6_interfaces_.erase(nic.name());
  }
#endif
}

void
Spdp::SpdpTransport::add_address(const DCPS::NetworkInterface& nic,
                                 const ACE_INET_Addr&)
{
  job_queue_->enqueue(DCPS::make_rch<ChangeMulticastGroup>(rchandle_from(this), nic,
                                                           ChangeMulticastGroup::CMG_JOIN));
}

void Spdp::SpdpTransport::remove_address(const DCPS::NetworkInterface& nic,
                                         const ACE_INET_Addr&)
{
  job_queue_->enqueue(DCPS::make_rch<ChangeMulticastGroup>(rchandle_from(this), nic,
                                                           ChangeMulticastGroup::CMG_LEAVE));
}

bool
Spdp::get_default_locators(const RepoId& part_id, DCPS::LocatorSeq& target,
                           bool& inlineQos)
{
  DiscoveredParticipantIter part_iter = participants_.find(part_id);
  if (part_iter == participants_.end()) {
    return false;
  } else {
    inlineQos = part_iter->second.pdata_.participantProxy.expectsInlineQos;
    DCPS::LocatorSeq& mc_source =
          part_iter->second.pdata_.participantProxy.defaultMulticastLocatorList;
    DCPS::LocatorSeq& uc_source =
          part_iter->second.pdata_.participantProxy.defaultUnicastLocatorList;
    CORBA::ULong mc_source_len = mc_source.length();
    CORBA::ULong uc_source_len = uc_source.length();
    CORBA::ULong target_len = target.length();
    target.length(mc_source_len + uc_source_len + target_len);
    // Copy multicast
    for (CORBA::ULong mci = 0; mci < mc_source.length(); ++mci) {
      target[target_len + mci] = mc_source[mci];
    }
    // Copy unicast
    for (CORBA::ULong uci = 0; uci < uc_source.length(); ++uci) {
      target[target_len + mc_source_len + uci] = uc_source[uci];
    }
  }
  return true;
}

bool
Spdp::associated() const
{
  return !participants_.empty();
}

bool
Spdp::has_discovered_participant(const DCPS::RepoId& guid)
{
  return participants_.find(guid) != participants_.end();
}

void
Spdp::get_discovered_participant_ids(DCPS::RepoIdSet& results) const
{
  DiscoveredParticipantMap::const_iterator idx;
  for (idx = participants_.begin(); idx != participants_.end(); ++idx)
  {
    results.insert(idx->first);
  }
}

#ifdef OPENDDS_SECURITY
Spdp::ParticipantCryptoInfoPair
Spdp::lookup_participant_crypto_info(const DCPS::RepoId& id) const
{
  ParticipantCryptoInfoPair result = ParticipantCryptoInfoPair(DDS::HANDLE_NIL, DDS::Security::SharedSecretHandle_var());

  DiscoveredParticipantConstIter pi = participants_.find(id);
  if (pi != participants_.end()) {
    result.first = pi->second.crypto_handle_;
    result.second = pi->second.shared_secret_handle_;
  }
  return result;
}

void
Spdp::send_participant_crypto_tokens(const DCPS::RepoId& id)
{
  const DCPS::RepoId peer = make_id(id, ENTITYID_PARTICIPANT);
  const DiscoveredParticipantConstIter iter = participants_.find(peer);
  if (iter == participants_.end()) {
    const DCPS::GuidConverter conv(peer);
    ACE_ERROR((LM_ERROR, ACE_TEXT("(%P|%t) ERROR: Spdp::send_participant_crypto_tokens() - ")
               ACE_TEXT("Discovered participant %C not found.\n"), OPENDDS_STRING(conv).c_str()));
    return;
  }

  const DDS::Security::ParticipantCryptoTokenSeq& pcts = iter->second.crypto_tokens_;

  if (pcts.length() != 0) {
    DCPS::RepoId writer = guid_;
    writer.entityId = ENTITYID_P2P_BUILTIN_PARTICIPANT_VOLATILE_SECURE_WRITER;

    DCPS::RepoId reader = peer;
    reader.entityId = ENTITYID_P2P_BUILTIN_PARTICIPANT_VOLATILE_SECURE_READER;

    DDS::Security::ParticipantVolatileMessageSecure msg;
    msg.message_identity.source_guid = writer;
    msg.message_class_id = DDS::Security::GMCLASSID_SECURITY_PARTICIPANT_CRYPTO_TOKENS;
    msg.destination_participant_guid = peer;
    msg.destination_endpoint_guid = GUID_UNKNOWN; // unknown = whole participant
    msg.source_endpoint_guid = GUID_UNKNOWN;
    msg.message_data = reinterpret_cast<const DDS::Security::DataHolderSeq&>(pcts);

    if (sedp_.write_volatile_message(msg, reader) != DDS::RETCODE_OK) {
      ACE_ERROR((LM_ERROR, ACE_TEXT("(%P|%t) ERROR: Spdp::send_participant_crypto_tokens() - ")
        ACE_TEXT("Unable to write volatile message.\n")));
    }
  }
}

DDS::Security::PermissionsHandle
Spdp::lookup_participant_permissions(const DCPS::RepoId& id) const
{
  DDS::Security::PermissionsHandle result = DDS::HANDLE_NIL;

  ACE_Guard<ACE_Thread_Mutex> g(lock_, false);
  DiscoveredParticipantConstIter pi = participants_.find(id);
  if (pi != participants_.end()) {
    result = pi->second.permissions_handle_;
  }
  return result;
}

DCPS::AuthState
Spdp::lookup_participant_auth_state(const DCPS::RepoId& id) const
{
  DCPS::AuthState result = DCPS::AUTH_STATE_UNKNOWN;

  ACE_Guard<ACE_Thread_Mutex> g(lock_, false);
  DiscoveredParticipantConstIter pi = participants_.find(id);
  if (pi != participants_.end()) {
    result = pi->second.auth_state_;
  }
  return result;
}
#endif

#ifndef OPENDDS_SAFETY_PROFILE
bool
operator==(const DCPS::Locator_t& x, const DCPS::Locator_t& y)
{
  return x.kind == y.kind && x.port == y.port && x.address == y.address;
}

bool
operator!=(const DCPS::Locator_t& x, const DCPS::Locator_t& y)
{
  return x.kind != y.kind && x.port != y.port && x.address != y.address;
}
#endif

#ifdef OPENDDS_SECURITY
void Spdp::start_ice(ICE::Endpoint* endpoint, RepoId r, const BuiltinEndpointSet_t& avail, const ICE::AgentInfo& agent_info) {
  RepoId l = guid_;

  // See RTPS v2.1 section 8.5.5.1
  if (avail & DISC_BUILTIN_ENDPOINT_PUBLICATION_DETECTOR) {
    l.entityId = ENTITYID_SEDP_BUILTIN_PUBLICATIONS_WRITER;
    r.entityId = ENTITYID_SEDP_BUILTIN_PUBLICATIONS_READER;
    ICE::Agent::instance()->start_ice(endpoint, l, r, agent_info);
  }
  if (avail & DISC_BUILTIN_ENDPOINT_SUBSCRIPTION_DETECTOR) {
    l.entityId = ENTITYID_SEDP_BUILTIN_SUBSCRIPTIONS_WRITER;
    r.entityId = ENTITYID_SEDP_BUILTIN_SUBSCRIPTIONS_READER;
    ICE::Agent::instance()->start_ice(endpoint, l, r, agent_info);
  }
  if (avail & BUILTIN_ENDPOINT_PARTICIPANT_MESSAGE_DATA_READER) {
    l.entityId = ENTITYID_P2P_BUILTIN_PARTICIPANT_MESSAGE_WRITER;
    r.entityId = ENTITYID_P2P_BUILTIN_PARTICIPANT_MESSAGE_READER;
    ICE::Agent::instance()->start_ice(endpoint, l, r, agent_info);
  }
  if (avail & DISC_BUILTIN_ENDPOINT_PUBLICATION_ANNOUNCER) {
    l.entityId = ENTITYID_SEDP_BUILTIN_PUBLICATIONS_READER;
    r.entityId = ENTITYID_SEDP_BUILTIN_PUBLICATIONS_WRITER;
    ICE::Agent::instance()->start_ice(endpoint, l, r, agent_info);
  }
  if (avail & DISC_BUILTIN_ENDPOINT_SUBSCRIPTION_ANNOUNCER) {
    l.entityId = ENTITYID_SEDP_BUILTIN_SUBSCRIPTIONS_READER;
    r.entityId = ENTITYID_SEDP_BUILTIN_SUBSCRIPTIONS_WRITER;
    ICE::Agent::instance()->start_ice(endpoint, l, r, agent_info);
  }
  if (avail & BUILTIN_ENDPOINT_PARTICIPANT_MESSAGE_DATA_WRITER) {
    l.entityId = ENTITYID_P2P_BUILTIN_PARTICIPANT_MESSAGE_READER;
    r.entityId = ENTITYID_P2P_BUILTIN_PARTICIPANT_MESSAGE_WRITER;
    ICE::Agent::instance()->start_ice(endpoint, l, r, agent_info);
  }

  using namespace DDS::Security;
  // See DDS-Security v1.1 section 7.3.7.1
  if (avail & SEDP_BUILTIN_PUBLICATIONS_SECURE_WRITER) {
    l.entityId = ENTITYID_SEDP_BUILTIN_PUBLICATIONS_SECURE_READER;
    r.entityId = ENTITYID_SEDP_BUILTIN_PUBLICATIONS_SECURE_WRITER;
    ICE::Agent::instance()->start_ice(endpoint, l, r, agent_info);
  }
  if (avail & SEDP_BUILTIN_PUBLICATIONS_SECURE_READER) {
    l.entityId = ENTITYID_SEDP_BUILTIN_PUBLICATIONS_SECURE_WRITER;
    r.entityId = ENTITYID_SEDP_BUILTIN_PUBLICATIONS_SECURE_READER;
    ICE::Agent::instance()->start_ice(endpoint, l, r, agent_info);
  }
  if (avail & SEDP_BUILTIN_SUBSCRIPTIONS_SECURE_WRITER) {
    l.entityId = ENTITYID_SEDP_BUILTIN_SUBSCRIPTIONS_SECURE_READER;
    r.entityId = ENTITYID_SEDP_BUILTIN_SUBSCRIPTIONS_SECURE_WRITER;
    ICE::Agent::instance()->start_ice(endpoint, l, r, agent_info);
  }
  if (avail & SEDP_BUILTIN_SUBSCRIPTIONS_SECURE_READER) {
    l.entityId = ENTITYID_SEDP_BUILTIN_SUBSCRIPTIONS_SECURE_WRITER;
    r.entityId = ENTITYID_SEDP_BUILTIN_SUBSCRIPTIONS_SECURE_READER;
    ICE::Agent::instance()->start_ice(endpoint, l, r, agent_info);
  }
  if (avail & BUILTIN_PARTICIPANT_MESSAGE_SECURE_WRITER) {
    l.entityId = ENTITYID_P2P_BUILTIN_PARTICIPANT_MESSAGE_SECURE_READER;
    r.entityId = ENTITYID_P2P_BUILTIN_PARTICIPANT_MESSAGE_SECURE_WRITER;
    ICE::Agent::instance()->start_ice(endpoint, l, r, agent_info);
  }
  if (avail & BUILTIN_PARTICIPANT_MESSAGE_SECURE_READER) {
    l.entityId = ENTITYID_P2P_BUILTIN_PARTICIPANT_MESSAGE_SECURE_WRITER;
    r.entityId = ENTITYID_P2P_BUILTIN_PARTICIPANT_MESSAGE_SECURE_READER;
    ICE::Agent::instance()->start_ice(endpoint, l, r, agent_info);
  }
  if (avail & BUILTIN_PARTICIPANT_STATELESS_MESSAGE_WRITER) {
    l.entityId = ENTITYID_P2P_BUILTIN_PARTICIPANT_STATELESS_READER;
    r.entityId = ENTITYID_P2P_BUILTIN_PARTICIPANT_STATELESS_WRITER;
    ICE::Agent::instance()->start_ice(endpoint, l, r, agent_info);
  }
  if (avail & BUILTIN_PARTICIPANT_STATELESS_MESSAGE_READER) {
    l.entityId = ENTITYID_P2P_BUILTIN_PARTICIPANT_STATELESS_WRITER;
    r.entityId = ENTITYID_P2P_BUILTIN_PARTICIPANT_STATELESS_READER;
    ICE::Agent::instance()->start_ice(endpoint, l, r, agent_info);
  }
  if (avail & BUILTIN_PARTICIPANT_VOLATILE_MESSAGE_SECURE_WRITER) {
    l.entityId = ENTITYID_P2P_BUILTIN_PARTICIPANT_VOLATILE_SECURE_READER;
    r.entityId = ENTITYID_P2P_BUILTIN_PARTICIPANT_VOLATILE_SECURE_WRITER;
    ICE::Agent::instance()->start_ice(endpoint, l, r, agent_info);
  }
  if (avail & BUILTIN_PARTICIPANT_VOLATILE_MESSAGE_SECURE_READER) {
    l.entityId = ENTITYID_P2P_BUILTIN_PARTICIPANT_VOLATILE_SECURE_WRITER;
    r.entityId = ENTITYID_P2P_BUILTIN_PARTICIPANT_VOLATILE_SECURE_READER;
    ICE::Agent::instance()->start_ice(endpoint, l, r, agent_info);
  }
  if (avail & SPDP_BUILTIN_PARTICIPANT_SECURE_WRITER) {
    l.entityId = ENTITYID_SPDP_RELIABLE_BUILTIN_PARTICIPANT_SECURE_READER;
    r.entityId = ENTITYID_SPDP_RELIABLE_BUILTIN_PARTICIPANT_SECURE_WRITER;
    ICE::Agent::instance()->start_ice(endpoint, l, r, agent_info);
  }
  if (avail & SPDP_BUILTIN_PARTICIPANT_SECURE_READER) {
    l.entityId = ENTITYID_SPDP_RELIABLE_BUILTIN_PARTICIPANT_SECURE_WRITER;
    r.entityId = ENTITYID_SPDP_RELIABLE_BUILTIN_PARTICIPANT_SECURE_READER;
    ICE::Agent::instance()->start_ice(endpoint, l, r, agent_info);
  }
}

void Spdp::stop_ice(ICE::Endpoint* endpoint, DCPS::RepoId r, const BuiltinEndpointSet_t& avail) {
  RepoId l = guid_;

  // See RTPS v2.1 section 8.5.5.1
  if (avail & DISC_BUILTIN_ENDPOINT_PUBLICATION_DETECTOR) {
    l.entityId = ENTITYID_SEDP_BUILTIN_PUBLICATIONS_WRITER;
    r.entityId = ENTITYID_SEDP_BUILTIN_PUBLICATIONS_READER;
    ICE::Agent::instance()->stop_ice(endpoint, l, r);
  }
  if (avail & DISC_BUILTIN_ENDPOINT_SUBSCRIPTION_DETECTOR) {
    l.entityId = ENTITYID_SEDP_BUILTIN_SUBSCRIPTIONS_WRITER;
    r.entityId = ENTITYID_SEDP_BUILTIN_SUBSCRIPTIONS_READER;
    ICE::Agent::instance()->stop_ice(endpoint, l, r);
  }
  if (avail & BUILTIN_ENDPOINT_PARTICIPANT_MESSAGE_DATA_READER) {
    l.entityId = ENTITYID_P2P_BUILTIN_PARTICIPANT_MESSAGE_WRITER;
    r.entityId = ENTITYID_P2P_BUILTIN_PARTICIPANT_MESSAGE_READER;
    ICE::Agent::instance()->stop_ice(endpoint, l, r);
  }
  if (avail & DISC_BUILTIN_ENDPOINT_PUBLICATION_ANNOUNCER) {
    l.entityId = ENTITYID_SEDP_BUILTIN_PUBLICATIONS_READER;
    r.entityId = ENTITYID_SEDP_BUILTIN_PUBLICATIONS_WRITER;
    ICE::Agent::instance()->stop_ice(endpoint, l, r);
  }
  if (avail & DISC_BUILTIN_ENDPOINT_SUBSCRIPTION_ANNOUNCER) {
    l.entityId = ENTITYID_SEDP_BUILTIN_SUBSCRIPTIONS_READER;
    r.entityId = ENTITYID_SEDP_BUILTIN_SUBSCRIPTIONS_WRITER;
    ICE::Agent::instance()->stop_ice(endpoint, l, r);
  }
  if (avail & BUILTIN_ENDPOINT_PARTICIPANT_MESSAGE_DATA_WRITER) {
    l.entityId = ENTITYID_P2P_BUILTIN_PARTICIPANT_MESSAGE_READER;
    r.entityId = ENTITYID_P2P_BUILTIN_PARTICIPANT_MESSAGE_WRITER;
    ICE::Agent::instance()->stop_ice(endpoint, l, r);
  }

  using namespace DDS::Security;
  // See DDS-Security v1.1 section 7.3.7.1
  if (avail & SEDP_BUILTIN_PUBLICATIONS_SECURE_WRITER) {
    l.entityId = ENTITYID_SEDP_BUILTIN_PUBLICATIONS_SECURE_READER;
    r.entityId = ENTITYID_SEDP_BUILTIN_PUBLICATIONS_SECURE_WRITER;
    ICE::Agent::instance()->stop_ice(endpoint, l, r);
  }
  if (avail & SEDP_BUILTIN_PUBLICATIONS_SECURE_READER) {
    l.entityId = ENTITYID_SEDP_BUILTIN_PUBLICATIONS_SECURE_WRITER;
    r.entityId = ENTITYID_SEDP_BUILTIN_PUBLICATIONS_SECURE_READER;
    ICE::Agent::instance()->stop_ice(endpoint, l, r);
  }
  if (avail & SEDP_BUILTIN_SUBSCRIPTIONS_SECURE_WRITER) {
    l.entityId = ENTITYID_SEDP_BUILTIN_SUBSCRIPTIONS_SECURE_READER;
    r.entityId = ENTITYID_SEDP_BUILTIN_SUBSCRIPTIONS_SECURE_WRITER;
    ICE::Agent::instance()->stop_ice(endpoint, l, r);
  }
  if (avail & SEDP_BUILTIN_SUBSCRIPTIONS_SECURE_READER) {
    l.entityId = ENTITYID_SEDP_BUILTIN_SUBSCRIPTIONS_SECURE_WRITER;
    r.entityId = ENTITYID_SEDP_BUILTIN_SUBSCRIPTIONS_SECURE_READER;
    ICE::Agent::instance()->stop_ice(endpoint, l, r);
  }
  if (avail & BUILTIN_PARTICIPANT_MESSAGE_SECURE_WRITER) {
    l.entityId = ENTITYID_P2P_BUILTIN_PARTICIPANT_MESSAGE_SECURE_READER;
    r.entityId = ENTITYID_P2P_BUILTIN_PARTICIPANT_MESSAGE_SECURE_WRITER;
    ICE::Agent::instance()->stop_ice(endpoint, l, r);
  }
  if (avail & BUILTIN_PARTICIPANT_MESSAGE_SECURE_READER) {
    l.entityId = ENTITYID_P2P_BUILTIN_PARTICIPANT_MESSAGE_SECURE_WRITER;
    r.entityId = ENTITYID_P2P_BUILTIN_PARTICIPANT_MESSAGE_SECURE_READER;
    ICE::Agent::instance()->stop_ice(endpoint, l, r);
  }
  if (avail & BUILTIN_PARTICIPANT_STATELESS_MESSAGE_WRITER) {
    l.entityId = ENTITYID_P2P_BUILTIN_PARTICIPANT_STATELESS_READER;
    r.entityId = ENTITYID_P2P_BUILTIN_PARTICIPANT_STATELESS_WRITER;
    ICE::Agent::instance()->stop_ice(endpoint, l, r);
  }
  if (avail & BUILTIN_PARTICIPANT_STATELESS_MESSAGE_READER) {
    l.entityId = ENTITYID_P2P_BUILTIN_PARTICIPANT_STATELESS_WRITER;
    r.entityId = ENTITYID_P2P_BUILTIN_PARTICIPANT_STATELESS_READER;
    ICE::Agent::instance()->stop_ice(endpoint, l, r);
  }
  if (avail & BUILTIN_PARTICIPANT_VOLATILE_MESSAGE_SECURE_WRITER) {
    l.entityId = ENTITYID_P2P_BUILTIN_PARTICIPANT_VOLATILE_SECURE_READER;
    r.entityId = ENTITYID_P2P_BUILTIN_PARTICIPANT_VOLATILE_SECURE_WRITER;
    ICE::Agent::instance()->stop_ice(endpoint, l, r);
  }
  if (avail & BUILTIN_PARTICIPANT_VOLATILE_MESSAGE_SECURE_READER) {
    l.entityId = ENTITYID_P2P_BUILTIN_PARTICIPANT_VOLATILE_SECURE_WRITER;
    r.entityId = ENTITYID_P2P_BUILTIN_PARTICIPANT_VOLATILE_SECURE_READER;
    ICE::Agent::instance()->stop_ice(endpoint, l, r);
  }
  if (avail & SPDP_BUILTIN_PARTICIPANT_SECURE_WRITER) {
    l.entityId = ENTITYID_SPDP_RELIABLE_BUILTIN_PARTICIPANT_SECURE_READER;
    r.entityId = ENTITYID_SPDP_RELIABLE_BUILTIN_PARTICIPANT_SECURE_WRITER;
    ICE::Agent::instance()->stop_ice(endpoint, l, r);
  }
  if (avail & SPDP_BUILTIN_PARTICIPANT_SECURE_READER) {
    l.entityId = ENTITYID_SPDP_RELIABLE_BUILTIN_PARTICIPANT_SECURE_WRITER;
    r.entityId = ENTITYID_SPDP_RELIABLE_BUILTIN_PARTICIPANT_SECURE_READER;
    ICE::Agent::instance()->stop_ice(endpoint, l, r);
  }
}

DDS::Security::ParticipantCryptoHandle
Spdp::remote_crypto_handle(const DCPS::RepoId& remote_participant) const
{
  DiscoveredParticipantMap::const_iterator pos = participants_.find(remote_participant);
  if (pos != participants_.end()) {
    return pos->second.crypto_handle_;
  }
  return DDS::HANDLE_NIL;
}
#endif

void Spdp::SpdpTransport::send_relay_beacon(const MonotonicTimePoint& /*now*/)
{
  ACE_GUARD(ACE_Thread_Mutex, g, outer_->lock_);

  if (outer_->config_->spdp_rtps_relay_address() == ACE_INET_Addr()) {
    return;
  }

  static const PadSubmessage pad = { { PAD, FLAG_E, 0 } };

  wbuff_.reset();
  DCPS::Serializer ser(&wbuff_, encoding_plain_native);
  if (!(ser << hdr_) || !(ser << pad)) {
    ACE_ERROR((LM_ERROR,
               ACE_TEXT("(%P|%t) ERROR: Spdp::SpdpTransport::send_relay_beacon() - ")
               ACE_TEXT("failed to serialize headers for SPDP\n")));
    return;
  }

  send(SEND_TO_RELAY);
}

void Spdp::SpdpTransport::send_relay(const DCPS::MonotonicTimePoint& /*now*/)
{
  if (outer_->config_->spdp_rtps_relay_address() == ACE_INET_Addr()) {
    return;
  }

  write(SEND_TO_RELAY);
}

void Spdp::SpdpTransport::send_local(const DCPS::MonotonicTimePoint& /*now*/)
{
  write(SEND_TO_LOCAL);
  outer_->remove_expired_participants();
}

#ifdef OPENDDS_SECURITY
void Spdp::SpdpTransport::process_auth_deadlines(const DCPS::MonotonicTimePoint& now)
{
  outer_->process_auth_deadlines(now);
}

void Spdp::SpdpTransport::process_auth_resends(const DCPS::MonotonicTimePoint& now)
{
  outer_->process_auth_resends(now);
}

void Spdp::purge_auth_deadlines(DiscoveredParticipantIter iter)
{
  if (iter == participants_.end()) {
    return;
  }

  purge_auth_resends(iter);

  std::pair<TimeQueue::iterator, TimeQueue::iterator> range = auth_deadlines_.equal_range(iter->second.auth_deadline_);
  for (; range.first != range.second; ++range.first) {
    if (range.first->second == iter->first) {
      auth_deadlines_.erase(range.first);
      break;
    }
  }
}

void Spdp::purge_auth_resends(DiscoveredParticipantIter iter)
{
  if (iter == participants_.end()) {
    return;
  }

  iter->second.have_auth_req_msg_ = false;
  iter->second.have_handshake_msg_ = false;

  std::pair<TimeQueue::iterator, TimeQueue::iterator> range = auth_resends_.equal_range(iter->second.stateless_msg_deadline_);
  for (; range.first != range.second; ++range.first) {
    if (range.first->second == iter->first) {
      auth_resends_.erase(range.first);
      break;
    }
  }
}

void Spdp::process_participant_ice(const ParameterList& plist,
                                   const ParticipantData_t& pdata,
                                   const DCPS::RepoId& guid)
{
  ICE::AgentInfoMap ai_map;
  if (!ParameterListConverter::from_param_list(plist, ai_map)) {
    ACE_ERROR((LM_ERROR, ACE_TEXT("(%P|%t) ERROR: Spdp::data_received - ")
               ACE_TEXT("failed to convert from ParameterList to ")
               ACE_TEXT("ICE::AgentInfo\n")));
    return;
  }

  ICE::Endpoint* sedp_endpoint = sedp_.get_ice_endpoint();
  if (sedp_endpoint) {
    ICE::AgentInfoMap::const_iterator sedp_pos = ai_map.find("SEDP");
    if (sedp_pos != ai_map.end()) {
      start_ice(sedp_endpoint, guid, pdata.participantProxy.availableBuiltinEndpoints, sedp_pos->second);
    } else {
      stop_ice(sedp_endpoint, guid, pdata.participantProxy.availableBuiltinEndpoints);
    }
  }
  ICE::Endpoint* spdp_endpoint = tport_->get_ice_endpoint();
  if (spdp_endpoint) {
    ICE::AgentInfoMap::const_iterator spdp_pos = ai_map.find("SPDP");
    if (spdp_pos != ai_map.end()) {
      ICE::Agent::instance()->start_ice(spdp_endpoint, guid_, guid, spdp_pos->second);
    } else {
      ICE::Agent::instance()->stop_ice(spdp_endpoint, guid_, guid);
#ifndef DDS_HAS_MINIMUM_BIT
      ACE_GUARD(ACE_Thread_Mutex, g, lock_);
      DiscoveredParticipantIter iter = participants_.find(guid);
      if (iter != participants_.end()) {
        enqueue_location_update_i(iter, DCPS::LOCATION_ICE, ACE_INET_Addr());
        process_location_updates_i(iter);
      }
#endif
    }
  }
}

bool Spdp::remote_is_requester(const DCPS::RepoId& guid) const
{
  DiscoveredParticipantConstIter iter = participants_.find(make_id(guid, DCPS::ENTITYID_PARTICIPANT));
  if (iter != participants_.end()) {
    return iter->second.is_requester_;
  }
  return false;
}

const ParticipantData_t& Spdp::get_participant_data(const DCPS::RepoId& guid) const
{
  DiscoveredParticipantConstIter iter = participants_.find(make_id(guid, DCPS::ENTITYID_PARTICIPANT));
  return iter->second.pdata_;
}

#endif

}
}

OPENDDS_END_VERSIONED_NAMESPACE_DECL<|MERGE_RESOLUTION|>--- conflicted
+++ resolved
@@ -915,11 +915,8 @@
     return DDS::OctetSeq();
   }
 
-  size_t size = 0, padding = 0;
-  DCPS::gen_find_size(plist, size, padding);
-
-  ACE_Message_Block temp_buff(size + padding);
-  DCPS::Serializer ser(&temp_buff, DCPS::Serializer::SWAP_BE, DCPS::Serializer::ALIGN_INITIALIZE);
+  ACE_Message_Block temp_buff(DCPS::serialized_size(encoding_plain_big, plist));
+  DCPS::Serializer ser(&temp_buff, encoding_plain_big);
   if (!(ser << plist)) {
     ACE_ERROR((LM_ERROR, ACE_TEXT("(%P|%t) ERROR: Spdp::local_participant_data_as_octets() - ")
                ACE_TEXT("Failed to serialize parameter list.\n")));
@@ -1146,14 +1143,6 @@
       return;
     }
 
-<<<<<<< HEAD
-    ACE_Message_Block temp_buff(64 * 1024);
-    DCPS::Serializer out_serializer(&temp_buff, encoding_plain_big);
-    if (!(out_serializer << plist)) {
-      if (DCPS::security_debug.auth_warn) {
-        ACE_DEBUG((LM_WARNING, ACE_TEXT("(%P|%t) {auth_warn} Spdp::handle_handshake_message() - ")
-          ACE_TEXT("Failed to serialize parameter list.\n")));
-=======
     {
       DDS::Security::ParticipantStatelessMessage reply;
       reply.message_identity.source_guid = guid_;
@@ -1179,7 +1168,6 @@
           return;
         }
         dp.handshake_handle_ = DDS::HANDLE_NIL;
->>>>>>> 76f18f45
       }
 
       const DDS::OctetSeq local_participant = local_participant_data_as_octets();
@@ -1732,94 +1720,6 @@
     }
   }
 
-<<<<<<< HEAD
-  if (dp.auth_state_ == DCPS::AS_HANDSHAKE_REQUEST) {
-    DDS::Security::ParticipantBuiltinTopicDataSecure pbtds = {
-      {
-        {
-          DDS::BuiltinTopicKey_t() /*ignored*/,
-          qos_.user_data
-        },
-        identity_token_,
-        permissions_token_,
-        qos_.property,
-        {0, 0}
-      },
-      identity_status_token_
-    };
-
-    pbtds.base.security_info.plugin_participant_security_attributes = participant_sec_attr_.plugin_participant_attributes;
-    pbtds.base.security_info.participant_security_attributes = DDS::Security::PARTICIPANT_SECURITY_ATTRIBUTES_FLAG_IS_VALID;
-    if (participant_sec_attr_.is_rtps_protected) {
-      pbtds.base.security_info.participant_security_attributes |= DDS::Security::PARTICIPANT_SECURITY_ATTRIBUTES_FLAG_IS_RTPS_PROTECTED;
-    }
-    if (participant_sec_attr_.is_discovery_protected) {
-      pbtds.base.security_info.participant_security_attributes |= DDS::Security::PARTICIPANT_SECURITY_ATTRIBUTES_FLAG_IS_DISCOVERY_PROTECTED;
-    }
-    if (participant_sec_attr_.is_liveliness_protected) {
-      pbtds.base.security_info.participant_security_attributes |= DDS::Security::PARTICIPANT_SECURITY_ATTRIBUTES_FLAG_IS_LIVELINESS_PROTECTED;
-    }
-
-    ParameterList plist;
-    set_participant_guid(guid_, plist);
-
-    if (!ParameterListConverter::to_param_list(pbtds.base, plist)) {
-      ACE_ERROR((LM_ERROR, ACE_TEXT("(%P|%t) ERROR: Spdp::attempt_authentication() - ")
-        ACE_TEXT("Failed to convert from ParticipantBuiltinTopicData to ParameterList\n")));
-      return;
-    }
-
-    ACE_Message_Block temp_buff(64 * 1024);
-    DCPS::Serializer out_serializer(&temp_buff,  encoding_plain_big);
-    if (!(out_serializer << plist)) {
-      ACE_ERROR((LM_ERROR, ACE_TEXT("(%P|%t) ERROR: Spdp::attempt_authentication() - ")
-        ACE_TEXT("Failed to serialize parameter list.\n")));
-      return;
-    }
-
-    DDS::Security::HandshakeMessageToken hs_mt;
-    const DDS::OctetSeq local_participant(static_cast<unsigned int>(temp_buff.length()), &temp_buff);
-    if (auth->begin_handshake_request(dp.handshake_handle_, hs_mt, identity_handle_, dp.identity_handle_,
-                                      local_participant, se)
-        != DDS::Security::VALIDATION_PENDING_HANDSHAKE_MESSAGE) {
-      ACE_ERROR((LM_ERROR, ACE_TEXT("(%P|%t) ERROR: Spdp::attempt_authentication() - ")
-        ACE_TEXT("Failed to begin handshake_request. Security Exception[%d.%d]: %C\n"),
-          se.code, se.minor_code, se.message.in()));
-      return;
-    }
-
-    DCPS::RepoId writer = guid_;
-    writer.entityId = ENTITYID_P2P_BUILTIN_PARTICIPANT_STATELESS_WRITER;
-
-    DCPS::RepoId reader = guid;
-    reader.entityId = ENTITYID_P2P_BUILTIN_PARTICIPANT_STATELESS_READER;
-
-    DDS::Security::ParticipantStatelessMessage msg;
-    msg.message_identity.source_guid = guid_;
-    msg.message_class_id = DDS::Security::GMCLASSID_SECURITY_AUTH_HANDSHAKE;
-    msg.destination_participant_guid = guid;
-    msg.destination_endpoint_guid = GUID_UNKNOWN;
-    msg.source_endpoint_guid = GUID_UNKNOWN;
-    msg.related_message_identity.source_guid = GUID_UNKNOWN;
-    msg.related_message_identity.sequence_number = 0;
-    msg.message_data.length(1);
-    msg.message_data[0] = hs_mt;
-
-    if (sedp_.write_stateless_message(msg, reader) != DDS::RETCODE_OK) {
-      ACE_ERROR((LM_ERROR, ACE_TEXT("(%P|%t) ERROR: Spdp::attempt_authentication() - ")
-        ACE_TEXT("Unable to write stateless message (handshake).\n")));
-      return;
-    }
-    dp.has_last_stateless_msg_ = true;
-    dp.stateless_msg_deadline_ = MonotonicTimePoint::now() + config_->auth_resend_period();
-    dp.last_stateless_msg_ = msg;
-    dp.auth_state_ = DCPS::AS_HANDSHAKE_REQUEST_SENT;
-    auth_resends_.insert(std::make_pair(dp.stateless_msg_deadline_, guid));
-    tport_->auth_resend_processor_->schedule(config_->auth_resend_period());
-  }
-
-=======
->>>>>>> 76f18f45
   return;
 }
 
