--- conflicted
+++ resolved
@@ -339,7 +339,6 @@
       ref(*this))),
 #endif
 
-<<<<<<< HEAD
   type_lookup_request_reader_(make_rch<TypeLookupRequestReader>(
     make_id(participant_id, ENTITYID_TL_SVC_REQ_READER),
     ref(*this))),
@@ -348,10 +347,7 @@
     make_id(participant_id, ENTITYID_TL_SVC_REPLY_READER),
     ref(*this))),
 
-  task_(this),
-=======
   task_(this)
->>>>>>> b306031b
 
 #ifdef OPENDDS_SECURITY
   , publication_agent_info_listener_(*this)
