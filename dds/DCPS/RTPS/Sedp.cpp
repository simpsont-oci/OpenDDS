/*
 *
 *
 * Distributed under the OpenDDS License.
 * See: http://www.opendds.org/license.html
 */

#include "Sedp.h"

#include "MessageTypes.h"
#include "ParameterListConverter.h"
#include "RtpsDiscovery.h"
#include "RtpsCoreTypeSupportImpl.h"

#ifdef OPENDDS_SECURITY
#include "SecurityHelpers.h"
#endif

#include "Spdp.h"

#include "dds/DCPS/transport/framework/ReceivedDataSample.h"
#include "dds/DCPS/transport/rtps_udp/RtpsUdpInst.h"
#include "dds/DCPS/transport/rtps_udp/RtpsUdpInst_rch.h"

#include "dds/DCPS/Serializer.h"
#include "dds/DCPS/Definitions.h"
#include "dds/DCPS/GuidConverter.h"
#include "dds/DCPS/GuidUtils.h"
#include "dds/DdsDcpsGuidTypeSupportImpl.h"
#include "dds/DCPS/AssociationData.h"
#include "dds/DCPS/Service_Participant.h"
#include "dds/DCPS/Qos_Helper.h"
#include "dds/DCPS/DataSampleHeader.h"
#include "dds/DCPS/SendStateDataSampleList.h"
#include "dds/DCPS/DataReaderCallbacks.h"
#include "dds/DCPS/DataWriterCallbacks.h"
#include "dds/DCPS/Marked_Default_Qos.h"
#include "dds/DCPS/BuiltInTopicUtils.h"
#include "dds/DCPS/DCPS_Utils.h"
#include "dds/DCPS/transport/framework/NetworkAddress.h"
#include "dds/DCPS/SafetyProfileStreams.h"
#include "dds/DCPS/GuidUtils.h"
#include "dds/DCPS/XTypes/TypeLookupService.h"

#ifdef OPENDDS_SECURITY
#include "dds/DdsSecurityCoreTypeSupportImpl.h"
#endif

#include <ace/Reverse_Lock_T.h>
#include <ace/Auto_Ptr.h>

#include <cstring>

namespace {
bool checkAndAssignQos(DDS::PublicationBuiltinTopicData& dest,
                       const DDS::PublicationBuiltinTopicData& src)
{
#ifndef OPENDDS_SAFETY_PROFILE
  using OpenDDS::DCPS::operator!=;
#endif
  bool changed = false;

  // check each Changeable QoS policy value in Publication BIT Data

  if (dest.deadline != src.deadline) {
    changed = true;
    dest.deadline = src.deadline;
  }

  if (dest.latency_budget != src.latency_budget) {
    changed = true;
    dest.latency_budget = src.latency_budget;
  }

  if (dest.lifespan != src.lifespan) {
    changed = true;
    dest.lifespan = src.lifespan;
  }

  if (dest.user_data != src.user_data) {
    changed = true;
    dest.user_data = src.user_data;
  }

  if (dest.ownership_strength != src.ownership_strength) {
    changed = true;
    dest.ownership_strength = src.ownership_strength;
  }

  if (dest.partition != src.partition) {
    changed = true;
    dest.partition = src.partition;
  }

  if (dest.topic_data != src.topic_data) {
    changed = true;
    dest.topic_data = src.topic_data;
  }

  if (dest.group_data != src.group_data) {
    changed = true;
    dest.group_data = src.group_data;
  }

  return changed;
}

bool checkAndAssignQos(DDS::SubscriptionBuiltinTopicData& dest,
                       const DDS::SubscriptionBuiltinTopicData& src)
{
#ifndef OPENDDS_SAFETY_PROFILE
  using OpenDDS::DCPS::operator!=;
#endif
  bool changed = false;

  // check each Changeable QoS policy value in Subscription BIT Data

  if (dest.deadline != src.deadline) {
    changed = true;
    dest.deadline = src.deadline;
  }

  if (dest.latency_budget != src.latency_budget) {
    changed = true;
    dest.latency_budget = src.latency_budget;
  }

  if (dest.user_data != src.user_data) {
    changed = true;
    dest.user_data = src.user_data;
  }

  if (dest.time_based_filter != src.time_based_filter) {
    changed = true;
    dest.time_based_filter = src.time_based_filter;
  }

  if (dest.partition != src.partition) {
    changed = true;
    dest.partition = src.partition;
  }

  if (dest.topic_data != src.topic_data) {
    changed = true;
    dest.topic_data = src.topic_data;
  }

  if (dest.group_data != src.group_data) {
    changed = true;
    dest.group_data = src.group_data;
  }

  return changed;
}

bool checkAndAssignParams(OpenDDS::DCPS::ContentFilterProperty_t& dest,
                          const OpenDDS::DCPS::ContentFilterProperty_t& src)
{
  if (dest.expressionParameters.length() != src.expressionParameters.length()) {
    dest.expressionParameters = src.expressionParameters;
    return true;
  }
  for (CORBA::ULong i = 0; i < src.expressionParameters.length(); ++i) {
    if (0 != std::strcmp(dest.expressionParameters[i],
                         src.expressionParameters[i])) {
      dest.expressionParameters = src.expressionParameters;
      return true;
    }
  }
  return false;
}

#ifndef OPENDDS_SAFETY_PROFILE
bool operator==(const OpenDDS::DCPS::Locator_t& x,
                const OpenDDS::DCPS::Locator_t& y)
{
  return x.kind == y.kind && x.port == y.port && std::memcmp(x.address, y.address, sizeof(x.address)) == 0;
}

bool operator==(const OpenDDS::DCPS::TransportLocator& x,
                const OpenDDS::DCPS::TransportLocator& y)
{
  return x.transport_type == y.transport_type && x.data == y.data;
}
#endif

template<typename T>
bool sequence_equal(const T& x,
                    const T& y)
{
  if (x.length() != y.length()) {
    return false;
  }

  for (unsigned int idx = 0; idx != x.length(); ++idx) {
    if (!(x[idx] == y[idx])) {
      return false;
    }
  }

  return true;
}

bool operator==(const OpenDDS::DCPS::LocatorSeq& x,
                const OpenDDS::DCPS::LocatorSeq& y)
{
  return sequence_equal(x, y);
}

bool operator==(const OpenDDS::DCPS::TransportLocatorSeq& x,
                const OpenDDS::DCPS::TransportLocatorSeq& y)
{
  return sequence_equal(x, y);
}

bool locatorsChanged(const OpenDDS::RTPS::ParticipantProxy_t& x,
                     const OpenDDS::RTPS::ParticipantProxy_t& y)
{
  return !(x.metatrafficUnicastLocatorList == y.metatrafficUnicastLocatorList &&
           x.metatrafficMulticastLocatorList == y.metatrafficMulticastLocatorList &&
           x.defaultMulticastLocatorList == y.defaultMulticastLocatorList &&
           x.defaultUnicastLocatorList == y.defaultUnicastLocatorList);
}

bool checkAndAssignLocators(OpenDDS::DCPS::WriterProxy_t& x,
                            const OpenDDS::DCPS::WriterProxy_t& y)
{
  if (!(x.allLocators == y.allLocators)) {
    x.allLocators = y.allLocators;
    return true;
  }

  return false;
}

bool checkAndAssignLocators(OpenDDS::DCPS::ReaderProxy_t& x,
                            const OpenDDS::DCPS::ReaderProxy_t& y)
{
  if (!(x.allLocators == y.allLocators)) {
    x.allLocators = y.allLocators;
    return true;
  }

  return false;
}

}

OPENDDS_BEGIN_VERSIONED_NAMESPACE_DECL

namespace OpenDDS {
namespace RTPS {
using DCPS::RepoId;
using DCPS::make_rch;
using DCPS::TimeDuration;
using DCPS::SystemTimePoint;
using DCPS::Serializer;
using DCPS::Encoding;
using DCPS::ENDIAN_BIG;
using DCPS::ENDIAN_LITTLE;

const Encoding sedp_encoding(Encoding::KIND_XCDR1, ENDIAN_LITTLE);

Sedp::Sedp(const RepoId& participant_id, Spdp& owner, ACE_Thread_Mutex& lock)
  : DCPS::EndpointManager<ParticipantData_t>(participant_id, lock)
  , spdp_(owner)
  , publications_writer_(make_rch<DiscoveryWriter>(
      make_id(participant_id, ENTITYID_SEDP_BUILTIN_PUBLICATIONS_WRITER), ref(*this)))
#ifdef OPENDDS_SECURITY
  , publications_secure_writer_(make_rch<DiscoveryWriter>(
      make_id(participant_id, ENTITYID_SEDP_BUILTIN_PUBLICATIONS_SECURE_WRITER), ref(*this)))
#endif
  , subscriptions_writer_(make_rch<DiscoveryWriter>(
      make_id(participant_id, ENTITYID_SEDP_BUILTIN_SUBSCRIPTIONS_WRITER), ref(*this)))
#ifdef OPENDDS_SECURITY
  , subscriptions_secure_writer_(make_rch<DiscoveryWriter>(
      make_id(participant_id, ENTITYID_SEDP_BUILTIN_SUBSCRIPTIONS_SECURE_WRITER), ref(*this)))
#endif
  , participant_message_writer_(make_rch<LivelinessWriter>(
      make_id(participant_id, ENTITYID_P2P_BUILTIN_PARTICIPANT_MESSAGE_WRITER), ref(*this)))
#ifdef OPENDDS_SECURITY
  , participant_message_secure_writer_(make_rch<LivelinessWriter>(
      make_id(participant_id, ENTITYID_P2P_BUILTIN_PARTICIPANT_MESSAGE_SECURE_WRITER), ref(*this)))
  , participant_stateless_message_writer_(make_rch<SecurityWriter>(
      make_id(participant_id, ENTITYID_P2P_BUILTIN_PARTICIPANT_STATELESS_WRITER), ref(*this)))
  , dcps_participant_secure_writer_(make_rch<DiscoveryWriter>(
      make_id(participant_id, ENTITYID_SPDP_RELIABLE_BUILTIN_PARTICIPANT_SECURE_WRITER), ref(*this), 2))
  , participant_volatile_message_secure_writer_(make_rch<SecurityWriter>(
      make_id(participant_id, ENTITYID_P2P_BUILTIN_PARTICIPANT_VOLATILE_SECURE_WRITER), ref(*this)))
#endif
  , type_lookup_request_writer_(make_rch<TypeLookupRequestWriter>(
      make_id(participant_id, ENTITYID_TL_SVC_REQ_WRITER), ref(*this)))
  , type_lookup_reply_writer_(make_rch<TypeLookupReplyWriter>(
      make_id(participant_id, ENTITYID_TL_SVC_REPLY_WRITER), ref(*this)))
#ifdef OPENDDS_SECURITY
  , type_lookup_request_secure_writer_(make_rch<TypeLookupRequestWriter>(
      make_id(participant_id, ENTITYID_TL_SVC_REQ_WRITER_SECURE), ref(*this)))
  , type_lookup_reply_secure_writer_(make_rch<TypeLookupReplyWriter>(
      make_id(participant_id, ENTITYID_TL_SVC_REPLY_WRITER_SECURE), ref(*this)))
#endif
  , publications_reader_(make_rch<DiscoveryReader>(
      make_id(participant_id, ENTITYID_SEDP_BUILTIN_PUBLICATIONS_READER), ref(*this)))
#ifdef OPENDDS_SECURITY
  , publications_secure_reader_(make_rch<DiscoveryReader>(
      make_id(participant_id, ENTITYID_SEDP_BUILTIN_PUBLICATIONS_SECURE_READER), ref(*this)))
#endif
  , subscriptions_reader_(make_rch<DiscoveryReader>(
      make_id(participant_id, ENTITYID_SEDP_BUILTIN_SUBSCRIPTIONS_READER), ref(*this)))
#ifdef OPENDDS_SECURITY
  , subscriptions_secure_reader_(make_rch<DiscoveryReader>(
      make_id(participant_id, ENTITYID_SEDP_BUILTIN_SUBSCRIPTIONS_SECURE_READER), ref(*this)))
#endif
  , participant_message_reader_(make_rch<LivelinessReader>(
      make_id(participant_id, ENTITYID_P2P_BUILTIN_PARTICIPANT_MESSAGE_READER), ref(*this)))
#ifdef OPENDDS_SECURITY
  , participant_message_secure_reader_(make_rch<LivelinessReader>(
      make_id(participant_id, ENTITYID_P2P_BUILTIN_PARTICIPANT_MESSAGE_SECURE_READER), ref(*this)))
  , participant_stateless_message_reader_(make_rch<SecurityReader>(
      make_id(participant_id, ENTITYID_P2P_BUILTIN_PARTICIPANT_STATELESS_READER), ref(*this)))
  , participant_volatile_message_secure_reader_(make_rch<SecurityReader>(
      make_id(participant_id, ENTITYID_P2P_BUILTIN_PARTICIPANT_VOLATILE_SECURE_READER), ref(*this)))
  , dcps_participant_secure_reader_(make_rch<DiscoveryReader>(
      make_id(participant_id, ENTITYID_SPDP_RELIABLE_BUILTIN_PARTICIPANT_SECURE_READER), ref(*this)))
#endif
  , type_lookup_request_reader_(make_rch<TypeLookupRequestReader>(
      make_id(participant_id, ENTITYID_TL_SVC_REQ_READER), ref(*this)))
  , type_lookup_reply_reader_(make_rch<TypeLookupReplyReader>(
      make_id(participant_id, ENTITYID_TL_SVC_REPLY_READER), ref(*this)))
#ifdef OPENDDS_SECURITY
  , type_lookup_request_secure_reader_(make_rch<TypeLookupRequestReader>(
      make_id(participant_id, ENTITYID_TL_SVC_REQ_READER_SECURE), ref(*this)))
  , type_lookup_reply_secure_reader_(make_rch<TypeLookupReplyReader>(
      make_id(participant_id, ENTITYID_TL_SVC_REPLY_READER_SECURE), ref(*this)))
  , publication_agent_info_listener_(*this)
  , subscription_agent_info_listener_(*this)
#endif // OPENDDS_SECURITY
{
  pub_bit_key_.value[0] = pub_bit_key_.value[1] = pub_bit_key_.value[2] = 0;
  sub_bit_key_.value[0] = sub_bit_key_.value[1] = sub_bit_key_.value[2] = 0;
}

DDS::ReturnCode_t
Sedp::init(const RepoId& guid,
           const RtpsDiscovery& disco,
           DDS::DomainId_t domainId)
{
  char domainStr[16];
  ACE_OS::snprintf(domainStr, 16, "%d", domainId);

  OPENDDS_STRING key = DCPS::GuidConverter(guid).uniqueId();

  // configure one transport
  transport_inst_ = TheTransportRegistry->create_inst(
                       DCPS::TransportRegistry::DEFAULT_INST_PREFIX +
                       OPENDDS_STRING("_SEDPTransportInst_") + key.c_str() + domainStr,
                       "rtps_udp");
  // Use a static cast to avoid dependency on the RtpsUdp library
  DCPS::RtpsUdpInst_rch rtps_inst =
      DCPS::static_rchandle_cast<DCPS::RtpsUdpInst>(transport_inst_);
  // The SEDP endpoints may need to wait at least one resend period before
  // the handshake completes (allows time for our SPDP multicast to be
  // received by the other side).  Arbitrary constant of 5 to account for
  // possible network lossiness.
  static const double HANDSHAKE_MULTIPLIER = 5;
  rtps_inst->handshake_timeout_ = disco.resend_period() * HANDSHAKE_MULTIPLIER;
  rtps_inst->max_message_size_ = disco.config()->sedp_max_message_size();

  if (disco.sedp_multicast()) {
    // Bind to a specific multicast group
    const u_short mc_port = disco.pb() + disco.dg() * domainId + disco.dx();

    ACE_INET_Addr mc_addr = disco.default_multicast_group();
    mc_addr.set_port_number(mc_port);
    rtps_inst->multicast_group_address_ = mc_addr;

    rtps_inst->ttl_ = disco.ttl();
    rtps_inst->multicast_interface_ = disco.multicast_interface();

  } else {
    rtps_inst->use_multicast_ = false;
  }

  rtps_inst->local_address_ = disco.config()->sedp_local_address();
#ifdef ACE_HAS_IPV6
  rtps_inst->ipv6_local_address_ = disco.config()->ipv6_sedp_local_address();
#endif

  rtps_relay_address(disco.config()->sedp_rtps_relay_address());
  rtps_inst->use_rtps_relay_ = disco.config()->use_rtps_relay();
  rtps_inst->rtps_relay_only_ = disco.config()->rtps_relay_only();

  stun_server_address(disco.config()->sedp_stun_server_address());
  rtps_inst->use_ice_ = disco.config()->use_ice();

  // Create a config
  OPENDDS_STRING config_name = DCPS::TransportRegistry::DEFAULT_INST_PREFIX +
                            OPENDDS_STRING("_SEDP_TransportCfg_") + key +
                            domainStr;
  transport_cfg_ = TheTransportRegistry->create_config(config_name.c_str());
  transport_cfg_->instances_.push_back(transport_inst_);

  reactor_task_ = transport_inst_->reactor_task();
  ACE_Reactor* reactor = reactor_task_->get_reactor();
  job_queue_ = DCPS::make_rch<DCPS::JobQueue>(reactor);
  type_lookup_init(reactor_task_->interceptor());

  // Configure and enable each reader/writer
  rtps_inst->opendds_discovery_default_listener_ = publications_reader_;
  rtps_inst->opendds_discovery_guid_ = guid;
  const bool reliable = true, durable = true;

#ifdef OPENDDS_SECURITY
  const bool besteffort = false, nondurable = false;
#endif

  if (spdp_.available_builtin_endpoints() & DISC_BUILTIN_ENDPOINT_PUBLICATION_ANNOUNCER) {
    publications_writer_->enable_transport_using_config(reliable, durable, transport_cfg_);
  }
  publications_reader_->enable_transport_using_config(reliable, durable, transport_cfg_);

#ifdef OPENDDS_SECURITY
  publications_secure_writer_->set_crypto_handles(spdp_.crypto_handle());
  publications_secure_reader_->set_crypto_handles(spdp_.crypto_handle());
  if (spdp_.available_builtin_endpoints() & DDS::Security::SEDP_BUILTIN_PUBLICATIONS_SECURE_WRITER) {
    publications_secure_writer_->enable_transport_using_config(reliable, durable, transport_cfg_);
  }
  publications_secure_reader_->enable_transport_using_config(reliable, durable, transport_cfg_);
#endif

  if (spdp_.available_builtin_endpoints() & DISC_BUILTIN_ENDPOINT_SUBSCRIPTION_ANNOUNCER) {
    subscriptions_writer_->enable_transport_using_config(reliable, durable, transport_cfg_);
  }
  subscriptions_reader_->enable_transport_using_config(reliable, durable, transport_cfg_);

#ifdef OPENDDS_SECURITY
  subscriptions_secure_writer_->set_crypto_handles(spdp_.crypto_handle());
  subscriptions_secure_reader_->set_crypto_handles(spdp_.crypto_handle());
  if (spdp_.available_builtin_endpoints() & DDS::Security::SEDP_BUILTIN_SUBSCRIPTIONS_SECURE_WRITER) {
    subscriptions_secure_writer_->enable_transport_using_config(reliable, durable, transport_cfg_);
  }
  subscriptions_secure_reader_->enable_transport_using_config(reliable, durable, transport_cfg_);
#endif

  if (spdp_.available_builtin_endpoints() & BUILTIN_ENDPOINT_PARTICIPANT_MESSAGE_DATA_WRITER) {
    participant_message_writer_->enable_transport_using_config(reliable, durable, transport_cfg_);
  }
  participant_message_reader_->enable_transport_using_config(reliable, durable, transport_cfg_);

#ifdef OPENDDS_SECURITY
  participant_message_secure_writer_->set_crypto_handles(spdp_.crypto_handle());
  participant_message_secure_reader_->set_crypto_handles(spdp_.crypto_handle());
  if (spdp_.available_builtin_endpoints() & DDS::Security::BUILTIN_PARTICIPANT_MESSAGE_SECURE_WRITER) {
    participant_message_secure_writer_->enable_transport_using_config(reliable, durable, transport_cfg_);
  }
  participant_message_secure_reader_->enable_transport_using_config(reliable, durable, transport_cfg_);

  participant_stateless_message_writer_->enable_transport_using_config(besteffort, nondurable, transport_cfg_);
  participant_stateless_message_reader_->enable_transport_using_config(besteffort, nondurable, transport_cfg_);

  participant_volatile_message_secure_writer_->set_crypto_handles(spdp_.crypto_handle());
  participant_volatile_message_secure_reader_->set_crypto_handles(spdp_.crypto_handle());
  participant_volatile_message_secure_writer_->enable_transport_using_config(reliable, nondurable, transport_cfg_);
  participant_volatile_message_secure_reader_->enable_transport_using_config(reliable, nondurable, transport_cfg_);

  dcps_participant_secure_writer_->set_crypto_handles(spdp_.crypto_handle());
  dcps_participant_secure_reader_->set_crypto_handles(spdp_.crypto_handle());
  dcps_participant_secure_writer_->enable_transport_using_config(reliable, durable, transport_cfg_);
  dcps_participant_secure_reader_->enable_transport_using_config(reliable, durable, transport_cfg_);
#endif

  if (spdp_.available_builtin_endpoints() & BUILTIN_ENDPOINT_TYPE_LOOKUP_REQUEST_DATA_WRITER &&
      spdp_.available_builtin_endpoints() & BUILTIN_ENDPOINT_TYPE_LOOKUP_REQUEST_DATA_READER) {
    type_lookup_request_writer_->enable_transport_using_config(reliable, durable, transport_cfg_);
    type_lookup_request_reader_->enable_transport_using_config(reliable, durable, transport_cfg_);
  }

  if (spdp_.available_builtin_endpoints() & BUILTIN_ENDPOINT_TYPE_LOOKUP_REPLY_DATA_WRITER &&
      spdp_.available_builtin_endpoints() & BUILTIN_ENDPOINT_TYPE_LOOKUP_REPLY_DATA_READER) {
    type_lookup_reply_writer_->enable_transport_using_config(reliable, durable, transport_cfg_);
    type_lookup_reply_reader_->enable_transport_using_config(reliable, durable, transport_cfg_);
  }

  max_type_lookup_service_reply_period_ = disco.config()->max_type_lookup_service_reply_period();

#ifdef OPENDDS_SECURITY
  if (spdp_.available_extended_builtin_endpoints() & DDS::Security::TYPE_LOOKUP_SERVICE_REQUEST_WRITER_SECURE &&
      spdp_.available_extended_builtin_endpoints() & DDS::Security::TYPE_LOOKUP_SERVICE_REQUEST_READER_SECURE) {
    type_lookup_request_secure_writer_->set_crypto_handles(spdp_.crypto_handle());
    type_lookup_request_secure_reader_->set_crypto_handles(spdp_.crypto_handle());
    type_lookup_request_secure_writer_->enable_transport_using_config(reliable, durable, transport_cfg_);
    type_lookup_request_secure_reader_->enable_transport_using_config(reliable, durable, transport_cfg_);
  }

  if (spdp_.available_extended_builtin_endpoints() & DDS::Security::TYPE_LOOKUP_SERVICE_REPLY_WRITER_SECURE &&
      spdp_.available_extended_builtin_endpoints() & DDS::Security::TYPE_LOOKUP_SERVICE_REPLY_READER_SECURE) {
    type_lookup_reply_secure_writer_->set_crypto_handles(spdp_.crypto_handle());
    type_lookup_reply_secure_reader_->set_crypto_handles(spdp_.crypto_handle());
    type_lookup_reply_secure_writer_->enable_transport_using_config(reliable, durable, transport_cfg_);
    type_lookup_reply_secure_reader_->enable_transport_using_config(reliable, durable, transport_cfg_);
  }
#endif


  return DDS::RETCODE_OK;
}

#ifdef OPENDDS_SECURITY
DDS::ReturnCode_t Sedp::init_security(DDS::Security::IdentityHandle /* id_handle */,
                                      DDS::Security::PermissionsHandle perm_handle,
                                      DDS::Security::ParticipantCryptoHandle crypto_handle)
{
  using namespace OpenDDS::Security;
  using namespace DDS::Security;

  DDS::ReturnCode_t result = DDS::RETCODE_OK;

  CryptoKeyFactory_var key_factory = spdp_.get_security_config()->get_crypto_key_factory();
  CryptoKeyExchange_var key_exchange = spdp_.get_security_config()->get_crypto_key_exchange();
  AccessControl_var acl = spdp_.get_security_config()->get_access_control();
  Authentication_var auth = spdp_.get_security_config()->get_authentication();

  set_permissions_handle(perm_handle);
  set_access_control(acl);
  set_crypto_key_factory(key_factory);
  set_crypto_key_exchange(key_exchange);
  crypto_handle_ = crypto_handle;

  // TODO: Handle all exceptions below once error-codes have been defined, etc.
  SecurityException ex = {"", 0, 0};

  bool ok = acl->get_participant_sec_attributes(perm_handle, participant_sec_attr_, ex);
  if (ok) {

    EndpointSecurityAttributes default_sec_attr;
    default_sec_attr.base.is_read_protected = false;
    default_sec_attr.base.is_write_protected = false;
    default_sec_attr.base.is_discovery_protected = false;
    default_sec_attr.base.is_liveliness_protected = false;
    default_sec_attr.is_submessage_protected = false;
    default_sec_attr.is_payload_protected = false;
    default_sec_attr.is_key_protected = false;
    default_sec_attr.plugin_endpoint_attributes = 0;

    NativeCryptoHandle h = DDS::HANDLE_NIL;

    const DDS::PartitionQosPolicy& default_part_qos = TheServiceParticipant->initial_PartitionQosPolicy();
    const DDS::Security::DataTagQosPolicy default_data_tag_qos; // default is empty sequence

    // Volatile-Message-Secure
    {
      PropertySeq writer_props(1), reader_props(1);
      writer_props.length(1);
      writer_props[0].name = "dds.sec.builtin_endpoint_name";
      writer_props[0].value = "BuiltinParticipantVolatileMessageSecureWriter";

      reader_props.length(1);
      reader_props[0].name = "dds.sec.builtin_endpoint_name";
      reader_props[0].value = "BuiltinParticipantVolatileMessageSecureReader";

      EndpointSecurityAttributes dw_sec_attr(default_sec_attr);

      ok = acl->get_datawriter_sec_attributes(perm_handle, "DCPSParticipantVolatileMessageSecure",
                                              default_part_qos, default_data_tag_qos, dw_sec_attr, ex);
      if (!ok) {
        ACE_DEBUG((LM_WARNING, ACE_TEXT("(%P|%t) WARNING: Sedp::init_security() - ")
          ACE_TEXT("Failure calling get_datawriter_sec_attributes for topic 'DCPSParticipantVolatileMessageSecure'. ")
          ACE_TEXT("Security Exception[%d.%d]: %C\n"), ex.code, ex.minor_code, ex.message.in()));
        result = DDS::RETCODE_ERROR;
      }

      h = key_factory->register_local_datawriter(crypto_handle, writer_props, dw_sec_attr, ex);
      participant_volatile_message_secure_writer_->set_crypto_handles(crypto_handle, h);
      const RepoId pvms_writer = participant_volatile_message_secure_writer_->get_repo_id();
      local_writer_crypto_handles_[pvms_writer] = h;
      local_writer_security_attribs_[pvms_writer] = dw_sec_attr;

      EndpointSecurityAttributes dr_sec_attr(default_sec_attr);
      ok = acl->get_datareader_sec_attributes(perm_handle, "DCPSParticipantVolatileMessageSecure",
                                              default_part_qos, default_data_tag_qos, dr_sec_attr, ex);
      if (!ok) {
        ACE_DEBUG((LM_WARNING, ACE_TEXT("(%P|%t) WARNING: Sedp::init_security() - ")
          ACE_TEXT("Failure calling get_datareader_sec_attributes for topic 'DCPSParticipantVolatileMessageSecure'.")
          ACE_TEXT(" Security Exception[%d.%d]: %C\n"), ex.code, ex.minor_code, ex.message.in()));
        result = DDS::RETCODE_ERROR;
      }

      h = key_factory->register_local_datareader(crypto_handle, reader_props, dr_sec_attr, ex);
      participant_volatile_message_secure_reader_->set_crypto_handles(crypto_handle, h);
      const RepoId pvms_reader = participant_volatile_message_secure_reader_->get_repo_id();
      local_reader_crypto_handles_[pvms_reader] = h;
      local_reader_security_attribs_[pvms_reader] = dr_sec_attr;
    }

    // DCPS-Participant-Message-Secure
    {
      PropertySeq reader_props, writer_props;

      EndpointSecurityAttributes dw_sec_attr(default_sec_attr);
      ok = acl->get_datawriter_sec_attributes(perm_handle, "DCPSParticipantMessageSecure",
                                              default_part_qos, default_data_tag_qos, dw_sec_attr, ex);
      if (!ok) {
        ACE_DEBUG((LM_WARNING, ACE_TEXT("(%P|%t) WARNING: Sedp::init_security() - ")
          ACE_TEXT("Failure calling get_datawriter_sec_attributes for topic 'DCPSParticipantMessageSecure'. ")
          ACE_TEXT("Security Exception[%d.%d]: %C\n"), ex.code, ex.minor_code, ex.message.in()));
        result = DDS::RETCODE_ERROR;
      }

      h = key_factory->register_local_datawriter(crypto_handle, writer_props, dw_sec_attr, ex);
      participant_message_secure_writer_->set_crypto_handles(crypto_handle, h);
      const RepoId pms_writer = participant_message_secure_writer_->get_repo_id();
      local_writer_crypto_handles_[pms_writer] = h;
      local_writer_security_attribs_[pms_writer] = dw_sec_attr;

      EndpointSecurityAttributes dr_sec_attr(default_sec_attr);
      ok = acl->get_datareader_sec_attributes(perm_handle, "DCPSParticipantMessageSecure",
                                              default_part_qos, default_data_tag_qos, dr_sec_attr, ex);
      if (!ok) {
        ACE_DEBUG((LM_WARNING, ACE_TEXT("(%P|%t) WARNING: Sedp::init_security() - ")
          ACE_TEXT("Failure calling get_datareader_sec_attributes for topic 'DCPSParticipantMessageSecure'. ")
          ACE_TEXT("Security Exception[%d.%d]: %C\n"), ex.code, ex.minor_code, ex.message.in()));
        result = DDS::RETCODE_ERROR;
      }

      h = key_factory->register_local_datareader(crypto_handle, reader_props, dr_sec_attr, ex);
      participant_message_secure_reader_->set_crypto_handles(crypto_handle, h);
      const RepoId pms_reader = participant_message_secure_reader_->get_repo_id();
      local_reader_crypto_handles_[pms_reader] = h;
      local_reader_security_attribs_[pms_reader] = dr_sec_attr;
    }

    // DCPS-Publications-Secure
    {
      PropertySeq reader_props, writer_props;

      EndpointSecurityAttributes dw_sec_attr(default_sec_attr);
      ok = acl->get_datawriter_sec_attributes(perm_handle, "DCPSPublicationsSecure",
                                              default_part_qos, default_data_tag_qos, dw_sec_attr, ex);
      if (!ok) {
        ACE_DEBUG((LM_WARNING, ACE_TEXT("(%P|%t) WARNING: Sedp::init_security() - ")
          ACE_TEXT("Failure calling get_datawriter_sec_attributes for topic 'DCPSPublicationsSecure'. ")
          ACE_TEXT("Security Exception[%d.%d]: %C\n"), ex.code, ex.minor_code, ex.message.in()));
        result = DDS::RETCODE_ERROR;
      }

      h = key_factory->register_local_datawriter(crypto_handle, writer_props, dw_sec_attr, ex);
      publications_secure_writer_->set_crypto_handles(crypto_handle, h);
      const RepoId ps_writer = publications_secure_writer_->get_repo_id();
      local_writer_crypto_handles_[ps_writer] = h;
      local_writer_security_attribs_[ps_writer] = dw_sec_attr;

      EndpointSecurityAttributes dr_sec_attr(default_sec_attr);
      ok = acl->get_datareader_sec_attributes(perm_handle, "DCPSPublicationsSecure",
                                              default_part_qos, default_data_tag_qos, dr_sec_attr, ex);
      if (!ok) {
        ACE_DEBUG((LM_WARNING, ACE_TEXT("(%P|%t) WARNING: Sedp::init_security() - ")
          ACE_TEXT("Failure calling get_datareader_sec_attributes for topic 'DCPSPublicationsSecure'. ")
          ACE_TEXT("Security Exception[%d.%d]: %C\n"), ex.code, ex.minor_code, ex.message.in()));
        result = DDS::RETCODE_ERROR;
      }

      h = key_factory->register_local_datareader(crypto_handle, reader_props, dr_sec_attr, ex);
      publications_secure_reader_->set_crypto_handles(crypto_handle, h);
      const RepoId ps_reader = publications_secure_reader_->get_repo_id();
      local_reader_crypto_handles_[ps_reader] = h;
      local_reader_security_attribs_[ps_reader] = dr_sec_attr;
    }

    // DCPS-Subscriptions-Secure
    {
      PropertySeq reader_props, writer_props;

      EndpointSecurityAttributes dw_sec_attr(default_sec_attr);
      ok = acl->get_datawriter_sec_attributes(perm_handle, "DCPSSubscriptionsSecure",
                                              default_part_qos, default_data_tag_qos, dw_sec_attr, ex);
      if (!ok) {
        ACE_DEBUG((LM_WARNING, ACE_TEXT("(%P|%t) WARNING: Sedp::init_security() - ")
          ACE_TEXT("Failure calling get_datawriter_sec_attributes for topic 'DCPSSubscriptionsSecure'. ")
          ACE_TEXT("Security Exception[%d.%d]: %C\n"), ex.code, ex.minor_code, ex.message.in()));
        result = DDS::RETCODE_ERROR;
      }

      h = key_factory->register_local_datawriter(crypto_handle, writer_props, dw_sec_attr, ex);
      subscriptions_secure_writer_->set_crypto_handles(crypto_handle, h);
      const RepoId ss_writer = subscriptions_secure_writer_->get_repo_id();
      local_writer_crypto_handles_[ss_writer] = h;
      local_writer_security_attribs_[ss_writer] = dw_sec_attr;

      EndpointSecurityAttributes dr_sec_attr(default_sec_attr);
      ok = acl->get_datareader_sec_attributes(perm_handle, "DCPSSubscriptionsSecure",
                                              default_part_qos, default_data_tag_qos, dr_sec_attr, ex);
      if (!ok) {
        ACE_DEBUG((LM_WARNING, ACE_TEXT("(%P|%t) WARNING: Sedp::init_security() - ")
          ACE_TEXT("Failure calling get_datareader_sec_attributes for topic 'DCPSSubscriptionsSecure'. ")
          ACE_TEXT("Security Exception[%d.%d]: %C\n"), ex.code, ex.minor_code, ex.message.in()));
        result = DDS::RETCODE_ERROR;
      }

      h = key_factory->register_local_datareader(crypto_handle, reader_props, dr_sec_attr, ex);
      subscriptions_secure_reader_->set_crypto_handles(crypto_handle, h);
      const RepoId ss_reader = subscriptions_secure_reader_->get_repo_id();
      local_reader_crypto_handles_[ss_reader] = h;
      local_reader_security_attribs_[ss_reader] = dr_sec_attr;
    }

    // DCPS-Participants-Secure
    {
      PropertySeq reader_props, writer_props;

      EndpointSecurityAttributes dw_sec_attr(default_sec_attr);
      ok = acl->get_datawriter_sec_attributes(perm_handle, "DCPSParticipantSecure",
                                              default_part_qos, default_data_tag_qos, dw_sec_attr, ex);
      if (!ok) {
        ACE_DEBUG((LM_WARNING, ACE_TEXT("(%P|%t) WARNING: Sedp::init_security() - ")
          ACE_TEXT("Failure calling get_datawriter_sec_attributes for topic 'DCPSParticipantSecure'. ")
          ACE_TEXT("Security Exception[%d.%d]: %C\n"), ex.code, ex.minor_code, ex.message.in()));
        result = DDS::RETCODE_ERROR;
      }

      h = key_factory->register_local_datawriter(crypto_handle, writer_props, dw_sec_attr, ex);
      dcps_participant_secure_writer_->set_crypto_handles(crypto_handle, h);
      const RepoId dps_writer = dcps_participant_secure_writer_->get_repo_id();
      local_writer_crypto_handles_[dps_writer] = h;
      local_writer_security_attribs_[dps_writer] = dw_sec_attr;

      EndpointSecurityAttributes dr_sec_attr(default_sec_attr);
      ok = acl->get_datareader_sec_attributes(perm_handle, "DCPSParticipantSecure",
                                              default_part_qos, default_data_tag_qos, dr_sec_attr, ex);
      if (!ok) {
        ACE_DEBUG((LM_WARNING, ACE_TEXT("(%P|%t) WARNING: Sedp::init_security() - ")
          ACE_TEXT("Failure calling get_datareader_sec_attributes for topic 'DCPSParticipantSecure'. ")
          ACE_TEXT("Security Exception[%d.%d]: %C\n"), ex.code, ex.minor_code, ex.message.in()));
        result = DDS::RETCODE_ERROR;
      }

      h = key_factory->register_local_datareader(crypto_handle, reader_props, dr_sec_attr, ex);
      dcps_participant_secure_reader_->set_crypto_handles(crypto_handle, h);
      const RepoId dps_reader = dcps_participant_secure_reader_->get_repo_id();
      local_reader_crypto_handles_[dps_reader] = h;
      local_reader_security_attribs_[dps_reader] = dr_sec_attr;
    }

  } else {
    ACE_DEBUG((LM_WARNING, ACE_TEXT("(%P|%t) WARNING: Sedp::init_security() - ")
      ACE_TEXT("Failure calling get_participant_sec_attributes. ")
      ACE_TEXT("Security Exception[%d.%d]: %C\n"), ex.code, ex.minor_code, ex.message.in()));
    result = DDS::RETCODE_ERROR;
  }
  return result;
}
#endif

Sedp::~Sedp()
{
  type_lookup_fini();
  job_queue_.reset();
  reactor_task_.reset();
  DCPS::RtpsUdpInst_rch rtps_inst =
    DCPS::static_rchandle_cast<DCPS::RtpsUdpInst>(transport_inst_);
  rtps_inst->opendds_discovery_default_listener_.reset();
  TheTransportRegistry->remove_config(transport_cfg_);
  TheTransportRegistry->remove_inst(transport_inst_);
}

DCPS::LocatorSeq
Sedp::unicast_locators() const
{
  DCPS::TransportLocator trans_info;
  transport_inst_->populate_locator(trans_info, DCPS::CONNINFO_UNICAST);
  return transport_locator_to_locator_seq(trans_info);
}

DCPS::LocatorSeq
Sedp::multicast_locators() const
{
  DCPS::TransportLocator trans_info;
  transport_inst_->populate_locator(trans_info, DCPS::CONNINFO_MULTICAST);
  return transport_locator_to_locator_seq(trans_info);
}

const ACE_INET_Addr&
Sedp::local_address() const
{
  DCPS::RtpsUdpInst_rch rtps_inst =
      DCPS::static_rchandle_cast<DCPS::RtpsUdpInst>(transport_inst_);
  return rtps_inst->local_address_;
}

#ifdef ACE_HAS_IPV6
const ACE_INET_Addr&
Sedp::ipv6_local_address() const
{
  DCPS::RtpsUdpInst_rch rtps_inst =
      DCPS::static_rchandle_cast<DCPS::RtpsUdpInst>(transport_inst_);
  return rtps_inst->ipv6_local_address_;
}
#endif

const ACE_INET_Addr&
Sedp::multicast_group() const
{
  DCPS::RtpsUdpInst_rch rtps_inst =
      DCPS::static_rchandle_cast<DCPS::RtpsUdpInst>(transport_inst_);
  return rtps_inst->multicast_group_address_;
}

void
Sedp::assign_bit_key(DiscoveredPublication& pub)
{
  increment_key(pub_bit_key_);
  pub_key_to_id_[pub_bit_key_] = pub.writer_data_.writerProxy.remoteWriterGuid;
  pub.writer_data_.ddsPublicationData.key = pub_bit_key_;
}

void
Sedp::assign_bit_key(DiscoveredSubscription& sub)
{
  increment_key(sub_bit_key_);
  sub_key_to_id_[sub_bit_key_] = sub.reader_data_.readerProxy.remoteReaderGuid;
  sub.reader_data_.ddsSubscriptionData.key = sub_bit_key_;
}

void
populate_locators(DCPS::TransportLocatorSeq& remote_data,
                  const ParticipantData_t& pdata)
{
  const DCPS::LocatorSeq& mll =
    pdata.participantProxy.metatrafficMulticastLocatorList;
  const DCPS::LocatorSeq& ull =
    pdata.participantProxy.metatrafficUnicastLocatorList;
  const CORBA::ULong locator_count = mll.length() + ull.length();

  const Encoding& encoding = get_locators_encoding();
  ACE_Message_Block mb_locator(
    DCPS::uint32_cdr_size +
    (locator_count * serialized_size(encoding, DCPS::Locator_t())) + DCPS::boolean_cdr_size);
  Serializer ser_loc(&mb_locator, encoding);
  ser_loc << locator_count;

  for (CORBA::ULong i = 0; i < mll.length(); ++i) {
    ser_loc << mll[i];
  }
  for (CORBA::ULong i = 0; i < ull.length(); ++i) {
    ser_loc << ull[i];
  }
  ser_loc << ACE_OutputCDR::from_boolean(false); // requires_inline_qos

  remote_data.length(1);
  remote_data[0].transport_type = "rtps_udp";
  message_block_to_sequence (mb_locator, remote_data[0].data);
}

void
create_association_data_proto(DCPS::AssociationData& proto,
                              const ParticipantData_t& pdata) {
  proto.publication_transport_priority_ = 0;
  proto.remote_reliable_ = true;
  proto.remote_durable_ = true;
  assign(proto.remote_id_.guidPrefix, pdata.participantProxy.guidPrefix);
  populate_locators(proto.remote_data_, pdata);
}

#ifdef OPENDDS_SECURITY
void
Sedp::associate_preauth(const Security::SPDPdiscoveredParticipantData& pdata)
{
  // First create a 'prototypical' instance of AssociationData.  It will
  // be copied and modified for each of the (up to) four SEDP Endpoints.
  DCPS::AssociationData proto;
  create_association_data_proto(proto, pdata);
  proto.remote_reliable_ = false;
  proto.remote_durable_ = false;

  const BuiltinEndpointSet_t& avail =
    pdata.participantProxy.availableBuiltinEndpoints;
  /*
   * Stateless messages are associated here because they are the first step in the
   * security-enablement process and as such they are sent in the clear.
   */

  if (avail & DDS::Security::BUILTIN_PARTICIPANT_STATELESS_MESSAGE_WRITER) {
    DCPS::AssociationData peer = proto;
    peer.remote_id_.entityId = ENTITYID_P2P_BUILTIN_PARTICIPANT_STATELESS_WRITER;
    participant_stateless_message_reader_->assoc(peer);
  }

  if (avail & DDS::Security::BUILTIN_PARTICIPANT_STATELESS_MESSAGE_READER) {
    DCPS::AssociationData peer = proto;
    peer.remote_id_.entityId = ENTITYID_P2P_BUILTIN_PARTICIPANT_STATELESS_READER;
    participant_stateless_message_writer_->assoc(peer);
  }
}
#endif

void
Sedp::associate(const ParticipantData_t& pdata)
{
  // First create a 'prototypical' instance of AssociationData.  It will
  // be copied and modified for each of the (up to) four SEDP Endpoints.
  DCPS::AssociationData proto;
  create_association_data_proto(proto, pdata);

  const BuiltinEndpointSet_t& avail =
    pdata.participantProxy.availableBuiltinEndpoints;

  // See RTPS v2.1 section 8.5.5.1
  if (avail & DISC_BUILTIN_ENDPOINT_PUBLICATION_ANNOUNCER) {
    DCPS::AssociationData peer = proto;
    peer.remote_id_.entityId = ENTITYID_SEDP_BUILTIN_PUBLICATIONS_WRITER;
    publications_reader_->assoc(peer);
  }
  if (avail & DISC_BUILTIN_ENDPOINT_SUBSCRIPTION_ANNOUNCER) {
    DCPS::AssociationData peer = proto;
    peer.remote_id_.entityId = ENTITYID_SEDP_BUILTIN_SUBSCRIPTIONS_WRITER;
    subscriptions_reader_->assoc(peer);
  }
  if (avail & BUILTIN_ENDPOINT_PARTICIPANT_MESSAGE_DATA_WRITER) {
    DCPS::AssociationData peer = proto;
    peer.remote_id_.entityId = ENTITYID_P2P_BUILTIN_PARTICIPANT_MESSAGE_WRITER;
    participant_message_reader_->assoc(peer);
  }
  if (avail & BUILTIN_ENDPOINT_TYPE_LOOKUP_REQUEST_DATA_WRITER) {
    DCPS::AssociationData peer = proto;
    peer.remote_id_.entityId = ENTITYID_TL_SVC_REQ_WRITER;
    type_lookup_request_reader_->assoc(peer);
  }
  if (avail & BUILTIN_ENDPOINT_TYPE_LOOKUP_REPLY_DATA_WRITER) {
    DCPS::AssociationData peer = proto;
    peer.remote_id_.entityId = ENTITYID_TL_SVC_REPLY_WRITER;
    type_lookup_reply_reader_->assoc(peer);
  }

  job_queue_->enqueue(make_rch<MsgParticipantData>(rchandle_from(this), DCPS::SAMPLE_DATA, pdata));
}

#ifdef OPENDDS_SECURITY
void Sedp::associate_volatile(const Security::SPDPdiscoveredParticipantData& pdata)
{
  using namespace DDS::Security;

  DCPS::AssociationData proto;
  create_association_data_proto(proto, pdata);
  proto.remote_reliable_ = true;
  proto.remote_durable_ = false;

  DCPS::RepoId part = proto.remote_id_;
  part.entityId = ENTITYID_PARTICIPANT;

  const BuiltinEndpointSet_t& avail = pdata.participantProxy.availableBuiltinEndpoints;

  if (avail & BUILTIN_PARTICIPANT_VOLATILE_MESSAGE_SECURE_WRITER) {
    DCPS::AssociationData peer = proto;
    peer.remote_id_.entityId = ENTITYID_P2P_BUILTIN_PARTICIPANT_VOLATILE_SECURE_WRITER;
    remote_writer_crypto_handles_[peer.remote_id_] = generate_remote_matched_writer_crypto_handle(
      part, participant_volatile_message_secure_reader_->get_endpoint_crypto_handle());
    peer.remote_data_ = add_security_info(
      peer.remote_data_, peer.remote_id_, participant_volatile_message_secure_reader_->get_repo_id());
    participant_volatile_message_secure_reader_->assoc(peer);
  }
  if (avail & BUILTIN_PARTICIPANT_VOLATILE_MESSAGE_SECURE_READER) {
    DCPS::AssociationData peer = proto;
    peer.remote_id_.entityId = ENTITYID_P2P_BUILTIN_PARTICIPANT_VOLATILE_SECURE_READER;
    remote_reader_crypto_handles_[peer.remote_id_] = generate_remote_matched_reader_crypto_handle(
      part, participant_volatile_message_secure_writer_->get_endpoint_crypto_handle(), false);
    peer.remote_data_ = add_security_info(
      peer.remote_data_, participant_volatile_message_secure_writer_->get_repo_id(), peer.remote_id_);
    participant_volatile_message_secure_writer_->assoc(peer);
  }
}

void Sedp::rekey_volatile(const Security::SPDPdiscoveredParticipantData& pdata)
{
  using namespace DDS::Security;

  CryptoKeyFactory_var key_factory = spdp_.get_security_config()->get_crypto_key_factory();
  const DCPS::RepoId part_guid = make_id(pdata.participantProxy.guidPrefix, ENTITYID_PARTICIPANT);
  const Spdp::ParticipantCryptoInfoPair peer_participant = spdp_.lookup_participant_crypto_info(part_guid);
  if (peer_participant.first == DDS::HANDLE_NIL || !peer_participant.second) {
    ACE_DEBUG((LM_WARNING, ACE_TEXT("(%P|%t) WARNING: Sedp::rekey_volatile() - ")
               ACE_TEXT("Unable to lookup remote participant crypto info.\n")));
    return;
  }

  const BuiltinEndpointSet_t& avail = pdata.participantProxy.availableBuiltinEndpoints;
  if (avail & BUILTIN_PARTICIPANT_VOLATILE_MESSAGE_SECURE_WRITER) {
    const DCPS::RepoId writer_guid = make_id(part_guid, ENTITYID_P2P_BUILTIN_PARTICIPANT_VOLATILE_SECURE_WRITER);
    const DatareaderCryptoHandle local_drch = participant_volatile_message_secure_reader_->get_endpoint_crypto_handle();
    SecurityException se = {"", 0, 0};
    const DatawriterCryptoHandle remote_dwch =
      key_factory->register_matched_remote_datawriter(local_drch, peer_participant.first, peer_participant.second, se);
    if (remote_dwch == DDS::HANDLE_NIL) {
      ACE_DEBUG((LM_WARNING, ACE_TEXT("(%P|%t) WARNING: Sedp::rekey_volatile() - ")
                 ACE_TEXT("Failure calling register_matched_remote_datawriter(). Security Exception[%d.%d]: %C\n"),
                 se.code, se.minor_code, se.message.in()));
    } else if (remote_writer_crypto_handles_[writer_guid] != remote_dwch) {
      ACE_DEBUG((LM_WARNING, ACE_TEXT("(%P|%t) WARNING: Sedp::rekey_volatile() - ")
                 ACE_TEXT("Unexpected new handle %d for remote writer\n"), remote_dwch));
      key_factory->unregister_datawriter(remote_dwch, se);
    }
  }

  if (avail & BUILTIN_PARTICIPANT_VOLATILE_MESSAGE_SECURE_READER) {
    const DCPS::RepoId reader_guid = make_id(part_guid, ENTITYID_P2P_BUILTIN_PARTICIPANT_VOLATILE_SECURE_READER);
    const DatawriterCryptoHandle local_dwch = participant_volatile_message_secure_writer_->get_endpoint_crypto_handle();
    SecurityException se = {"", 0, 0};
    static const bool relay_only = false; // never used for the built-in participant volatile endpoints
    const DatareaderCryptoHandle remote_drch =
      key_factory->register_matched_remote_datareader(local_dwch, peer_participant.first,
                                                      peer_participant.second, relay_only, se);
    if (remote_drch == DDS::HANDLE_NIL) {
      ACE_DEBUG((LM_WARNING, ACE_TEXT("(%P|%t) WARNING: Sedp::rekey_volatile() - ")
                 ACE_TEXT("Failure calling register_matched_remote_datareader(). Security Exception[%d.%d]: %C\n"),
                 se.code, se.minor_code, se.message.in()));
    } else if (remote_reader_crypto_handles_[reader_guid] != remote_drch) {
      ACE_DEBUG((LM_WARNING, ACE_TEXT("(%P|%t) WARNING: Sedp::rekey_volatile() - ")
                 ACE_TEXT("Unexpected new handle %d for remote reader\n"), remote_drch));
      key_factory->unregister_datareader(remote_drch, se);
    }

    if (spdp_.remote_is_requester(part_guid)) {
      // Send immediately because the remote has installed the shared secret.
      if (DCPS::security_debug.auth_debug) {
        ACE_DEBUG((LM_DEBUG, "(%P|%t) Sedp::rekey_volatile calling send_participant_crypto_token\n"));
      }
      spdp_.send_participant_crypto_tokens(part_guid);
      send_builtin_crypto_tokens(pdata);
      resend_user_crypto_tokens(part_guid);
    }
  }

  ACE_DEBUG((LM_DEBUG, "Sedp::rekey_volatile complete\n"));
}

#endif // OPENDDS_SECURITY

void Sedp::disassociate_helper(const BuiltinEndpointSet_t& avail, const CORBA::ULong flags,
                               const RepoId& id, const EntityId_t& ent, DCPS::TransportClient& client)
{
  if (avail & flags) {
    client.disassociate(make_id(id, ent));
  }
}

#ifdef OPENDDS_SECURITY

void Sedp::remove_remote_crypto_handle(const RepoId& participant, const EntityId_t& entity)
{
  using namespace DDS::Security;
  using DCPS::DatareaderCryptoHandleMap;
  using DCPS::DatawriterCryptoHandleMap;

  const RepoId remote = make_id(participant, entity);
  SecurityException se = {"", 0, 0};
  CryptoKeyFactory_var key_factory = spdp_.get_security_config()->get_crypto_key_factory();

  const DCPS::GuidConverter traits(remote);
  if (traits.isReader()) {
    const DatareaderCryptoHandleMap::iterator iter = remote_reader_crypto_handles_.find(remote);
    if (iter == remote_reader_crypto_handles_.end()) {
      return;
    }
    if (!key_factory->unregister_datareader(iter->second, se)) {
      ACE_DEBUG((LM_WARNING, ACE_TEXT("(%P|%t) WARNING: Sedp::remove_remote_crypto_handle() - ")
                 ACE_TEXT("Failure calling unregister_datareader(). Security Exception[%d.%d]: %C\n"),
                 se.code, se.minor_code, se.message.in()));
    }
    remote_reader_crypto_handles_.erase(iter);

  } else if (traits.isWriter()) {
    const DatawriterCryptoHandleMap::iterator iter = remote_writer_crypto_handles_.find(remote);
    if (iter == remote_writer_crypto_handles_.end()) {
      return;
    }
    if (!key_factory->unregister_datawriter(iter->second, se)) {
      ACE_DEBUG((LM_WARNING, ACE_TEXT("(%P|%t) WARNING: Sedp::remove_remote_crypto_handle() - ")
                 ACE_TEXT("Failure calling unregister_datawriter(). Security Exception[%d.%d]: %C\n"),
                 se.code, se.minor_code, se.message.in()));
    }
    remote_writer_crypto_handles_.erase(iter);
  }
}

void Sedp::associate_secure_writers_to_readers(const Security::SPDPdiscoveredParticipantData& pdata)
{
  using namespace DDS::Security;

  DCPS::AssociationData proto;
  create_association_data_proto(proto, pdata);

  DCPS::RepoId part = proto.remote_id_;
  part.entityId = ENTITYID_PARTICIPANT;

  const BuiltinEndpointSet_t& avail = pdata.participantProxy.availableBuiltinEndpoints;
  const ExtendedBuiltinEndpointSet_t& extended_avail = pdata.participantProxy.availableExtendedBuiltinEndpoints;

  if (avail & BUILTIN_PARTICIPANT_MESSAGE_SECURE_WRITER) {
    DCPS::AssociationData peer = proto;
    peer.remote_id_.entityId = ENTITYID_P2P_BUILTIN_PARTICIPANT_MESSAGE_SECURE_WRITER;
    remote_writer_crypto_handles_[peer.remote_id_] = generate_remote_matched_writer_crypto_handle(
      part, participant_message_secure_reader_->get_endpoint_crypto_handle());
    peer.remote_data_ = add_security_info(
      peer.remote_data_, peer.remote_id_, participant_message_secure_reader_->get_repo_id());
    participant_message_secure_reader_->assoc(peer);
  }
  if (avail & SPDP_BUILTIN_PARTICIPANT_SECURE_WRITER) {
    DCPS::AssociationData peer = proto;
    peer.remote_id_.entityId = ENTITYID_SPDP_RELIABLE_BUILTIN_PARTICIPANT_SECURE_WRITER;
    remote_writer_crypto_handles_[peer.remote_id_] = generate_remote_matched_writer_crypto_handle(
      part, dcps_participant_secure_reader_->get_endpoint_crypto_handle());
    peer.remote_data_ = add_security_info(
      peer.remote_data_, peer.remote_id_, dcps_participant_secure_reader_->get_repo_id());
    dcps_participant_secure_reader_->assoc(peer);
  }
  if (avail & SEDP_BUILTIN_PUBLICATIONS_SECURE_WRITER) {
    DCPS::AssociationData peer = proto;
    peer.remote_id_.entityId = ENTITYID_SEDP_BUILTIN_PUBLICATIONS_SECURE_WRITER;
    remote_writer_crypto_handles_[peer.remote_id_] = generate_remote_matched_writer_crypto_handle(
      part, publications_secure_reader_->get_endpoint_crypto_handle());
    peer.remote_data_ = add_security_info(
      peer.remote_data_, peer.remote_id_, publications_secure_reader_->get_repo_id());
    publications_secure_reader_->assoc(peer);
  }
  if (avail & SEDP_BUILTIN_SUBSCRIPTIONS_SECURE_WRITER) {
    DCPS::AssociationData peer = proto;
    peer.remote_id_.entityId = ENTITYID_SEDP_BUILTIN_SUBSCRIPTIONS_SECURE_WRITER;
    remote_writer_crypto_handles_[peer.remote_id_] = generate_remote_matched_writer_crypto_handle(
      part, subscriptions_secure_reader_->get_endpoint_crypto_handle());
    peer.remote_data_ = add_security_info(
      peer.remote_data_, peer.remote_id_, subscriptions_secure_reader_->get_repo_id());
    subscriptions_secure_reader_->assoc(peer);
  }
  if (extended_avail & TYPE_LOOKUP_SERVICE_REQUEST_WRITER_SECURE) {
    DCPS::AssociationData peer = proto;
    peer.remote_id_.entityId = ENTITYID_TL_SVC_REQ_WRITER_SECURE;
    remote_writer_crypto_handles_[peer.remote_id_] = generate_remote_matched_writer_crypto_handle(
      part, type_lookup_request_secure_reader_->get_endpoint_crypto_handle());
    peer.remote_data_ = add_security_info(
      peer.remote_data_, peer.remote_id_, type_lookup_request_secure_reader_->get_repo_id());
    type_lookup_request_secure_reader_->assoc(peer);
  }
  if (extended_avail & TYPE_LOOKUP_SERVICE_REPLY_WRITER_SECURE) {
    DCPS::AssociationData peer = proto;
    peer.remote_id_.entityId = ENTITYID_TL_SVC_REPLY_WRITER_SECURE;
    remote_writer_crypto_handles_[peer.remote_id_] = generate_remote_matched_writer_crypto_handle(
      part, type_lookup_reply_secure_reader_->get_endpoint_crypto_handle());
    peer.remote_data_ = add_security_info(
      peer.remote_data_, peer.remote_id_, type_lookup_reply_secure_reader_->get_repo_id());
    type_lookup_reply_secure_reader_->assoc(peer);
  }
}

void Sedp::associate_secure_readers_to_writers(const Security::SPDPdiscoveredParticipantData& pdata)
{
  using namespace DDS::Security;

  DCPS::AssociationData proto;
  create_association_data_proto(proto, pdata);

  DCPS::RepoId part = proto.remote_id_;
  part.entityId = ENTITYID_PARTICIPANT;

  const BuiltinEndpointSet_t& avail = pdata.participantProxy.availableBuiltinEndpoints;
  const BuiltinEndpointQos_t& beq = pdata.participantProxy.builtinEndpointQos;


  if (avail & BUILTIN_PARTICIPANT_MESSAGE_SECURE_READER) {
    DCPS::AssociationData peer = proto;
    if (beq & BEST_EFFORT_PARTICIPANT_MESSAGE_DATA_READER) {
      peer.remote_reliable_ = false;
    }
    peer.remote_id_.entityId = ENTITYID_P2P_BUILTIN_PARTICIPANT_MESSAGE_SECURE_READER;
    remote_reader_crypto_handles_[peer.remote_id_] = generate_remote_matched_reader_crypto_handle(
      part, participant_message_secure_writer_->get_endpoint_crypto_handle(), false);
    peer.remote_data_ = add_security_info(
      peer.remote_data_, participant_message_secure_writer_->get_repo_id(), peer.remote_id_);
    participant_message_secure_writer_->assoc(peer);
  }
  if (avail & SPDP_BUILTIN_PARTICIPANT_SECURE_READER) {
    DCPS::AssociationData peer = proto;
    peer.remote_id_.entityId = ENTITYID_SPDP_RELIABLE_BUILTIN_PARTICIPANT_SECURE_READER;
    remote_reader_crypto_handles_[peer.remote_id_] = generate_remote_matched_reader_crypto_handle(
      part, dcps_participant_secure_writer_->get_endpoint_crypto_handle(), false);
    peer.remote_data_ = add_security_info(
      peer.remote_data_, dcps_participant_secure_writer_->get_repo_id(), peer.remote_id_);
    dcps_participant_secure_writer_->assoc(peer);
  }
  if (spdp_.available_builtin_endpoints() & SEDP_BUILTIN_PUBLICATIONS_SECURE_WRITER &&
      avail & SEDP_BUILTIN_PUBLICATIONS_SECURE_READER) {
    DCPS::AssociationData peer = proto;
    peer.remote_id_.entityId = ENTITYID_SEDP_BUILTIN_PUBLICATIONS_SECURE_READER;
    remote_reader_crypto_handles_[peer.remote_id_] = generate_remote_matched_reader_crypto_handle(
      part, publications_secure_writer_->get_endpoint_crypto_handle(), false);
    peer.remote_data_ = add_security_info(
      peer.remote_data_, publications_secure_writer_->get_repo_id(), peer.remote_id_);
    publications_secure_writer_->assoc(peer);
  }
  if (spdp_.available_builtin_endpoints() & SEDP_BUILTIN_SUBSCRIPTIONS_SECURE_WRITER &&
      avail & SEDP_BUILTIN_SUBSCRIPTIONS_SECURE_READER) {
    DCPS::AssociationData peer = proto;
    peer.remote_id_.entityId = ENTITYID_SEDP_BUILTIN_SUBSCRIPTIONS_SECURE_READER;
    remote_reader_crypto_handles_[peer.remote_id_] = generate_remote_matched_reader_crypto_handle(
      part, subscriptions_secure_writer_->get_endpoint_crypto_handle(), false);
    peer.remote_data_ = add_security_info(
      peer.remote_data_, subscriptions_secure_writer_->get_repo_id(), peer.remote_id_);
    subscriptions_secure_writer_->assoc(peer);
  }

  const ExtendedBuiltinEndpointSet_t& extended_avail = pdata.participantProxy.availableExtendedBuiltinEndpoints;

  if (extended_avail & TYPE_LOOKUP_SERVICE_REQUEST_READER_SECURE) {
    DCPS::AssociationData peer = proto;
    peer.remote_id_.entityId = ENTITYID_TL_SVC_REQ_READER_SECURE;
    remote_reader_crypto_handles_[peer.remote_id_] = generate_remote_matched_reader_crypto_handle(
      part, type_lookup_request_secure_writer_->get_endpoint_crypto_handle(), false);
    peer.remote_data_ = add_security_info(
      peer.remote_data_, type_lookup_request_secure_writer_->get_repo_id(), peer.remote_id_);
    type_lookup_request_secure_writer_->assoc(peer);
  }
  if (extended_avail & TYPE_LOOKUP_SERVICE_REPLY_READER_SECURE) {
    DCPS::AssociationData peer = proto;
    peer.remote_id_.entityId = ENTITYID_TL_SVC_REPLY_READER_SECURE;
    remote_reader_crypto_handles_[peer.remote_id_] = generate_remote_matched_reader_crypto_handle(
      part, type_lookup_reply_secure_writer_->get_endpoint_crypto_handle(), false);
    peer.remote_data_ = add_security_info(
      peer.remote_data_, type_lookup_reply_secure_writer_->get_repo_id(), peer.remote_id_);
    type_lookup_reply_secure_writer_->assoc(peer);
  }
}

void
Sedp::create_and_send_datareader_crypto_tokens(
  const DDS::Security::DatareaderCryptoHandle& drch, const DCPS::RepoId& local_reader,
  const DDS::Security::DatawriterCryptoHandle& dwch, const DCPS::RepoId& remote_writer)
{
  if (DCPS::security_debug.bookkeeping) {
    ACE_DEBUG((LM_DEBUG, ACE_TEXT("(%P|%t) {bookkeeping} ")
               ACE_TEXT("Sedp::create_and_send_datareader_crypto_tokens() - ")
               ACE_TEXT("sending tokens for local reader %C (ch %d) to remote writer %C (ch %d)\n"),
               DCPS::LogGuid(local_reader).c_str(), drch,
               DCPS::LogGuid(remote_writer).c_str(), dwch));
  }

  const DCPS::RepoId remote_volatile_reader = make_id(
    remote_writer.guidPrefix, ENTITYID_P2P_BUILTIN_PARTICIPANT_VOLATILE_SECURE_READER);

  RemoteWriter info;
  info.local_reader = local_reader;
  info.remote_writer = remote_writer;
  DDS::Security::DatareaderCryptoTokenSeq& drcts = info.reader_tokens;
  create_datareader_crypto_tokens(drch, dwch, drcts);

  if (associated_volatile_readers_.count(remote_volatile_reader) != 0) {
    send_datareader_crypto_tokens(local_reader, remote_writer, drcts);
  } else {
    datareader_crypto_tokens_[remote_volatile_reader].push_back(info);
  }
}

void
Sedp::create_and_send_datawriter_crypto_tokens(
  const DDS::Security::DatawriterCryptoHandle& dwch, const DCPS::RepoId& local_writer,
  const DDS::Security::DatareaderCryptoHandle& drch, const DCPS::RepoId& remote_reader)
{
  if (DCPS::security_debug.bookkeeping) {
    ACE_DEBUG((LM_DEBUG, ACE_TEXT("(%P|%t) {bookkeeping} ")
               ACE_TEXT("Sedp::create_and_send_datawriter_crypto_tokens() - ")
               ACE_TEXT("sending tokens for local writer %C (ch %d) to remote reader %C (ch %d)\n"),
               DCPS::LogGuid(local_writer).c_str(), dwch,
               DCPS::LogGuid(remote_reader).c_str(), drch));
  }

  const DCPS::RepoId remote_volatile_reader = make_id(
    remote_reader.guidPrefix, ENTITYID_P2P_BUILTIN_PARTICIPANT_VOLATILE_SECURE_READER);

  RemoteReader info;
  info.local_writer = local_writer;
  info.remote_reader = remote_reader;
  DDS::Security::DatawriterCryptoTokenSeq& dwcts = info.writer_tokens;
  create_datawriter_crypto_tokens(dwch, drch, dwcts);

  if (associated_volatile_readers_.count(remote_volatile_reader) != 0) {
    send_datawriter_crypto_tokens(local_writer, remote_reader, dwcts);
  } else {
    datawriter_crypto_tokens_[remote_volatile_reader].push_back(info);
  }
}

void
Sedp::send_builtin_crypto_tokens(
  const DCPS::RepoId& dstParticipant, const DCPS::EntityId_t& dstEntity, const DCPS::RepoId& src)
{
  const DCPS::RepoId dst = make_id(dstParticipant, dstEntity);
  if (DCPS::GuidConverter(src).isReader()) {
    create_and_send_datareader_crypto_tokens(
      local_reader_crypto_handles_[src], src,
      remote_writer_crypto_handles_[dst], dst);
  } else {
    create_and_send_datawriter_crypto_tokens(
      local_writer_crypto_handles_[src], src,
      remote_reader_crypto_handles_[dst], dst);
  }
}

void
Sedp::send_builtin_crypto_tokens(const Security::SPDPdiscoveredParticipantData& pdata)
{
  using namespace DDS::Security;

  const DCPS::RepoId part = make_id(pdata.participantProxy.guidPrefix, ENTITYID_PARTICIPANT);
  const BuiltinEndpointSet_t& avail = pdata.participantProxy.availableBuiltinEndpoints;

  if (avail & BUILTIN_PARTICIPANT_MESSAGE_SECURE_WRITER) {
    send_builtin_crypto_tokens(part, ENTITYID_P2P_BUILTIN_PARTICIPANT_MESSAGE_SECURE_WRITER,
                               participant_message_secure_reader_->get_repo_id());
  }

  if (avail & SPDP_BUILTIN_PARTICIPANT_SECURE_WRITER) {
    send_builtin_crypto_tokens(part, ENTITYID_SPDP_RELIABLE_BUILTIN_PARTICIPANT_SECURE_WRITER,
                               dcps_participant_secure_reader_->get_repo_id());
  }

  if (avail & SEDP_BUILTIN_PUBLICATIONS_SECURE_WRITER) {
    send_builtin_crypto_tokens(part, ENTITYID_SEDP_BUILTIN_PUBLICATIONS_SECURE_WRITER,
                               publications_secure_reader_->get_repo_id());
  }

  if (avail & SEDP_BUILTIN_SUBSCRIPTIONS_SECURE_WRITER) {
    send_builtin_crypto_tokens(part, ENTITYID_SEDP_BUILTIN_SUBSCRIPTIONS_SECURE_WRITER,
                               subscriptions_secure_reader_->get_repo_id());
  }

  if (avail & BUILTIN_PARTICIPANT_MESSAGE_SECURE_READER) {
    send_builtin_crypto_tokens(part, ENTITYID_P2P_BUILTIN_PARTICIPANT_MESSAGE_SECURE_READER,
                               participant_message_secure_writer_->get_repo_id());
  }

  if (avail & SPDP_BUILTIN_PARTICIPANT_SECURE_READER) {
    send_builtin_crypto_tokens(part, ENTITYID_SPDP_RELIABLE_BUILTIN_PARTICIPANT_SECURE_READER,
                               dcps_participant_secure_writer_->get_repo_id());
  }

  if (spdp_.available_builtin_endpoints() & SEDP_BUILTIN_PUBLICATIONS_SECURE_WRITER &&
      avail & SEDP_BUILTIN_PUBLICATIONS_SECURE_READER) {
    send_builtin_crypto_tokens(part, ENTITYID_SEDP_BUILTIN_PUBLICATIONS_SECURE_READER,
                               publications_secure_writer_->get_repo_id());
  }

  if (spdp_.available_builtin_endpoints() & SEDP_BUILTIN_SUBSCRIPTIONS_SECURE_WRITER &&
      avail & SEDP_BUILTIN_SUBSCRIPTIONS_SECURE_READER) {
    send_builtin_crypto_tokens(part, ENTITYID_SEDP_BUILTIN_SUBSCRIPTIONS_SECURE_READER,
                               subscriptions_secure_writer_->get_repo_id());
  }

  const ExtendedBuiltinEndpointSet_t& extended_avail = pdata.participantProxy.availableExtendedBuiltinEndpoints;

  if (extended_avail & TYPE_LOOKUP_SERVICE_REQUEST_WRITER_SECURE) {
    send_builtin_crypto_tokens(part, ENTITYID_TL_SVC_REQ_WRITER_SECURE,
      type_lookup_request_secure_reader_->get_repo_id());
  }

  if (extended_avail & TYPE_LOOKUP_SERVICE_REQUEST_READER_SECURE) {
    send_builtin_crypto_tokens(part, ENTITYID_TL_SVC_REQ_READER_SECURE,
      type_lookup_request_secure_writer_->get_repo_id());
  }

  if (extended_avail & TYPE_LOOKUP_SERVICE_REPLY_WRITER_SECURE) {
    send_builtin_crypto_tokens(part, ENTITYID_TL_SVC_REPLY_WRITER_SECURE,
      type_lookup_reply_secure_reader_->get_repo_id());
  }

  if (extended_avail & TYPE_LOOKUP_SERVICE_REPLY_READER_SECURE) {
    send_builtin_crypto_tokens(part, ENTITYID_TL_SVC_REPLY_READER_SECURE,
      type_lookup_reply_secure_writer_->get_repo_id());
  }
}

void
Sedp::send_cached_crypto_tokens(const DCPS::RepoId& remote_participant)
{
  RemoteReaderVectors::iterator reader_map_iter = datawriter_crypto_tokens_.find(remote_participant);
  if (reader_map_iter != datawriter_crypto_tokens_.end()) {
    typedef RemoteReaderVector::iterator iter_t;
    for (iter_t i = reader_map_iter->second.begin(); i != reader_map_iter->second.end(); ++i) {
      send_datawriter_crypto_tokens(i->local_writer, i->remote_reader, i->writer_tokens);
    }
    datawriter_crypto_tokens_.erase(reader_map_iter);
  }

  RemoteWriterVectors::iterator writer_map_iter = datareader_crypto_tokens_.find(remote_participant);
  if (writer_map_iter != datareader_crypto_tokens_.end()) {
    typedef RemoteWriterVector::iterator iter_t;
    for (iter_t i = writer_map_iter->second.begin(); i != writer_map_iter->second.end(); ++i) {
      send_datareader_crypto_tokens(i->local_reader, i->remote_writer, i->reader_tokens);
    }
    datareader_crypto_tokens_.erase(writer_map_iter);
  }
}
#endif

void
Sedp::MsgParticipantData::execute()
{
  // First create a 'prototypical' instance of AssociationData.  It will
  // be copied and modified for each of the (up to) four SEDP Endpoints.
  DCPS::AssociationData proto;
  create_association_data_proto(proto, data_);

  const BuiltinEndpointSet_t& avail =
    data_.participantProxy.availableBuiltinEndpoints;

  const BuiltinEndpointQos_t& beq =
    data_.participantProxy.builtinEndpointQos;

  DCPS::RcHandle<Sedp> sedp = sedp_.lock();
  if (!sedp) {
    return;
  }

  ACE_GUARD(ACE_Thread_Mutex, g, sedp->lock_);

  // See RTPS v2.1 section 8.5.5.1
  if (sedp->spdp_.available_builtin_endpoints() & DISC_BUILTIN_ENDPOINT_PUBLICATION_ANNOUNCER &&
      avail & DISC_BUILTIN_ENDPOINT_PUBLICATION_DETECTOR) {
    DCPS::AssociationData peer = proto;
    peer.remote_id_.entityId = ENTITYID_SEDP_BUILTIN_PUBLICATIONS_READER;
    sedp->publications_writer_->assoc(peer);
  }
  if (sedp->spdp_.available_builtin_endpoints() & DISC_BUILTIN_ENDPOINT_SUBSCRIPTION_ANNOUNCER &&
      avail & DISC_BUILTIN_ENDPOINT_SUBSCRIPTION_DETECTOR) {
    DCPS::AssociationData peer = proto;
    peer.remote_id_.entityId = ENTITYID_SEDP_BUILTIN_SUBSCRIPTIONS_READER;
    sedp->subscriptions_writer_->assoc(peer);
  }
  if (sedp->spdp_.available_builtin_endpoints() & BUILTIN_ENDPOINT_PARTICIPANT_MESSAGE_DATA_WRITER &&
      avail & BUILTIN_ENDPOINT_PARTICIPANT_MESSAGE_DATA_READER) {
    DCPS::AssociationData peer = proto;
    if (beq & BEST_EFFORT_PARTICIPANT_MESSAGE_DATA_READER) {
      peer.remote_reliable_ = false;
    }
    peer.remote_id_.entityId = ENTITYID_P2P_BUILTIN_PARTICIPANT_MESSAGE_READER;
    sedp->participant_message_writer_->assoc(peer);
  }
  if (sedp->spdp_.available_builtin_endpoints() & BUILTIN_ENDPOINT_TYPE_LOOKUP_REQUEST_DATA_WRITER &&
      avail & BUILTIN_ENDPOINT_TYPE_LOOKUP_REQUEST_DATA_READER) {
    DCPS::AssociationData peer = proto;
    peer.remote_id_.entityId = ENTITYID_TL_SVC_REQ_READER;
    sedp->type_lookup_request_writer_->assoc(peer);
  }
  if (sedp->spdp_.available_builtin_endpoints() & BUILTIN_ENDPOINT_TYPE_LOOKUP_REPLY_DATA_WRITER &&
      avail & BUILTIN_ENDPOINT_TYPE_LOOKUP_REPLY_DATA_READER) {
    DCPS::AssociationData peer = proto;
    peer.remote_id_.entityId = ENTITYID_TL_SVC_REPLY_READER;
    sedp->type_lookup_reply_writer_->assoc(peer);
  }

  //FUTURE: if/when topic propagation is supported, add it here

  // Process deferred publications and subscriptions.
  for (DeferredSubscriptionMap::iterator pos = sedp->deferred_subscriptions_.lower_bound(proto.remote_id_),
         limit = sedp->deferred_subscriptions_.upper_bound(proto.remote_id_);
       pos != limit;
       /* Increment in body. */) {
    sedp->data_received (pos->second.first, pos->second.second);
    sedp->deferred_subscriptions_.erase (pos++);
  }
  for (DeferredPublicationMap::iterator pos = sedp->deferred_publications_.lower_bound(proto.remote_id_),
         limit = sedp->deferred_publications_.upper_bound(proto.remote_id_);
       pos != limit;
       /* Increment in body. */) {
    sedp->data_received (pos->second.first, pos->second.second);
    sedp->deferred_publications_.erase (pos++);
  }

  if (sedp->spdp_.shutting_down()) { return; }

  proto.remote_id_.entityId = ENTITYID_PARTICIPANT;
  sedp->associated_participants_.insert(proto.remote_id_);

#ifdef OPENDDS_SECURITY
  if (sedp->is_security_enabled()) {
    sedp->send_builtin_crypto_tokens(data_);
  }
#endif
}

#ifdef OPENDDS_SECURITY
void
Sedp::MsgParticipantDataSecure::execute()
{
  DCPS::RcHandle<Sedp> sedp = sedp_.lock();
  if (!sedp) { return; }
  sedp->spdp_.handle_participant_data(id_, data_, DCPS::SequenceNumber::ZERO(), ACE_INET_Addr(), true);
}
#endif

bool
Sedp::disassociate(const ParticipantData_t& pdata)
{
  const RepoId part = make_id(pdata.participantProxy.guidPrefix, ENTITYID_PARTICIPANT);

  associated_participants_.erase(part);
  const BuiltinEndpointSet_t avail =
    pdata.participantProxy.availableBuiltinEndpoints;

  { // Release lock, so we can call into transport
    BuiltinEndpointSet_t local_avail = spdp_.available_builtin_endpoints();

    ACE_Reverse_Lock<ACE_Thread_Mutex> rev_lock(lock_);
    ACE_GUARD_RETURN(ACE_Reverse_Lock< ACE_Thread_Mutex>, rg, rev_lock, false);

    if (local_avail & DISC_BUILTIN_ENDPOINT_PUBLICATION_ANNOUNCER) {
      disassociate_helper(avail, DISC_BUILTIN_ENDPOINT_PUBLICATION_DETECTOR, part,
                          ENTITYID_SEDP_BUILTIN_PUBLICATIONS_READER, *publications_writer_);
    }
    disassociate_helper(avail, DISC_BUILTIN_ENDPOINT_PUBLICATION_ANNOUNCER, part,
      ENTITYID_SEDP_BUILTIN_PUBLICATIONS_WRITER, *publications_reader_);

    if (local_avail & DISC_BUILTIN_ENDPOINT_SUBSCRIPTION_ANNOUNCER) {
      disassociate_helper(avail, DISC_BUILTIN_ENDPOINT_SUBSCRIPTION_DETECTOR, part,
                          ENTITYID_SEDP_BUILTIN_SUBSCRIPTIONS_READER, *subscriptions_writer_);
    }
    disassociate_helper(avail, DISC_BUILTIN_ENDPOINT_SUBSCRIPTION_ANNOUNCER, part,
      ENTITYID_SEDP_BUILTIN_SUBSCRIPTIONS_WRITER, *subscriptions_reader_);

    if (local_avail & BUILTIN_ENDPOINT_PARTICIPANT_MESSAGE_DATA_WRITER) {
      disassociate_helper(avail, BUILTIN_ENDPOINT_PARTICIPANT_MESSAGE_DATA_READER, part,
                          ENTITYID_P2P_BUILTIN_PARTICIPANT_MESSAGE_READER, *participant_message_writer_);
    }
    disassociate_helper(avail, BUILTIN_ENDPOINT_PARTICIPANT_MESSAGE_DATA_WRITER, part,
      ENTITYID_P2P_BUILTIN_PARTICIPANT_MESSAGE_WRITER, *participant_message_reader_);

    if (local_avail & BUILTIN_ENDPOINT_TYPE_LOOKUP_REQUEST_DATA_WRITER) {
      disassociate_helper(avail, BUILTIN_ENDPOINT_TYPE_LOOKUP_REQUEST_DATA_READER, part,
        ENTITYID_TL_SVC_REQ_READER, *type_lookup_request_writer_);
    }
    disassociate_helper(avail, BUILTIN_ENDPOINT_TYPE_LOOKUP_REQUEST_DATA_WRITER, part,
      ENTITYID_TL_SVC_REQ_WRITER, *type_lookup_request_reader_);

    if (local_avail & BUILTIN_ENDPOINT_TYPE_LOOKUP_REPLY_DATA_WRITER) {
      disassociate_helper(avail, BUILTIN_ENDPOINT_TYPE_LOOKUP_REPLY_DATA_READER, part,
        ENTITYID_TL_SVC_REPLY_READER, *type_lookup_reply_writer_);
    }
    disassociate_helper(avail, BUILTIN_ENDPOINT_TYPE_LOOKUP_REPLY_DATA_WRITER, part,
      ENTITYID_TL_SVC_REPLY_WRITER, *type_lookup_reply_reader_);

    //FUTURE: if/when topic propagation is supported, add it here

#ifdef OPENDDS_SECURITY
    const DDS::Security::ExtendedBuiltinEndpointSet_t extended_avail =
      pdata.participantProxy.availableExtendedBuiltinEndpoints;
    const DDS::Security::ExtendedBuiltinEndpointSet_t extended_local_avail = spdp_.available_extended_builtin_endpoints();

    if (spdp_.security_builtins_associated(part)) {
      disassociate_security_builtins(local_avail, extended_local_avail, avail, extended_avail, part);
    }
#endif
  }

#ifdef OPENDDS_SECURITY
  if (spdp_.is_security_enabled()) {
    static const EntityId_t secure_entities[] = {
      ENTITYID_SEDP_BUILTIN_PUBLICATIONS_SECURE_READER,
      ENTITYID_SEDP_BUILTIN_PUBLICATIONS_SECURE_WRITER,
      ENTITYID_SEDP_BUILTIN_SUBSCRIPTIONS_SECURE_READER,
      ENTITYID_SEDP_BUILTIN_SUBSCRIPTIONS_SECURE_WRITER,
      ENTITYID_P2P_BUILTIN_PARTICIPANT_MESSAGE_SECURE_READER,
      ENTITYID_P2P_BUILTIN_PARTICIPANT_MESSAGE_SECURE_WRITER,
      ENTITYID_P2P_BUILTIN_PARTICIPANT_VOLATILE_SECURE_READER,
      ENTITYID_P2P_BUILTIN_PARTICIPANT_VOLATILE_SECURE_WRITER,
      ENTITYID_SPDP_RELIABLE_BUILTIN_PARTICIPANT_SECURE_READER,
      ENTITYID_SPDP_RELIABLE_BUILTIN_PARTICIPANT_SECURE_WRITER,
      ENTITYID_TL_SVC_REQ_WRITER_SECURE,
      ENTITYID_TL_SVC_REQ_READER_SECURE,
      ENTITYID_TL_SVC_REPLY_WRITER_SECURE,
      ENTITYID_TL_SVC_REPLY_READER_SECURE
    };
    for (size_t i = 0; i < sizeof secure_entities / sizeof secure_entities[0]; ++i) {
      remove_remote_crypto_handle(part, secure_entities[i]);
    }

    const RepoId remote_volatile = make_id(part, ENTITYID_P2P_BUILTIN_PARTICIPANT_VOLATILE_SECURE_READER);
    associated_volatile_readers_.erase(remote_volatile);
    pending_volatile_readers_.erase(remote_volatile);

    const DDS::Security::CryptoKeyFactory_var key_factory = spdp_.get_security_config()->get_crypto_key_factory();
    DDS::Security::SecurityException se;

    const RepoId key = make_id(part, ENTITYID_UNKNOWN);
    for (DCPS::DatareaderCryptoHandleMap::iterator pos = remote_reader_crypto_handles_.lower_bound(key);
         pos != remote_reader_crypto_handles_.end() &&
         std::memcmp(pos->first.guidPrefix, pdata.participantProxy.guidPrefix,
                     sizeof(pdata.participantProxy.guidPrefix)) == 0;) {
      if (!key_factory->unregister_datareader(pos->second, se)) {
        ACE_DEBUG((LM_WARNING, ACE_TEXT("(%P|%t) WARNING: Sedp::disassociate() - ")
                   ACE_TEXT("Failure calling unregister_datareader(). Security Exception[%d.%d]: %C\n"),
                   se.code, se.minor_code, se.message.in()));
      }
      remote_reader_crypto_handles_.erase(pos++);
    }
    for (DCPS::DatawriterCryptoHandleMap::iterator pos = remote_writer_crypto_handles_.lower_bound(key);
         pos != remote_writer_crypto_handles_.end() &&
         std::memcmp(pos->first.guidPrefix, pdata.participantProxy.guidPrefix,
                     sizeof(pdata.participantProxy.guidPrefix)) == 0;) {
      if (!key_factory->unregister_datawriter(pos->second, se)) {
        ACE_DEBUG((LM_WARNING, ACE_TEXT("(%P|%t) WARNING: Sedp::disassociate() - ")
                   ACE_TEXT("Failure calling unregister_datawriter(). Security Exception[%d.%d]: %C\n"),
                   se.code, se.minor_code, se.message.in()));
      }
      remote_writer_crypto_handles_.erase(pos++);
    }
  }
#endif

  if (spdp_.has_discovered_participant(part)) {
    remove_entities_belonging_to(discovered_publications_, part);
    remove_entities_belonging_to(discovered_subscriptions_, part);
    return true;
  } else {
    return false;
  }
}

#ifdef OPENDDS_SECURITY
void Sedp::disassociate_security_builtins(BuiltinEndpointSet_t local_avail, DDS::Security::ExtendedBuiltinEndpointSet_t,
                                          BuiltinEndpointSet_t avail, DDS::Security::ExtendedBuiltinEndpointSet_t extended_avail,
                                          const RepoId& part)
{
  using namespace DDS::Security;

  if (local_avail & SEDP_BUILTIN_PUBLICATIONS_SECURE_WRITER) {
    disassociate_helper(avail, SEDP_BUILTIN_PUBLICATIONS_SECURE_READER, part,
                        ENTITYID_SEDP_BUILTIN_PUBLICATIONS_SECURE_READER, *publications_secure_writer_);
  }
  disassociate_helper(avail, SEDP_BUILTIN_PUBLICATIONS_SECURE_WRITER, part,
    ENTITYID_SEDP_BUILTIN_PUBLICATIONS_SECURE_WRITER, *publications_secure_reader_);

  if (local_avail & SEDP_BUILTIN_SUBSCRIPTIONS_SECURE_WRITER) {
    disassociate_helper(avail, SEDP_BUILTIN_SUBSCRIPTIONS_SECURE_READER, part,
                        ENTITYID_SEDP_BUILTIN_SUBSCRIPTIONS_SECURE_READER, *subscriptions_secure_writer_);
  }
  disassociate_helper(avail, SEDP_BUILTIN_SUBSCRIPTIONS_SECURE_WRITER, part,
    ENTITYID_SEDP_BUILTIN_SUBSCRIPTIONS_SECURE_WRITER, *subscriptions_secure_reader_);

  if (local_avail & DDS::Security::BUILTIN_PARTICIPANT_MESSAGE_SECURE_WRITER) {
    disassociate_helper(avail, BUILTIN_PARTICIPANT_MESSAGE_SECURE_READER, part,
                        ENTITYID_P2P_BUILTIN_PARTICIPANT_MESSAGE_SECURE_READER, *participant_message_secure_writer_);
  }
  disassociate_helper(avail, BUILTIN_PARTICIPANT_MESSAGE_SECURE_WRITER, part,
    ENTITYID_P2P_BUILTIN_PARTICIPANT_MESSAGE_SECURE_WRITER, *participant_message_secure_reader_);

  disassociate_helper(avail, BUILTIN_PARTICIPANT_STATELESS_MESSAGE_READER, part,
    ENTITYID_P2P_BUILTIN_PARTICIPANT_STATELESS_READER, *participant_stateless_message_writer_);
  disassociate_helper(avail, BUILTIN_PARTICIPANT_STATELESS_MESSAGE_WRITER, part,
    ENTITYID_P2P_BUILTIN_PARTICIPANT_STATELESS_WRITER, *participant_stateless_message_reader_);

  disassociate_helper(avail, BUILTIN_PARTICIPANT_VOLATILE_MESSAGE_SECURE_READER, part,
    ENTITYID_P2P_BUILTIN_PARTICIPANT_VOLATILE_SECURE_READER, *participant_volatile_message_secure_writer_);
  disassociate_helper(avail, BUILTIN_PARTICIPANT_VOLATILE_MESSAGE_SECURE_WRITER, part,
    ENTITYID_P2P_BUILTIN_PARTICIPANT_VOLATILE_SECURE_WRITER, *participant_volatile_message_secure_reader_);

  disassociate_helper(avail, SPDP_BUILTIN_PARTICIPANT_SECURE_READER, part,
    ENTITYID_SPDP_RELIABLE_BUILTIN_PARTICIPANT_SECURE_READER, *dcps_participant_secure_writer_);
  disassociate_helper(avail, SPDP_BUILTIN_PARTICIPANT_SECURE_WRITER, part,
    ENTITYID_SPDP_RELIABLE_BUILTIN_PARTICIPANT_SECURE_WRITER, *dcps_participant_secure_reader_);

  disassociate_helper(extended_avail, TYPE_LOOKUP_SERVICE_REQUEST_READER_SECURE, part,
    ENTITYID_TL_SVC_REQ_READER_SECURE, *type_lookup_request_secure_reader_);
  disassociate_helper(extended_avail, TYPE_LOOKUP_SERVICE_REQUEST_WRITER_SECURE, part,
    ENTITYID_TL_SVC_REQ_WRITER_SECURE, *type_lookup_request_secure_writer_);
  disassociate_helper(extended_avail, TYPE_LOOKUP_SERVICE_REPLY_READER_SECURE, part,
    ENTITYID_TL_SVC_REPLY_READER_SECURE, *type_lookup_reply_secure_reader_);
  disassociate_helper(extended_avail, TYPE_LOOKUP_SERVICE_REPLY_WRITER_SECURE, part,
    ENTITYID_TL_SVC_REPLY_WRITER_SECURE, *type_lookup_reply_secure_writer_);
}
#endif

void
Sedp::replay_durable_data_for(const DCPS::RepoId& remote_sub_id)
{
  DCPS::GuidConverter conv(remote_sub_id);
  ACE_DEBUG((LM_DEBUG, "Sedp::replay_durable_data_for %C\n", OPENDDS_STRING(conv).c_str()));
  if (remote_sub_id.entityId == ENTITYID_SEDP_BUILTIN_PUBLICATIONS_READER) {
    write_durable_publication_data(remote_sub_id, false);
  } else if (remote_sub_id.entityId == ENTITYID_SEDP_BUILTIN_SUBSCRIPTIONS_READER) {
    write_durable_subscription_data(remote_sub_id, false);
  } else if (remote_sub_id.entityId == ENTITYID_P2P_BUILTIN_PARTICIPANT_MESSAGE_READER) {
    write_durable_participant_message_data(remote_sub_id);
#ifdef OPENDDS_SECURITY
  } else if (remote_sub_id.entityId == ENTITYID_SEDP_BUILTIN_PUBLICATIONS_SECURE_READER) {
    write_durable_publication_data(remote_sub_id, true);
  } else if (remote_sub_id.entityId == ENTITYID_SEDP_BUILTIN_SUBSCRIPTIONS_SECURE_READER) {
    write_durable_subscription_data(remote_sub_id, true);
  } else if (remote_sub_id.entityId == ENTITYID_P2P_BUILTIN_PARTICIPANT_MESSAGE_SECURE_READER) {
    write_durable_participant_message_data_secure(remote_sub_id);
  } else if (remote_sub_id.entityId == ENTITYID_SPDP_RELIABLE_BUILTIN_PARTICIPANT_SECURE_READER) {
    write_durable_dcps_participant_secure(remote_sub_id);
#endif
  }
}

void
Sedp::update_locators(const ParticipantData_t& pdata)
{
  DCPS::TransportLocatorSeq remote_data;
  populate_locators(remote_data, pdata);

  DCPS::RepoId remote_id = make_id(pdata.participantProxy.guidPrefix, ENTITYID_PARTICIPANT);

  if (DCPS::DCPS_debug_level > 3) {
    ACE_DEBUG((LM_INFO, ACE_TEXT("(%P|%t) Sedp::update_locators updating locators for %C\n"), DCPS::LogGuid(remote_id).c_str()));
  }

  const BuiltinEndpointSet_t& avail =
    pdata.participantProxy.availableBuiltinEndpoints;

  if (avail & DISC_BUILTIN_ENDPOINT_PARTICIPANT_ANNOUNCER) {
    remote_id.entityId = ENTITYID_SPDP_BUILTIN_PARTICIPANT_WRITER;
    transport_inst_->update_locators(remote_id, remote_data);
  }
  if (avail & DISC_BUILTIN_ENDPOINT_PARTICIPANT_DETECTOR) {
    remote_id.entityId = ENTITYID_SPDP_BUILTIN_PARTICIPANT_READER;
    transport_inst_->update_locators(remote_id, remote_data);
  }
  if (avail & DISC_BUILTIN_ENDPOINT_PUBLICATION_ANNOUNCER) {
    remote_id.entityId = ENTITYID_SEDP_BUILTIN_PUBLICATIONS_WRITER;
    transport_inst_->update_locators(remote_id, remote_data);
  }
  if (avail & DISC_BUILTIN_ENDPOINT_PUBLICATION_DETECTOR) {
    remote_id.entityId = ENTITYID_SEDP_BUILTIN_PUBLICATIONS_READER;
    transport_inst_->update_locators(remote_id, remote_data);
  }
  if (avail & DISC_BUILTIN_ENDPOINT_SUBSCRIPTION_ANNOUNCER) {
    remote_id.entityId = ENTITYID_SEDP_BUILTIN_SUBSCRIPTIONS_WRITER;
    transport_inst_->update_locators(remote_id, remote_data);
  }
  if (avail & DISC_BUILTIN_ENDPOINT_SUBSCRIPTION_DETECTOR) {
    remote_id.entityId = ENTITYID_SEDP_BUILTIN_SUBSCRIPTIONS_READER;
    transport_inst_->update_locators(remote_id, remote_data);
  }
  if (avail & BUILTIN_ENDPOINT_PARTICIPANT_MESSAGE_DATA_WRITER) {
    remote_id.entityId = ENTITYID_P2P_BUILTIN_PARTICIPANT_MESSAGE_WRITER;
    transport_inst_->update_locators(remote_id, remote_data);
  }
  if (avail & BUILTIN_ENDPOINT_PARTICIPANT_MESSAGE_DATA_READER) {
    remote_id.entityId = ENTITYID_P2P_BUILTIN_PARTICIPANT_MESSAGE_READER;
    transport_inst_->update_locators(remote_id, remote_data);
  }
  if (avail & BUILTIN_ENDPOINT_TYPE_LOOKUP_REQUEST_DATA_WRITER) {
    remote_id.entityId = ENTITYID_TL_SVC_REQ_WRITER;
    transport_inst_->update_locators(remote_id, remote_data);
  }
  if (avail & BUILTIN_ENDPOINT_TYPE_LOOKUP_REQUEST_DATA_READER) {
    remote_id.entityId = ENTITYID_TL_SVC_REQ_READER;
    transport_inst_->update_locators(remote_id, remote_data);
  }
  if (avail & BUILTIN_ENDPOINT_TYPE_LOOKUP_REPLY_DATA_WRITER) {
    remote_id.entityId = ENTITYID_TL_SVC_REPLY_WRITER;
    transport_inst_->update_locators(remote_id, remote_data);
  }
  if (avail & BUILTIN_ENDPOINT_TYPE_LOOKUP_REPLY_DATA_READER) {
    remote_id.entityId = ENTITYID_TL_SVC_REPLY_READER;
    transport_inst_->update_locators(remote_id, remote_data);
  }

#ifdef OPENDDS_SECURITY
  if (avail & DDS::Security::SEDP_BUILTIN_PUBLICATIONS_SECURE_WRITER) {
    remote_id.entityId = ENTITYID_SEDP_BUILTIN_PUBLICATIONS_SECURE_WRITER;
    transport_inst_->update_locators(remote_id, remote_data);
  }
  if (avail & DDS::Security::SEDP_BUILTIN_PUBLICATIONS_SECURE_READER) {
    remote_id.entityId = ENTITYID_SEDP_BUILTIN_PUBLICATIONS_SECURE_READER;
    transport_inst_->update_locators(remote_id, remote_data);
  }
  if (avail & DDS::Security::SEDP_BUILTIN_SUBSCRIPTIONS_SECURE_WRITER) {
    remote_id.entityId = ENTITYID_SEDP_BUILTIN_SUBSCRIPTIONS_SECURE_WRITER;
    transport_inst_->update_locators(remote_id, remote_data);
  }
  if (avail & DDS::Security::SEDP_BUILTIN_SUBSCRIPTIONS_SECURE_READER) {
    remote_id.entityId = ENTITYID_SEDP_BUILTIN_SUBSCRIPTIONS_SECURE_READER;
    transport_inst_->update_locators(remote_id, remote_data);
  }
  if (avail & DDS::Security::BUILTIN_PARTICIPANT_MESSAGE_SECURE_WRITER) {
    remote_id.entityId = ENTITYID_P2P_BUILTIN_PARTICIPANT_MESSAGE_SECURE_WRITER;
    transport_inst_->update_locators(remote_id, remote_data);
  }
  if (avail & DDS::Security::BUILTIN_PARTICIPANT_MESSAGE_SECURE_READER) {
    remote_id.entityId = ENTITYID_P2P_BUILTIN_PARTICIPANT_MESSAGE_SECURE_READER;
    transport_inst_->update_locators(remote_id, remote_data);
  }
  if (avail & DDS::Security::BUILTIN_PARTICIPANT_STATELESS_MESSAGE_WRITER) {
    remote_id.entityId = ENTITYID_P2P_BUILTIN_PARTICIPANT_STATELESS_WRITER;
    transport_inst_->update_locators(remote_id, remote_data);
  }
  if (avail & DDS::Security::BUILTIN_PARTICIPANT_STATELESS_MESSAGE_READER) {
    remote_id.entityId = ENTITYID_P2P_BUILTIN_PARTICIPANT_STATELESS_READER;
    transport_inst_->update_locators(remote_id, remote_data);
  }
  if (avail & DDS::Security::BUILTIN_PARTICIPANT_VOLATILE_MESSAGE_SECURE_WRITER) {
    remote_id.entityId = ENTITYID_P2P_BUILTIN_PARTICIPANT_VOLATILE_SECURE_WRITER;
    transport_inst_->update_locators(remote_id, remote_data);
  }
  if (avail & DDS::Security::BUILTIN_PARTICIPANT_VOLATILE_MESSAGE_SECURE_READER) {
    remote_id.entityId = ENTITYID_P2P_BUILTIN_PARTICIPANT_VOLATILE_SECURE_READER;
    transport_inst_->update_locators(remote_id, remote_data);
  }
  if (avail & DDS::Security::SPDP_BUILTIN_PARTICIPANT_SECURE_WRITER) {
    remote_id.entityId = ENTITYID_SPDP_RELIABLE_BUILTIN_PARTICIPANT_SECURE_WRITER;
    transport_inst_->update_locators(remote_id, remote_data);
  }
  if (avail & DDS::Security::SPDP_BUILTIN_PARTICIPANT_SECURE_READER) {
    remote_id.entityId = ENTITYID_SPDP_RELIABLE_BUILTIN_PARTICIPANT_SECURE_READER;
    transport_inst_->update_locators(remote_id, remote_data);
  }

  const DDS::Security::ExtendedBuiltinEndpointSet_t& extended_avail =
    pdata.participantProxy.availableExtendedBuiltinEndpoints;

  if (extended_avail & DDS::Security::TYPE_LOOKUP_SERVICE_REQUEST_WRITER_SECURE) {
    remote_id.entityId = ENTITYID_TL_SVC_REQ_WRITER_SECURE;
    transport_inst_->update_locators(remote_id, remote_data);
  }
  if (extended_avail & DDS::Security::TYPE_LOOKUP_SERVICE_REQUEST_READER_SECURE) {
    remote_id.entityId = ENTITYID_TL_SVC_REQ_READER_SECURE;
    transport_inst_->update_locators(remote_id, remote_data);
  }
  if (extended_avail & DDS::Security::TYPE_LOOKUP_SERVICE_REPLY_WRITER_SECURE) {
    remote_id.entityId = ENTITYID_TL_SVC_REPLY_WRITER_SECURE;
    transport_inst_->update_locators(remote_id, remote_data);
  }
  if (extended_avail & DDS::Security::TYPE_LOOKUP_SERVICE_REPLY_READER_SECURE) {
    remote_id.entityId = ENTITYID_TL_SVC_REPLY_READER_SECURE;
    transport_inst_->update_locators(remote_id, remote_data);
  }
#endif
}

template<typename Map>
void
Sedp::remove_entities_belonging_to(Map& m, RepoId participant)
{
  participant.entityId = ENTITYID_UNKNOWN;
  for (typename Map::iterator i = m.lower_bound(participant);
       i != m.end() && 0 == std::memcmp(i->first.guidPrefix,
                                        participant.guidPrefix,
                                        sizeof(GuidPrefix_t));) {
    OPENDDS_STRING topic_name = get_topic_name(i->second);
    OPENDDS_MAP(OPENDDS_STRING, TopicDetails)::iterator top_it =
      topics_.find(topic_name);
    if (top_it != topics_.end()) {
      top_it->second.remove_pub_sub(i->first);
      if (DCPS::DCPS_debug_level > 3) {
        ACE_DEBUG((LM_DEBUG,
                   ACE_TEXT("(%P|%t) Sedp::remove_entities_belonging_to - ")
                   ACE_TEXT("calling match_endpoints remove\n")));
      }
      match_endpoints(i->first, top_it->second, true /*remove*/);
      if (spdp_.shutting_down()) { return; }
      if (top_it->second.is_dead()) {
        purge_dead_topic(topic_name);
      }
    }
    remove_from_bit(i->second);
    m.erase(i++);
  }
}

void
Sedp::remove_from_bit_i(const DiscoveredPublication& pub)
{
#ifndef DDS_HAS_MINIMUM_BIT
  job_queue_->enqueue(make_rch<MsgRemoveFromPubBit>(rchandle_from(this), DCPS::DISPOSE_INSTANCE, pub.bit_ih_));
#else
  ACE_UNUSED_ARG(pub);
#endif /* DDS_HAS_MINIMUM_BIT */
}

void
Sedp::remove_from_bit_i(const DiscoveredSubscription& sub)
{
#ifndef DDS_HAS_MINIMUM_BIT
  job_queue_->enqueue(make_rch<MsgRemoveFromSubBit>(rchandle_from(this), DCPS::DISPOSE_INSTANCE, sub.bit_ih_));
#else
  ACE_UNUSED_ARG(sub);
#endif /* DDS_HAS_MINIMUM_BIT */
}

#ifndef DDS_HAS_MINIMUM_BIT
void
Sedp::MsgRemoveFromPubBit::execute()
{
  DCPS::RcHandle<Sedp> sedp = sedp_.lock();
  if (!sedp) { return; }
  DCPS::PublicationBuiltinTopicDataDataReaderImpl* bit = sedp->pub_bit();
  // bit may be null if the DomainParticipant is shutting down
  if (bit && ih_ != DDS::HANDLE_NIL) {
    bit->set_instance_state(ih_,
                            DDS::NOT_ALIVE_DISPOSED_INSTANCE_STATE);
  }
}

void
Sedp::MsgRemoveFromSubBit::execute()
{
  DCPS::RcHandle<Sedp> sedp = sedp_.lock();
  if (!sedp) { return; }
  DCPS::SubscriptionBuiltinTopicDataDataReaderImpl* bit = sedp->sub_bit();
  // bit may be null if the DomainParticipant is shutting down
  if (bit && ih_ != DDS::HANDLE_NIL) {
    bit->set_instance_state(ih_,
                            DDS::NOT_ALIVE_DISPOSED_INSTANCE_STATE);
  }
}
#endif /* DDS_HAS_MINIMUM_BIT */

#ifndef DDS_HAS_MINIMUM_BIT
DCPS::TopicBuiltinTopicDataDataReaderImpl*
Sedp::topic_bit()
{
  DDS::Subscriber_var sub = spdp_.bit_subscriber();
  if (!sub.in())
    return 0;

  DDS::DataReader_var d =
    sub->lookup_datareader(DCPS::BUILT_IN_TOPIC_TOPIC);
  return dynamic_cast<DCPS::TopicBuiltinTopicDataDataReaderImpl*>(d.in());
}

DCPS::PublicationBuiltinTopicDataDataReaderImpl*
Sedp::pub_bit()
{
  DDS::Subscriber_var sub = spdp_.bit_subscriber();
  if (!sub.in())
    return 0;

  DDS::DataReader_var d =
    sub->lookup_datareader(DCPS::BUILT_IN_PUBLICATION_TOPIC);
  return dynamic_cast<DCPS::PublicationBuiltinTopicDataDataReaderImpl*>(d.in());
}

DCPS::SubscriptionBuiltinTopicDataDataReaderImpl*
Sedp::sub_bit()
{
  DDS::Subscriber_var sub = spdp_.bit_subscriber();
  if (!sub.in())
    return 0;

  DDS::DataReader_var d =
    sub->lookup_datareader(DCPS::BUILT_IN_SUBSCRIPTION_TOPIC);
  return dynamic_cast<DCPS::SubscriptionBuiltinTopicDataDataReaderImpl*>(d.in());
}

#endif /* DDS_HAS_MINIMUM_BIT */

bool
Sedp::update_topic_qos(const RepoId& topicId, const DDS::TopicQos& qos)
{
  ACE_GUARD_RETURN(ACE_Thread_Mutex, g, lock_, false);
  OPENDDS_MAP_CMP(RepoId, OPENDDS_STRING, DCPS::GUID_tKeyLessThan)::iterator iter =
    topic_names_.find(topicId);
  if (iter == topic_names_.end()) {
    return false;
  }
  const OPENDDS_STRING& name = iter->second;
  TopicDetails& topic = topics_[name];
  using namespace DCPS;
  // If the TOPIC_DATA QoS changed our local endpoints must be resent
  // with new QoS
  if (qos.topic_data != topic.local_qos().topic_data) {
    topic.update(qos);
    // For each endpoint associated on this topic
    for (RepoIdSet::const_iterator topic_endpoints = topic.endpoints().begin();
         topic_endpoints != topic.endpoints().end(); ++topic_endpoints) {

      const RepoId& rid = *topic_endpoints;
      GuidConverter conv(rid);
      if (conv.isWriter()) {
        // This may be our local publication, verify
        LocalPublicationIter lp = local_publications_.find(rid);
        if (lp != local_publications_.end()) {
          write_publication_data(rid, lp->second);
        }
      } else if (conv.isReader()) {
        // This may be our local subscription, verify
        LocalSubscriptionIter ls = local_subscriptions_.find(rid);
        if (ls != local_subscriptions_.end()) {
          write_subscription_data(rid, ls->second);
        }
      }
    }
  }

  return true;
}

DDS::ReturnCode_t
Sedp::remove_publication_i(const RepoId& publicationId, LocalPublication& pub)
{
#ifdef OPENDDS_SECURITY
  ICE::Endpoint* endpoint = pub.publication_->get_ice_endpoint();
  if (endpoint) {
    ICE::Agent::instance()->remove_local_agent_info_listener(endpoint, publicationId);
  }

  if (is_security_enabled() && pub.security_attribs_.base.is_discovery_protected) {
    return publications_secure_writer_->write_unregister_dispose(publicationId);
  } else {
    return publications_writer_->write_unregister_dispose(publicationId);
  }
#else
  ACE_UNUSED_ARG(pub);
  return publications_writer_->write_unregister_dispose(publicationId);
#endif
}

bool
Sedp::update_publication_qos(const RepoId& publicationId,
                             const DDS::DataWriterQos& qos,
                             const DDS::PublisherQos& publisherQos)
{
  ACE_GUARD_RETURN(ACE_Thread_Mutex, g, lock_, false);
  LocalPublicationIter iter = local_publications_.find(publicationId);
  if (iter != local_publications_.end()) {
    LocalPublication& pb = iter->second;
    pb.qos_ = qos;
    pb.publisher_qos_ = publisherQos;

    if (DDS::RETCODE_OK != write_publication_data(publicationId, pb)) {
      return false;
    }
    // Match/unmatch with subscriptions
    OPENDDS_STRING topic_name = topic_names_[pb.topic_id_];
    OPENDDS_MAP(OPENDDS_STRING, TopicDetails)::iterator top_it =
          topics_.find(topic_name);
    if (top_it != topics_.end()) {
      match_endpoints(publicationId, top_it->second);
    }
    return true;
  }
  return false;
}

DDS::ReturnCode_t
Sedp::remove_subscription_i(const RepoId& subscriptionId,
                            LocalSubscription& sub)
{
#ifdef OPENDDS_SECURITY
  ICE::Endpoint* endpoint = sub.subscription_->get_ice_endpoint();
  if (endpoint) {
    ICE::Agent::instance()->remove_local_agent_info_listener(endpoint, subscriptionId);
  }

  if (is_security_enabled() && sub.security_attribs_.base.is_discovery_protected) {
    return subscriptions_secure_writer_->write_unregister_dispose(subscriptionId);
  } else {
    return subscriptions_writer_->write_unregister_dispose(subscriptionId);
  }
#else
  ACE_UNUSED_ARG(sub);
  return subscriptions_writer_->write_unregister_dispose(subscriptionId);
#endif
}

bool
Sedp::update_subscription_qos(const RepoId& subscriptionId,
                              const DDS::DataReaderQos& qos,
                              const DDS::SubscriberQos& subscriberQos)
{
  ACE_GUARD_RETURN(ACE_Thread_Mutex, g, lock_, false);
  LocalSubscriptionIter iter = local_subscriptions_.find(subscriptionId);
  if (iter != local_subscriptions_.end()) {
    LocalSubscription& sb = iter->second;
    sb.qos_ = qos;
    sb.subscriber_qos_ = subscriberQos;

    if (DDS::RETCODE_OK != write_subscription_data(subscriptionId, sb)) {
      return false;
    }
    // Match/unmatch with subscriptions
    OPENDDS_STRING topic_name = topic_names_[sb.topic_id_];
    OPENDDS_MAP(OPENDDS_STRING, TopicDetails)::iterator top_it =
          topics_.find(topic_name);
    if (top_it != topics_.end()) {
      match_endpoints(subscriptionId, top_it->second);
    }
    return true;
  }
  return false;
}

bool
Sedp::update_subscription_params(const RepoId& subId,
                                 const DDS::StringSeq& params)
{
  ACE_GUARD_RETURN(ACE_Thread_Mutex, g, lock_, false);
  const LocalSubscriptionIter iter = local_subscriptions_.find(subId);
  if (iter != local_subscriptions_.end()) {
    LocalSubscription& sb = iter->second;
    sb.filterProperties.expressionParameters = params;

    if (DDS::RETCODE_OK != write_subscription_data(subId, sb)) {
      return false;
    }

    // Let any associated local publications know about the change
    for (DCPS::RepoIdSet::iterator i = iter->second.matched_endpoints_.begin();
         i != iter->second.matched_endpoints_.end(); ++i) {
      const LocalPublicationIter lpi = local_publications_.find(*i);
      if (lpi != local_publications_.end()) {
        lpi->second.publication_->update_subscription_params(subId, params);
      }
    }

    return true;
  }
  return false;
}

void
Sedp::shutdown()
{
  publications_reader_->shutting_down();
  subscriptions_reader_->shutting_down();
  participant_message_reader_->shutting_down();
  type_lookup_request_reader_->shutting_down();
  type_lookup_reply_reader_->shutting_down();
#ifdef OPENDDS_SECURITY
  publications_secure_reader_->shutting_down();
  subscriptions_secure_reader_->shutting_down();
  participant_message_secure_reader_->shutting_down();
  participant_stateless_message_reader_->shutting_down();
  participant_volatile_message_secure_reader_->shutting_down();
  dcps_participant_secure_reader_->shutting_down();
  type_lookup_request_secure_reader_->shutting_down();
  type_lookup_reply_secure_reader_->shutting_down();
#endif
  publications_writer_->shutting_down();
  subscriptions_writer_->shutting_down();
  participant_message_writer_->shutting_down();
  type_lookup_request_writer_->shutting_down();
  type_lookup_reply_writer_->shutting_down();
#ifdef OPENDDS_SECURITY
  publications_secure_writer_->shutting_down();
  subscriptions_secure_writer_->shutting_down();
  participant_message_secure_writer_->shutting_down();
  participant_stateless_message_writer_->shutting_down();
  participant_volatile_message_secure_writer_->shutting_down();
  dcps_participant_secure_writer_->shutting_down();
  type_lookup_request_secure_writer_->shutting_down();
  type_lookup_reply_secure_writer_->shutting_down();
#endif
}

void
Sedp::MsgDiscoveredPublication::execute()
{
  DCPS::RcHandle<Sedp> sedp = sedp_.lock();
  if (!sedp) { return; }

  sedp->data_received(id_, data_);
}

void Sedp::process_discovered_writer_data(DCPS::MessageId message_id,
                                          const DCPS::DiscoveredWriterData& wdata,
                                          const RepoId& guid,
                                          const XTypes::TypeInformation& type_info
#ifdef OPENDDS_SECURITY
                                          ,
                                          bool have_ice_agent_info,
                                          const ICE::AgentInfo& ice_agent_info,
                                          const DDS::Security::EndpointSecurityInfo* security_info
#endif
                                          )
{
  OPENDDS_STRING topic_name;

  RepoId participant_id = guid;
  participant_id.entityId = ENTITYID_PARTICIPANT;

  // Find the publication - iterator valid only as long as we hold the lock
  DiscoveredPublicationIter iter = discovered_publications_.find(guid);

  if (message_id == DCPS::SAMPLE_DATA) {
    DCPS::DiscoveredWriterData wdata_copy;

#ifdef OPENDDS_SECURITY
    if (iter != discovered_publications_.end()) {
      DiscoveredPublication& dpub = iter->second;
      if (!dpub.have_ice_agent_info_ && have_ice_agent_info) {
        dpub.have_ice_agent_info_ = have_ice_agent_info;
        dpub.ice_agent_info_ = ice_agent_info;
        start_ice(guid, dpub);
      } else if (dpub.have_ice_agent_info_ && !have_ice_agent_info) {
        dpub.have_ice_agent_info_ = have_ice_agent_info;
        dpub.ice_agent_info_ = ice_agent_info;
        stop_ice(guid, dpub);
      } else if (dpub.ice_agent_info_ != ice_agent_info) {
        dpub.ice_agent_info_ = ice_agent_info;
        start_ice(guid, dpub);
      }
    }
#endif

    if (iter == discovered_publications_.end()) { // add new
      // Must unlock when calling into pub_bit() as it may call back into us
      ACE_Reverse_Lock<ACE_Thread_Mutex> rev_lock(lock_);

      { // Reduce scope of pub and td
        DiscoveredPublication prepub(wdata);
        prepub.type_info_ = type_info;

#ifdef OPENDDS_SECURITY
        prepub.have_ice_agent_info_ = have_ice_agent_info;
        prepub.ice_agent_info_ = ice_agent_info;
#endif
        topic_name = get_topic_name(prepub);

#ifdef OPENDDS_SECURITY
        if (is_security_enabled()) {

          DDS::Security::SecurityException ex = {"", 0, 0};

          DDS::TopicBuiltinTopicData data;
          data.key = wdata.ddsPublicationData.key;
          data.name = wdata.ddsPublicationData.topic_name;
          data.type_name = wdata.ddsPublicationData.type_name;
          data.durability = wdata.ddsPublicationData.durability;
          data.durability_service = wdata.ddsPublicationData.durability_service;
          data.deadline = wdata.ddsPublicationData.deadline;
          data.latency_budget = wdata.ddsPublicationData.latency_budget;
          data.liveliness = wdata.ddsPublicationData.liveliness;
          data.reliability = wdata.ddsPublicationData.reliability;
          data.lifespan = wdata.ddsPublicationData.lifespan;
          data.destination_order = wdata.ddsPublicationData.destination_order;
          data.ownership = wdata.ddsPublicationData.ownership;
          data.topic_data = wdata.ddsPublicationData.topic_data;

          DCPS::AuthState auth_state = spdp_.lookup_participant_auth_state(participant_id);
          if (auth_state == DCPS::AUTH_STATE_AUTHENTICATED) {

            DDS::Security::PermissionsHandle remote_permissions = spdp_.lookup_participant_permissions(participant_id);

            if (participant_sec_attr_.is_access_protected &&
                !get_access_control()->check_remote_topic(remote_permissions, spdp_.get_domain_id(), data, ex))
            {
              ACE_ERROR((LM_WARNING,
                ACE_TEXT("(%P|%t) WARNING: ")
                ACE_TEXT("Sedp::data_received(dwd) - ")
                ACE_TEXT("Unable to check remote topic '%C'. SecurityException[%d.%d]: %C\n"),
                topic_name.data(), ex.code, ex.minor_code, ex.message.in()));
              return;
            }

            DDS::Security::TopicSecurityAttributes topic_sec_attr;
            if (!get_access_control()->get_topic_sec_attributes(remote_permissions, topic_name.data(), topic_sec_attr, ex))
            {
              ACE_ERROR((LM_WARNING,
                ACE_TEXT("(%P|%t) WARNING: ")
                ACE_TEXT("Sedp::data_received(dwd) - ")
                ACE_TEXT("Unable to get security attributes for remote topic '%C'. SecurityException[%d.%d]: %C\n"),
                topic_name.data(), ex.code, ex.minor_code, ex.message.in()));
              return;
            }

            DDS::Security::PublicationBuiltinTopicDataSecure pub_data_sec;
            pub_data_sec.base.base = wdata.ddsPublicationData;

            if (security_info != NULL) {
              pub_data_sec.base.security_info.endpoint_security_attributes =
                security_info->endpoint_security_attributes;
              pub_data_sec.base.security_info.plugin_endpoint_security_attributes =
                security_info->plugin_endpoint_security_attributes;
            }

            if (topic_sec_attr.is_write_protected &&
              !get_access_control()->check_remote_datawriter(remote_permissions, spdp_.get_domain_id(), pub_data_sec, ex))
            {
              ACE_ERROR((LM_WARNING,
                ACE_TEXT("(%P|%t) WARNING: ")
                ACE_TEXT("Sedp::data_received(dwd) - ")
                ACE_TEXT("Unable to check remote datawriter '%C'. SecurityException[%d.%d]: %C\n"),
                topic_name.data(), ex.code, ex.minor_code, ex.message.in()));
              return;
            }
          } else if (auth_state != DCPS::AUTH_STATE_UNAUTHENTICATED) {
            ACE_ERROR((LM_WARNING,
              ACE_TEXT("(%P|%t) WARNING: ")
              ACE_TEXT("Sedp::data_received(dwd) - ")
              ACE_TEXT("Unsupported remote participant authentication state for discovered datawriter '%C'. ")
              ACE_TEXT("SecurityException[%d.%d]: %C\n"),
              topic_name.data(), ex.code, ex.minor_code, ex.message.in()));
            return;
          }
        }
#endif

        DiscoveredPublication& pub = discovered_publications_[guid] = prepub;

        // Create a topic if necessary.
        OPENDDS_MAP(OPENDDS_STRING, TopicDetails)::iterator top_it = topics_.find(topic_name);
        if (top_it == topics_.end()) {
          top_it = topics_.insert(std::make_pair(topic_name, TopicDetails())).first;
          DCPS::RepoId topic_id = make_topic_guid();
          top_it->second.init(topic_name, topic_id);
          topic_names_[topic_id] = topic_name;
        }

        TopicDetails& td = top_it->second;

        // Upsert the remote topic.
        td.add_pub_sub(guid, wdata.ddsPublicationData.type_name.in());

        std::memcpy(pub.writer_data_.ddsPublicationData.participant_key.value,
                    guid.guidPrefix, sizeof(DDS::BuiltinTopicKey_t));
        assign_bit_key(pub);
        wdata_copy = pub.writer_data_;
      }

      // Iter no longer valid once lock released
      iter = discovered_publications_.end();

      DDS::InstanceHandle_t instance_handle = DDS::HANDLE_NIL;
#ifndef DDS_HAS_MINIMUM_BIT
      {
        // Release lock for call into pub_bit
        DCPS::PublicationBuiltinTopicDataDataReaderImpl* bit = pub_bit();
        if (bit) { // bit may be null if the DomainParticipant is shutting down
          ACE_GUARD(ACE_Reverse_Lock< ACE_Thread_Mutex>, rg, rev_lock);
          instance_handle =
            bit->store_synthetic_data(wdata_copy.ddsPublicationData,
                                      DDS::NEW_VIEW_STATE);
        }
      }
#endif /* DDS_HAS_MINIMUM_BIT */

      if (spdp_.shutting_down()) { return; }
      // Publication may have been removed while lock released
      iter = discovered_publications_.find(guid);
      if (iter != discovered_publications_.end()) {
        iter->second.bit_ih_ = instance_handle;
        OPENDDS_MAP(OPENDDS_STRING, TopicDetails)::iterator top_it =
            topics_.find(topic_name);
        if (top_it != topics_.end()) {
          if (DCPS::DCPS_debug_level > 3) {
            ACE_DEBUG((LM_DEBUG, ACE_TEXT("(%P|%t) Sedp::data_received(dwd) - ")
                                 ACE_TEXT("calling match_endpoints new\n")));
          }
          match_endpoints(guid, top_it->second);
        }
      }

    } else {
      if (checkAndAssignQos(iter->second.writer_data_.ddsPublicationData,
                            wdata.ddsPublicationData)) { // update existing

#ifndef DDS_HAS_MINIMUM_BIT
        DCPS::PublicationBuiltinTopicDataDataReaderImpl* bit = pub_bit();
        if (bit) { // bit may be null if the DomainParticipant is shutting down
          bit->store_synthetic_data(iter->second.writer_data_.ddsPublicationData,
                                    DDS::NOT_NEW_VIEW_STATE);
        }
#endif /* DDS_HAS_MINIMUM_BIT */

        // Match/unmatch local subscription(s)
        topic_name = get_topic_name(iter->second);
        OPENDDS_MAP(OPENDDS_STRING, TopicDetails)::iterator top_it =
          topics_.find(topic_name);
        if (top_it != topics_.end()) {
          if (DCPS::DCPS_debug_level > 3) {
            ACE_DEBUG((LM_DEBUG, ACE_TEXT("(%P|%t) Sedp::data_received(dwd) - ")
                       ACE_TEXT("calling match_endpoints update\n")));
          }
          match_endpoints(guid, top_it->second);
          iter = discovered_publications_.find(guid);
          if (iter == discovered_publications_.end()) {
            return;
          }
        }
      }

      if (checkAndAssignLocators(iter->second.writer_data_.writerProxy, wdata.writerProxy)) {
        topic_name = get_topic_name(iter->second);
        OPENDDS_MAP(OPENDDS_STRING, TopicDetails)::const_iterator top_it = topics_.find(topic_name);
        using DCPS::RepoIdSet;
        const RepoIdSet& assoc =
          (top_it == topics_.end()) ? RepoIdSet() : top_it->second.endpoints();
        for (RepoIdSet::const_iterator i = assoc.begin(); i != assoc.end(); ++i) {
          if (DCPS::GuidConverter(*i).isWriter()) continue; // publication
          LocalSubscriptionIter lsi = local_subscriptions_.find(*i);
          if (lsi != local_subscriptions_.end()) {
            lsi->second.subscription_->update_locators(guid, wdata.writerProxy.allLocators);
          }
        }
      }
    }

  } else if (message_id == DCPS::UNREGISTER_INSTANCE ||
             message_id == DCPS::DISPOSE_INSTANCE ||
             message_id == DCPS::DISPOSE_UNREGISTER_INSTANCE) {
    if (iter != discovered_publications_.end()) {
      // Unmatch local subscription(s)
      topic_name = get_topic_name(iter->second);
      OPENDDS_MAP(OPENDDS_STRING, TopicDetails)::iterator top_it =
          topics_.find(topic_name);
      if (top_it != topics_.end()) {
        top_it->second.remove_pub_sub(guid);
        match_endpoints(guid, top_it->second, true /*remove*/);
        if (spdp_.shutting_down()) { return; }
        if (top_it->second.is_dead()) {
          purge_dead_topic(topic_name);
        }
      }
      remove_from_bit(iter->second);
      if (DCPS::DCPS_debug_level > 3) {
        ACE_DEBUG((LM_DEBUG, ACE_TEXT("(%P|%t) Sedp::data_received(dwd) - ")
                             ACE_TEXT("calling match_endpoints disp/unreg\n")));
      }
      discovered_publications_.erase(iter);
    }
  }
}

void
Sedp::data_received(DCPS::MessageId message_id,
                    const DiscoveredPublication& dpub)
{
  if (spdp_.shutting_down()) { return; }

  const DCPS::DiscoveredWriterData& wdata = dpub.writer_data_;
  const RepoId& guid = wdata.writerProxy.remoteWriterGuid;
  RepoId guid_participant = guid;
  guid_participant.entityId = ENTITYID_PARTICIPANT;

  ACE_GUARD(ACE_Thread_Mutex, g, lock_);

  if (ignoring(guid)
      || ignoring(guid_participant)
      || ignoring(wdata.ddsPublicationData.topic_name)) {
    return;
  }

#ifdef OPENDDS_SECURITY
  if (should_drop_message(wdata.ddsPublicationData.topic_name)) {
    return;
  }
#endif

  if (!spdp_.has_discovered_participant(guid_participant)) {
    deferred_publications_[guid] = std::make_pair(message_id, dpub);
    return;
  }

  process_discovered_writer_data(message_id, wdata, guid, dpub.type_info_
#ifdef OPENDDS_SECURITY
                                 , dpub.have_ice_agent_info_, dpub.ice_agent_info_
#endif
                                 );
}

#ifdef OPENDDS_SECURITY
void
Sedp::MsgDiscoveredPublicationSecure::execute()
{
  DCPS::RcHandle<Sedp> sedp = sedp_.lock();
  if (!sedp) { return; }
  sedp->data_received(id_, data_);
}

void Sedp::data_received(DCPS::MessageId message_id,
                         const DiscoveredPublication_SecurityWrapper& wrapper)
{
  if (spdp_.shutting_down()) { return; }

  const RepoId& guid = wrapper.data.writerProxy.remoteWriterGuid;
  RepoId guid_participant = guid;
  guid_participant.entityId = ENTITYID_PARTICIPANT;

  ACE_GUARD(ACE_Thread_Mutex, g, lock_);

  if (ignoring(guid)
      || ignoring(guid_participant)
      || ignoring(wrapper.data.ddsPublicationData.topic_name)) {
    return;
  }

  process_discovered_writer_data(message_id, wrapper.data, guid, wrapper.type_info, wrapper.have_ice_agent_info, wrapper.ice_agent_info, &wrapper.security_info);
}
#endif

void Sedp::process_discovered_reader_data(DCPS::MessageId message_id,
                                          const DCPS::DiscoveredReaderData& rdata,
                                          const RepoId& guid,
                                          const XTypes::TypeInformation& type_info
#ifdef OPENDDS_SECURITY
                                          ,
                                          bool have_ice_agent_info,
                                          const ICE::AgentInfo& ice_agent_info,
                                          const DDS::Security::EndpointSecurityInfo* security_info
#endif
                                          )
{
  OPENDDS_STRING topic_name;

  RepoId participant_id = guid;
  participant_id.entityId = ENTITYID_PARTICIPANT;

  // Find the subscripion - iterator valid only as long as we hold the lock
  DiscoveredSubscriptionIter iter = discovered_subscriptions_.find(guid);

  // Must unlock when calling into sub_bit() as it may call back into us
  ACE_Reverse_Lock<ACE_Thread_Mutex> rev_lock(lock_);

  if (message_id == DCPS::SAMPLE_DATA) {
    DCPS::DiscoveredReaderData rdata_copy;

#ifdef OPENDDS_SECURITY
    if (iter != discovered_subscriptions_.end()) {
      DiscoveredSubscription& dsub = iter->second;
      if (!dsub.have_ice_agent_info_ && have_ice_agent_info) {
        dsub.have_ice_agent_info_ = have_ice_agent_info;
        dsub.ice_agent_info_ = ice_agent_info;
        start_ice(guid, dsub);
      } else if (dsub.have_ice_agent_info_ && !have_ice_agent_info) {
        dsub.have_ice_agent_info_ = have_ice_agent_info;
        dsub.ice_agent_info_ = ice_agent_info;
        stop_ice(guid, dsub);
      } else if (dsub.ice_agent_info_ != ice_agent_info) {
        dsub.ice_agent_info_ = ice_agent_info;
        start_ice(guid, dsub);
      }
    }
#endif

    if (iter == discovered_subscriptions_.end()) { // add new
      { // Reduce scope of sub and td
        DiscoveredSubscription presub(rdata);
        presub.type_info_ = type_info;
#ifdef OPENDDS_SECURITY
        presub.have_ice_agent_info_ = have_ice_agent_info;
        presub.ice_agent_info_ = ice_agent_info;
#endif

        topic_name = get_topic_name(presub);

#ifdef OPENDDS_SECURITY
        if (is_security_enabled()) {

          DDS::Security::SecurityException ex = {"", 0, 0};

          DDS::TopicBuiltinTopicData data;
          data.key = rdata.ddsSubscriptionData.key;
          data.name = rdata.ddsSubscriptionData.topic_name;
          data.type_name = rdata.ddsSubscriptionData.type_name;
          data.durability = rdata.ddsSubscriptionData.durability;
          data.deadline = rdata.ddsSubscriptionData.deadline;
          data.latency_budget = rdata.ddsSubscriptionData.latency_budget;
          data.liveliness = rdata.ddsSubscriptionData.liveliness;
          data.reliability = rdata.ddsSubscriptionData.reliability;
          data.destination_order = rdata.ddsSubscriptionData.destination_order;
          data.ownership = rdata.ddsSubscriptionData.ownership;
          data.topic_data = rdata.ddsSubscriptionData.topic_data;

          DCPS::AuthState auth_state = spdp_.lookup_participant_auth_state(participant_id);
          if (auth_state == DCPS::AUTH_STATE_AUTHENTICATED) {

            DDS::Security::PermissionsHandle remote_permissions = spdp_.lookup_participant_permissions(participant_id);

            if (participant_sec_attr_.is_access_protected &&
                !get_access_control()->check_remote_topic(remote_permissions, spdp_.get_domain_id(), data, ex))
            {
              ACE_ERROR((LM_WARNING,
                ACE_TEXT("(%P|%t) WARNING: ")
                ACE_TEXT("Sedp::data_received(drd) - ")
                ACE_TEXT("Unable to check remote topic '%C'. SecurityException[%d.%d]: %C\n"),
                topic_name.data(), ex.code, ex.minor_code, ex.message.in()));
              return;
            }

            DDS::Security::TopicSecurityAttributes topic_sec_attr;
            if (!get_access_control()->get_topic_sec_attributes(remote_permissions, topic_name.data(), topic_sec_attr, ex))
            {
              ACE_ERROR((LM_WARNING,
                ACE_TEXT("(%P|%t) WARNING: ")
                ACE_TEXT("Sedp::data_received(drd) - ")
                ACE_TEXT("Unable to get security attributes for remote topic '%C'. SecurityException[%d.%d]: %C\n"),
                topic_name.data(), ex.code, ex.minor_code, ex.message.in()));
              return;
            }

            DDS::Security::SubscriptionBuiltinTopicDataSecure sub_data_sec;
            sub_data_sec.base.base = rdata.ddsSubscriptionData;

            if (security_info != NULL) {
              sub_data_sec.base.security_info.endpoint_security_attributes =
                security_info->endpoint_security_attributes;
              sub_data_sec.base.security_info.plugin_endpoint_security_attributes =
                security_info->plugin_endpoint_security_attributes;
            }

            bool relay_only = false;
            if (topic_sec_attr.is_read_protected &&
                !get_access_control()->check_remote_datareader(
                  remote_permissions, spdp_.get_domain_id(), sub_data_sec, relay_only, ex))
            {
              ACE_ERROR((LM_WARNING,
                ACE_TEXT("(%P|%t) WARNING: ")
                ACE_TEXT("Sedp::data_received(drd) - ")
                ACE_TEXT("Unable to check remote datareader '%C'. SecurityException[%d.%d]: %C\n"),
                topic_name.data(), ex.code, ex.minor_code, ex.message.in()));
              return;
            }

            if (relay_only) {
              relay_only_readers_.insert(guid);
            } else {
              relay_only_readers_.erase(guid);
            }
          } else if (auth_state != DCPS::AUTH_STATE_UNAUTHENTICATED) {
            ACE_ERROR((LM_WARNING,
              ACE_TEXT("(%P|%t) WARNING: ")
              ACE_TEXT("Sedp::data_received(dwd) - ")
              ACE_TEXT("Unsupported remote participant authentication state for discovered datawriter '%C'. ")
              ACE_TEXT("SecurityException[%d.%d]: %C\n"),
              topic_name.data(), ex.code, ex.minor_code, ex.message.in()));
            return;
          }
        }
#endif

        DiscoveredSubscription& sub = discovered_subscriptions_[guid] = presub;

        // Create a topic if necessary.
        OPENDDS_MAP(OPENDDS_STRING, TopicDetails)::iterator top_it = topics_.find(topic_name);
        if (top_it == topics_.end()) {
          top_it = topics_.insert(std::make_pair(topic_name, TopicDetails())).first;
          DCPS::RepoId topic_id = make_topic_guid();
          top_it->second.init(topic_name, topic_id);
          topic_names_[topic_id] = topic_name;
        }

        TopicDetails& td = top_it->second;

        // Upsert the remote topic.
        td.add_pub_sub(guid, rdata.ddsSubscriptionData.type_name.in());

        std::memcpy(sub.reader_data_.ddsSubscriptionData.participant_key.value,
                    guid.guidPrefix, sizeof(DDS::BuiltinTopicKey_t));
        assign_bit_key(sub);
        rdata_copy = sub.reader_data_;
      }

      // Iter no longer valid once lock released
      iter = discovered_subscriptions_.end();

      DDS::InstanceHandle_t instance_handle = DDS::HANDLE_NIL;
#ifndef DDS_HAS_MINIMUM_BIT
      {
        // Release lock for call into sub_bit
        DCPS::SubscriptionBuiltinTopicDataDataReaderImpl* bit = sub_bit();
        if (bit) { // bit may be null if the DomainParticipant is shutting down
          ACE_GUARD(ACE_Reverse_Lock< ACE_Thread_Mutex>, rg, rev_lock);
          instance_handle =
            bit->store_synthetic_data(rdata_copy.ddsSubscriptionData,
                                      DDS::NEW_VIEW_STATE);
        }
      }
#endif /* DDS_HAS_MINIMUM_BIT */

      if (spdp_.shutting_down()) { return; }
      // Subscription may have been removed while lock released
      iter = discovered_subscriptions_.find(guid);
      if (iter != discovered_subscriptions_.end()) {
        iter->second.bit_ih_ = instance_handle;
        OPENDDS_MAP(OPENDDS_STRING, TopicDetails)::iterator top_it =
            topics_.find(topic_name);
        if (top_it != topics_.end()) {
          if (DCPS::DCPS_debug_level > 3) {
            ACE_DEBUG((LM_DEBUG, ACE_TEXT("(%P|%t) Sedp::data_received(drd) - ")
                                 ACE_TEXT("calling match_endpoints new\n")));
          }
          match_endpoints(guid, top_it->second);
        }
      }

    } else { // update existing
      if (checkAndAssignQos(iter->second.reader_data_.ddsSubscriptionData,
                            rdata.ddsSubscriptionData)) {
#ifndef DDS_HAS_MINIMUM_BIT
        DCPS::SubscriptionBuiltinTopicDataDataReaderImpl* bit = sub_bit();
        if (bit) { // bit may be null if the DomainParticipant is shutting down
          bit->store_synthetic_data(
                iter->second.reader_data_.ddsSubscriptionData,
                DDS::NOT_NEW_VIEW_STATE);
        }
#endif /* DDS_HAS_MINIMUM_BIT */

        // Match/unmatch local publication(s)
        topic_name = get_topic_name(iter->second);
        OPENDDS_MAP(OPENDDS_STRING, TopicDetails)::iterator top_it =
            topics_.find(topic_name);
        if (top_it != topics_.end()) {
          if (DCPS::DCPS_debug_level > 3) {
            ACE_DEBUG((LM_DEBUG, ACE_TEXT("(%P|%t) Sedp::data_received(drd) - ")
                                 ACE_TEXT("calling match_endpoints update\n")));
          }
          match_endpoints(guid, top_it->second);
          iter = discovered_subscriptions_.find(guid);
          if (iter == discovered_subscriptions_.end()) {
            return;
          }
        }
      }

      if (checkAndAssignParams(iter->second.reader_data_.contentFilterProperty,
                               rdata.contentFilterProperty)) {
        // Let any associated local publications know about the change
        topic_name = get_topic_name(iter->second);
        OPENDDS_MAP(OPENDDS_STRING, TopicDetails)::iterator top_it =
            topics_.find(topic_name);
        using DCPS::RepoIdSet;
        const RepoIdSet& assoc =
          (top_it == topics_.end()) ? RepoIdSet() : top_it->second.endpoints();
        for (RepoIdSet::const_iterator i = assoc.begin(); i != assoc.end(); ++i) {
          if (DCPS::GuidConverter(*i).isReader()) continue; // subscription
          const LocalPublicationIter lpi = local_publications_.find(*i);
          if (lpi != local_publications_.end()) {
            lpi->second.publication_->update_subscription_params(guid,
              rdata.contentFilterProperty.expressionParameters);
          }
        }
      }

      if (checkAndAssignLocators(iter->second.reader_data_.readerProxy, rdata.readerProxy)) {
        topic_name = get_topic_name(iter->second);
        OPENDDS_MAP(OPENDDS_STRING, TopicDetails)::const_iterator top_it =
          topics_.find(topic_name);
        using DCPS::RepoIdSet;
        const RepoIdSet& assoc =
          (top_it == topics_.end()) ? RepoIdSet() : top_it->second.endpoints();
        for (RepoIdSet::const_iterator i = assoc.begin(); i != assoc.end(); ++i) {
          if (DCPS::GuidConverter(*i).isReader()) continue; // subscription
          LocalPublicationIter lpi = local_publications_.find(*i);
          if (lpi != local_publications_.end()) {
            lpi->second.publication_->update_locators(guid, rdata.readerProxy.allLocators);
          }
        }
      }
    }

    if (is_expectant_opendds(guid)) {
      // For each associated opendds writer to this reader
      CORBA::ULong len = rdata.readerProxy.associatedWriters.length();
      for (CORBA::ULong writerIndex = 0; writerIndex < len; ++writerIndex)
      {
        GUID_t writerGuid = rdata.readerProxy.associatedWriters[writerIndex];

        // If the associated writer is in this participant
        LocalPublicationIter lp = local_publications_.find(writerGuid);
        if (lp != local_publications_.end()) {
          // If the local writer is not fully associated with the reader
          if (lp->second.remote_expectant_opendds_associations_.insert(guid).second) {
            // This is a new association
            lp->second.publication_->association_complete(guid);
          }
        }
      }
    }

  } else if (message_id == DCPS::UNREGISTER_INSTANCE ||
             message_id == DCPS::DISPOSE_INSTANCE ||
             message_id == DCPS::DISPOSE_UNREGISTER_INSTANCE) {
    if (iter != discovered_subscriptions_.end()) {
      // Unmatch local publication(s)
      topic_name = get_topic_name(iter->second);
      OPENDDS_MAP(OPENDDS_STRING, TopicDetails)::iterator top_it =
          topics_.find(topic_name);
      if (top_it != topics_.end()) {
        top_it->second.remove_pub_sub(guid);
        if (DCPS::DCPS_debug_level > 3) {
          ACE_DEBUG((LM_DEBUG, ACE_TEXT("(%P|%t) Sedp::data_received(drd) - ")
                               ACE_TEXT("calling match_endpoints disp/unreg\n")));
        }
        match_endpoints(guid, top_it->second, true /*remove*/);
        if (top_it->second.is_dead()) {
          purge_dead_topic(topic_name);
        }
        if (spdp_.shutting_down()) { return; }
      }
      remove_from_bit(iter->second);
      discovered_subscriptions_.erase(iter);
    }
  }
}

void
Sedp::MsgDiscoveredSubscription::execute()
{
  DCPS::RcHandle<Sedp> sedp = sedp_.lock();
  if (!sedp) { return; }
  sedp->data_received(id_, data_);
}

void
Sedp::data_received(DCPS::MessageId message_id,
                    const DiscoveredSubscription& dsub)
{
  if (spdp_.shutting_down()) { return; }

  const DCPS::DiscoveredReaderData& rdata = dsub.reader_data_;
  const RepoId& guid = rdata.readerProxy.remoteReaderGuid;
  RepoId guid_participant = guid;
  guid_participant.entityId = ENTITYID_PARTICIPANT;

  ACE_GUARD(ACE_Thread_Mutex, g, lock_);

  if (ignoring(guid)
      || ignoring(guid_participant)
      || ignoring(rdata.ddsSubscriptionData.topic_name)) {
    return;
  }

#ifdef OPENDDS_SECURITY
  if (should_drop_message(rdata.ddsSubscriptionData.topic_name)) {
    return;
  }
#endif

  if (!spdp_.has_discovered_participant(guid_participant)) {
    deferred_subscriptions_[guid] = std::make_pair(message_id, dsub);
    return;
  }

  process_discovered_reader_data(message_id, rdata, guid, dsub.type_info_
#ifdef OPENDDS_SECURITY
                                 , dsub.have_ice_agent_info_, dsub.ice_agent_info_
#endif
                                 );
}

#ifdef OPENDDS_SECURITY
void
Sedp::MsgDiscoveredSubscriptionSecure::execute()
{
  DCPS::RcHandle<Sedp> sedp = sedp_.lock();
  if (!sedp) { return; }
  sedp->data_received(id_, data_);
}

void Sedp::data_received(DCPS::MessageId message_id,
                         const DiscoveredSubscription_SecurityWrapper& wrapper)
{
  if (spdp_.shutting_down()) { return; }

  const RepoId& guid = wrapper.data.readerProxy.remoteReaderGuid;
  RepoId guid_participant = guid;
  guid_participant.entityId = ENTITYID_PARTICIPANT;

  ACE_GUARD(ACE_Thread_Mutex, g, lock_);

  if (ignoring(guid)
      || ignoring(guid_participant)
      || ignoring(wrapper.data.ddsSubscriptionData.topic_name)) {
    return;
  }

  process_discovered_reader_data(message_id, wrapper.data, guid, wrapper.type_info, wrapper.have_ice_agent_info, wrapper.ice_agent_info, &wrapper.security_info);
}
#endif

void
Sedp::MsgParticipantMessageData::execute()
{
  DCPS::RcHandle<Sedp> sedp = sedp_.lock();
  if (!sedp) { return; }
  sedp->data_received(id_, data_);
}

void
Sedp::data_received(DCPS::MessageId /*message_id*/,
                    const ParticipantMessageData& data)
{
  if (spdp_.shutting_down()) { return; }

  const RepoId& guid = data.participantGuid;
  RepoId guid_participant = guid;
  guid_participant.entityId = ENTITYID_PARTICIPANT;
  RepoId prefix = data.participantGuid;
  prefix.entityId = EntityId_t(); // Clear the entityId so lower bound will work.

  ACE_GUARD(ACE_Thread_Mutex, g, lock_);

  if (ignoring(guid)
      || ignoring(guid_participant)) {
    return;
  }

  if (!spdp_.has_discovered_participant(guid_participant)) {
    return;
  }

  for (LocalSubscriptionMap::const_iterator sub_pos = local_subscriptions_.begin(),
         sub_limit = local_subscriptions_.end();
       sub_pos != sub_limit; ++sub_pos) {
    const DCPS::RepoIdSet::const_iterator pos =
      sub_pos->second.matched_endpoints_.lower_bound(prefix);
    if (pos != sub_pos->second.matched_endpoints_.end() &&
        DCPS::GuidPrefixEqual()(pos->guidPrefix, prefix.guidPrefix)) {
      sub_pos->second.subscription_->signal_liveliness(guid_participant);
    }
  }
}

#ifdef OPENDDS_SECURITY
void
Sedp::MsgParticipantMessageDataSecure::execute()
{
  DCPS::RcHandle<Sedp> sedp = sedp_.lock();
  if (!sedp) { return; }
  sedp->received_participant_message_data_secure(id_, data_);
}

void
Sedp::received_participant_message_data_secure(DCPS::MessageId /*message_id*/,
            const ParticipantMessageData& data)
{
  if (spdp_.shutting_down()) {
      return;
  }

  const RepoId& guid = data.participantGuid;
  RepoId guid_participant = guid;
  guid_participant.entityId = ENTITYID_PARTICIPANT;
  RepoId prefix = data.participantGuid;
  prefix.entityId = EntityId_t(); // Clear the entityId so lower bound will work.

  ACE_GUARD(ACE_Thread_Mutex, g, lock_);

  if (ignoring(guid) || ignoring(guid_participant)) {
    return;
  }

  if (!spdp_.has_discovered_participant(guid_participant)) {
    return;
  }

  LocalSubscriptionMap::const_iterator i, n;
  for (i = local_subscriptions_.begin(), n = local_subscriptions_.end(); i != n; ++i) {
    const DCPS::RepoIdSet::const_iterator pos = i->second.matched_endpoints_.lower_bound(prefix);

    if (pos != i->second.matched_endpoints_.end() && DCPS::GuidPrefixEqual()(pos->guidPrefix, prefix.guidPrefix)) {
      (i->second.subscription_)->signal_liveliness(guid_participant);
    }
  }
}

bool Sedp::should_drop_stateless_message(const DDS::Security::ParticipantGenericMessage& msg)
{
  using DCPS::GUID_t;
  using DCPS::GUID_UNKNOWN;

  ACE_GUARD_RETURN(ACE_Thread_Mutex, g, lock_, true);

  const GUID_t& src_endpoint = msg.source_endpoint_guid;
  const GUID_t& dst_endpoint = msg.destination_endpoint_guid;
  const GUID_t& this_endpoint = participant_stateless_message_reader_->get_repo_id();
  const GUID_t& dst_participant = msg.destination_participant_guid;
  const GUID_t& this_participant = participant_id_;

  if (ignoring(src_endpoint)) {
    return true;
  }

  if (dst_participant != GUID_UNKNOWN && dst_participant != this_participant) {
    return true;
  }

  if (dst_endpoint != GUID_UNKNOWN && dst_endpoint != this_endpoint) {
    return true;
  }

  return false;
}

bool Sedp::should_drop_volatile_message(const DDS::Security::ParticipantGenericMessage& msg)
{
  using DCPS::GUID_t;
  using DCPS::GUID_UNKNOWN;

  ACE_GUARD_RETURN(ACE_Thread_Mutex, g, lock_, true);

  const GUID_t src_endpoint = msg.source_endpoint_guid;
  const GUID_t dst_participant = msg.destination_participant_guid;
  const GUID_t this_participant = participant_id_;

  if (ignoring(src_endpoint) || !msg.message_data.length()) {
    return true;
  }

  if (dst_participant != GUID_UNKNOWN && dst_participant != this_participant) {
    return true;
  }

  return false;
}

bool Sedp::should_drop_message(const char* unsecure_topic_name)
{
  if (is_security_enabled()) {
    DDS::Security::TopicSecurityAttributes attribs;
    DDS::Security::SecurityException ex = {"", 0, 0};

    bool ok = get_access_control()->get_topic_sec_attributes(
      get_permissions_handle(),
      unsecure_topic_name,
      attribs,
      ex);

    if (!ok || attribs.is_discovery_protected) {
      return true;
    }
  }

  return false;
}

void
Sedp::MsgParticipantStatelessData::execute()
{
  DCPS::RcHandle<Sedp> sedp = sedp_.lock();
  if (!sedp) { return; }
  sedp->received_stateless_message(id_, data_);
}

void
Sedp::received_stateless_message(DCPS::MessageId /*message_id*/,
                    const DDS::Security::ParticipantStatelessMessage& msg)
{
  if (spdp_.shutting_down()) {
    return;
  }

  if (should_drop_stateless_message(msg)) {
    return;
  }

  if (0 == std::strcmp(msg.message_class_id,
                       DDS::Security::GMCLASSID_SECURITY_AUTH_REQUEST)) {
    spdp_.handle_auth_request(msg);

  } else if (0 == std::strcmp(msg.message_class_id,
                              DDS::Security::GMCLASSID_SECURITY_AUTH_HANDSHAKE)) {
    spdp_.handle_handshake_message(msg);
  }
  return;
}

void
Sedp::MsgParticipantVolatileSecure::execute()
{
  DCPS::RcHandle<Sedp> sedp = sedp_.lock();
  if (!sedp) { return; }
  sedp->received_volatile_message_secure(id_, data_);
}

void
Sedp::received_volatile_message_secure(DCPS::MessageId /* message_id */,
                                       const DDS::Security::ParticipantVolatileMessageSecure& msg)
{
  if (spdp_.shutting_down()) {
    return;
  }

  if (should_drop_volatile_message(msg)) {
    return;
  }

  bool send_tokens = false;
  if (0 == std::strcmp(msg.message_class_id,
                       DDS::Security::GMCLASSID_SECURITY_PARTICIPANT_CRYPTO_TOKENS)) {
    if (!spdp_.handle_participant_crypto_tokens(msg, send_tokens)) {
      ACE_DEBUG((LM_DEBUG, "Sedp::received_volatile_message_secure handle_participant_crypto_tokens failed\n"));
      return;
    }
  } else if (0 == std::strcmp(msg.message_class_id,
                              DDS::Security::GMCLASSID_SECURITY_DATAWRITER_CRYPTO_TOKENS)) {
    if (!handle_datawriter_crypto_tokens(msg, send_tokens)) {
      ACE_DEBUG((LM_DEBUG, "Sedp::received_volatile_message_secure handle_datawriter_crypto_tokens failed\n"));
      return;
    }
  } else if (0 == std::strcmp(msg.message_class_id,
                              DDS::Security::GMCLASSID_SECURITY_DATAREADER_CRYPTO_TOKENS)) {
    if (!handle_datareader_crypto_tokens(msg, send_tokens)) {
      ACE_DEBUG((LM_DEBUG, "Sedp::received_volatile_message_secure handle_datareader_crypto_tokens failed\n"));
      return;
    }
  } else {
    return;
  }

  if (!send_tokens) {
    return;
  }

  const DCPS::RepoId remote_volatile_reader = make_id(msg.message_identity.source_guid,
                                                      ENTITYID_P2P_BUILTIN_PARTICIPANT_VOLATILE_SECURE_READER);
  ACE_GUARD(ACE_Thread_Mutex, g, lock_);
  if (associated_volatile_readers_.count(remote_volatile_reader) == 0) {
    if (DCPS::security_debug.auth_debug) {
      ACE_DEBUG((LM_DEBUG, "(%P|%t) Sedp::send_crypto_tokens: "
                 "deferring send_participant_crypto_token until asociation complete %C\n",
                 OPENDDS_STRING(DCPS::GuidConverter(remote_volatile_reader)).c_str()));
    }
    pending_volatile_readers_.insert(remote_volatile_reader);
  } else {
    if (DCPS::security_debug.auth_debug) {
      ACE_DEBUG((LM_DEBUG, "(%P|%t) Sedp::send_crypto_tokens: "
                 "calling send_participant_crypto_tokens\n"));
    }
    spdp_.send_participant_crypto_tokens(remote_volatile_reader);
    send_cached_crypto_tokens(remote_volatile_reader);
    send_builtin_crypto_tokens(spdp_.get_participant_data(remote_volatile_reader));
    resend_user_crypto_tokens(remote_volatile_reader);
  }
}
#endif

bool
Sedp::is_expectant_opendds(const GUID_t& endpoint) const
{
  GUID_t participant = endpoint;
  participant.entityId = DCPS::ENTITYID_PARTICIPANT;
  return spdp_.is_expectant_opendds(participant);
}

void
Sedp::association_complete(const RepoId& localId,
                           const RepoId& remoteId)
{
  ACE_GUARD(ACE_Thread_Mutex, g, lock_);
  // If the remote endpoint is an opendds endpoint that expects associated datawriter announcements
  if (is_expectant_opendds(remoteId)) {
    LocalSubscriptionIter sub = local_subscriptions_.find(localId);
    // If the local endpoint is a reader
    if (sub != local_subscriptions_.end()) {
      std::pair<DCPS::RepoIdSet::iterator, bool> result =
          sub->second.remote_expectant_opendds_associations_.insert(remoteId);
      // If this is a new association for the local reader
      if (result.second) {
        // Tell other participants
        write_subscription_data(localId, sub->second);
      }
    }
  }

#ifdef OPENDDS_SECURITY
  if (remoteId.entityId == ENTITYID_SEDP_BUILTIN_PUBLICATIONS_SECURE_READER) {
    write_durable_publication_data(remoteId, true);
  } else if (remoteId.entityId == ENTITYID_SEDP_BUILTIN_SUBSCRIPTIONS_SECURE_READER) {
    write_durable_subscription_data(remoteId, true);
  } else if (remoteId.entityId == ENTITYID_P2P_BUILTIN_PARTICIPANT_MESSAGE_SECURE_READER) {
    write_durable_participant_message_data_secure(remoteId);
  } else if (remoteId.entityId == ENTITYID_SPDP_RELIABLE_BUILTIN_PARTICIPANT_SECURE_READER) {
    write_durable_dcps_participant_secure(remoteId);
  } else if (remoteId.entityId == ENTITYID_P2P_BUILTIN_PARTICIPANT_VOLATILE_SECURE_READER) {
    if (DCPS::security_debug.auth_debug) {
      ACE_DEBUG((LM_DEBUG, "(%P|%t) Sedp::association_complete %C\n",
        OPENDDS_STRING(DCPS::GuidConverter(remoteId)).c_str()));
    }
    if (associated_volatile_readers_.insert(remoteId).second &&
        (spdp_.remote_is_requester(remoteId) || pending_volatile_readers_.count(remoteId) != 0)) {
      if (DCPS::security_debug.auth_debug) {
        ACE_DEBUG((LM_DEBUG, "(%P|%t) Sedp::association_complete calling send_participant_crypto_token\n"));
      }
      spdp_.send_participant_crypto_tokens(remoteId);
      send_cached_crypto_tokens(remoteId);
      pending_volatile_readers_.erase(remoteId);
    }
  }
#endif
  if (remoteId.entityId == ENTITYID_SEDP_BUILTIN_PUBLICATIONS_READER) {
    write_durable_publication_data(remoteId, false);
  } else if (remoteId.entityId == ENTITYID_SEDP_BUILTIN_SUBSCRIPTIONS_READER) {
    write_durable_subscription_data(remoteId, false);
  } else if (remoteId.entityId == ENTITYID_P2P_BUILTIN_PARTICIPANT_MESSAGE_READER) {
    write_durable_participant_message_data(remoteId);
  }
}

void Sedp::signal_liveliness(DDS::LivelinessQosPolicyKind kind)
{

#ifdef OPENDDS_SECURITY
  DDS::Security::SecurityException se = {"", 0, 0};
  DDS::Security::TopicSecurityAttributes attribs;

  if (is_security_enabled()) {
    // TODO: Pending issue DDSSEC12-28 Topic security attributes
    // may get changed to a different set of security attributes.
    bool ok = get_access_control()->get_topic_sec_attributes(
      get_permissions_handle(), "DCPSParticipantMessageSecure", attribs, se);

    if (ok) {

      if (attribs.is_liveliness_protected) {
        signal_liveliness_secure(kind);

      } else {
        signal_liveliness_unsecure(kind);
      }

    } else {
      ACE_DEBUG((LM_WARNING, ACE_TEXT("(%P|%t) WARNING: Sedp::signal_liveliness() - ")
        ACE_TEXT("Failure calling get_topic_sec_attributes(). Security Exception[%d.%d]: %C\n"),
          se.code, se.minor_code, se.message.in()));
    }

  } else {
#endif

    signal_liveliness_unsecure(kind);

#ifdef OPENDDS_SECURITY
  }
#endif
}

void
Sedp::signal_liveliness_unsecure(DDS::LivelinessQosPolicyKind kind)
{
  if (!(spdp_.available_builtin_endpoints() & BUILTIN_ENDPOINT_PARTICIPANT_MESSAGE_DATA_WRITER)) {
    return;
  }

  switch (kind) {
  case DDS::AUTOMATIC_LIVELINESS_QOS: {
    const RepoId& guid = make_id(participant_id_, DCPS::EntityIdConverter(PARTICIPANT_MESSAGE_DATA_KIND_AUTOMATIC_LIVELINESS_UPDATE));
    write_participant_message_data(guid, local_participant_messages_[guid], GUID_UNKNOWN);
    break;
  }

  case DDS::MANUAL_BY_PARTICIPANT_LIVELINESS_QOS: {
    const RepoId& guid = make_id(participant_id_, DCPS::EntityIdConverter(PARTICIPANT_MESSAGE_DATA_KIND_MANUAL_LIVELINESS_UPDATE));
    write_participant_message_data(guid, local_participant_messages_[guid], GUID_UNKNOWN);
    break;
  }

  case DDS::MANUAL_BY_TOPIC_LIVELINESS_QOS:
    // Do nothing.
    break;
  }
}


bool Sedp::send_type_lookup_request(XTypes::TypeIdentifierSeq& type_ids,
<<<<<<< HEAD
                                    const DCPS::RepoId& reader,
                                    bool sendGetTypes)
{
  const DCPS::RepoId remote_reader = make_id(reader, ENTITYID_TL_SVC_REQ_READER);
=======
                                    const DCPS::RepoId& reader, bool is_discovery_protected)
{
>>>>>>> 2ebcbab2
  DCPS::SequenceNumber sequence = 0;
  TypeLookupRequestWriter_rch writer = type_lookup_request_writer_;
  DCPS::RepoId remote_reader = make_id(reader, ENTITYID_TL_SVC_REPLY_READER);
#ifdef OPENDDS_SECURITY
  if (is_security_enabled() && is_discovery_protected) {
    writer = type_lookup_request_secure_writer_;
    remote_reader = make_id(reader, ENTITYID_TL_SVC_REPLY_READER_SECURE);
  }
#endif

<<<<<<< HEAD
  return type_lookup_request_writer_->send_type_lookup_request(type_ids,
    remote_reader,
    sequence,
    type_lookup_service_->rpc_sequence_number(),
    participant_id_,
    sendGetTypes? XTypes::TypeLookup_getTypes_HashId : XTypes::TypeLookup_getDependencies_HashId) == DDS::RETCODE_OK;
=======
  return writer->send_type_lookup_request(type_ids,
    remote_reader,
    sequence,
    type_lookup_service_sequence_number_,
    participant_id_) == DDS::RETCODE_OK;
>>>>>>> 2ebcbab2
}

#ifdef OPENDDS_SECURITY
void
Sedp::signal_liveliness_secure(DDS::LivelinessQosPolicyKind kind)
{
  if (!(spdp_.available_builtin_endpoints() & DDS::Security::BUILTIN_PARTICIPANT_MESSAGE_SECURE_WRITER)) {
    return;
  }

  switch (kind) {
  case DDS::AUTOMATIC_LIVELINESS_QOS: {
    const RepoId& guid = make_id(participant_id_, DCPS::EntityIdConverter(PARTICIPANT_MESSAGE_DATA_KIND_AUTOMATIC_LIVELINESS_UPDATE));
    write_participant_message_data_secure(guid, local_participant_messages_secure_[guid], GUID_UNKNOWN);
    break;
  }

  case DDS::MANUAL_BY_PARTICIPANT_LIVELINESS_QOS: {
    const RepoId& guid = make_id(participant_id_, DCPS::EntityIdConverter(PARTICIPANT_MESSAGE_DATA_KIND_MANUAL_LIVELINESS_UPDATE));
    write_participant_message_data_secure(guid, local_participant_messages_secure_[guid], GUID_UNKNOWN);
    break;
  }

  case DDS::MANUAL_BY_TOPIC_LIVELINESS_QOS:
    // Do nothing.
    break;
  }
}
#endif

ICE::Endpoint* Sedp::get_ice_endpoint() {
  return transport_inst_->get_ice_endpoint();
}

Sedp::Endpoint::~Endpoint()
{
  remove_all_msgs();
  transport_stop();
}

DDS::Subscriber_var
Sedp::Endpoint::get_builtin_subscriber() const
{
  return sedp_.spdp_.bit_subscriber();
}

//---------------------------------------------------------------
Sedp::Writer::Writer(const RepoId& pub_id, Sedp& sedp, ACE_INT64 seq_init)
  : Endpoint(pub_id, sedp), seq_(seq_init)
{
}

Sedp::Writer::~Writer()
{
}

bool
Sedp::Writer::assoc(const DCPS::AssociationData& subscription)
{
  return associate(subscription, true);
}

void
Sedp::Writer::transport_assoc_done(int flags, const RepoId& remote) {
  if (!(flags & ASSOC_OK)) {
    ACE_ERROR((LM_ERROR,
               ACE_TEXT("(%P|%t) Sedp::Writer::transport_assoc_done: ")
               ACE_TEXT("ERROR: transport layer failed to associate %C\n"),
               DCPS::LogGuid(remote).c_str()));
    return;
  }

  if (shutting_down_.value()) {
    return;
  }

  sedp_.job_queue_->enqueue(make_rch<AssociationComplete>(&sedp_, repo_id_, remote));
}

void
Sedp::Writer::data_delivered(const DCPS::DataSampleElement* dsle)
{
  delete dsle;
}

void
Sedp::Writer::data_dropped(const DCPS::DataSampleElement* dsle, bool)
{
  delete dsle;
}

void
Sedp::Writer::control_delivered(const DCPS::Message_Block_Ptr& /* sample */)
{
}

void
Sedp::Writer::control_dropped(const DCPS::Message_Block_Ptr& /* sample */, bool)
{
}

void
Sedp::Writer::replay_durable_data_for(const DCPS::RepoId& remote_sub_id)
{
  // Ideally, we would have the data cached and ready for replay but we do not.
  sedp_.replay_durable_data_for(remote_sub_id);
}

void Sedp::Writer::send_sample(const ACE_Message_Block& data,
                               size_t size,
                               const RepoId& reader,
                               DCPS::SequenceNumber& sequence,
                               bool historic)
{
  DCPS::DataSampleElement* el = new DCPS::DataSampleElement(repo_id_, this, DCPS::PublicationInstance_rch());
  set_header_fields(el->get_header(), size, reader, sequence, historic);

  DCPS::Message_Block_Ptr sample(new ACE_Message_Block(size));
  el->set_sample(DCPS::move(sample));
  *el->get_sample() << el->get_header();
  el->get_sample()->cont(data.duplicate());

  if (reader != GUID_UNKNOWN) {
    el->set_sub_id(0, reader);
    el->set_num_subs(1);
  }

  DCPS::SendStateDataSampleList list;
  list.enqueue_tail(el);

  send(list);
}

DDS::ReturnCode_t
Sedp::Writer::write_parameter_list(const ParameterList& plist,
                                   const RepoId& reader,
                                   DCPS::SequenceNumber& sequence)
{
  DDS::ReturnCode_t result = DDS::RETCODE_OK;

  // Determine message length
  size_t size = 0;
  DCPS::primitive_serialized_size_ulong(sedp_encoding, size);
  DCPS::serialized_size(sedp_encoding, size, plist);

  // Build and send RTPS message
  ACE_Message_Block payload(DCPS::DataSampleHeader::get_max_serialized_size(),
                            ACE_Message_Block::MB_DATA,
                            new ACE_Message_Block(size));
  Serializer serializer(payload.cont(), sedp_encoding);
  DCPS::EncapsulationHeader encap;
  if (encap.from_encoding(sedp_encoding, DCPS::MUTABLE) &&
      serializer << encap && serializer << plist) {
    send_sample(payload, size, reader, sequence, reader != GUID_UNKNOWN);
  } else {
    result = DDS::RETCODE_ERROR;
  }

  delete payload.cont();
  return result;
}

DDS::ReturnCode_t
Sedp::LivelinessWriter::write_participant_message(const ParticipantMessageData& pmd,
                                                  const RepoId& reader,
                                                  DCPS::SequenceNumber& sequence)
{
  DDS::ReturnCode_t result = DDS::RETCODE_OK;

  // Determine message length
  size_t size = 0;
  DCPS::primitive_serialized_size_ulong(sedp_encoding, size);
  DCPS::serialized_size(sedp_encoding, size, pmd);

  // Build and send RTPS message
  ACE_Message_Block payload(DCPS::DataSampleHeader::get_max_serialized_size(),
                            ACE_Message_Block::MB_DATA,
                            new ACE_Message_Block(size));
  Serializer serializer(payload.cont(), sedp_encoding);
  DCPS::EncapsulationHeader encap;
  if (encap.from_encoding(sedp_encoding, DCPS::FINAL) &&
      serializer << encap && serializer << pmd) {
    send_sample(payload, size, reader, sequence);
  } else {
    result = DDS::RETCODE_ERROR;
  }

  delete payload.cont();
  return result;
}

#ifdef OPENDDS_SECURITY
DDS::ReturnCode_t
Sedp::SecurityWriter::write_stateless_message(const DDS::Security::ParticipantStatelessMessage& msg,
                                              const RepoId& reader,
                                              DCPS::SequenceNumber& sequence)
{
  DDS::ReturnCode_t result = DDS::RETCODE_OK;

  size_t size = 0;
  DCPS::primitive_serialized_size_ulong(sedp_encoding, size);
  DCPS::serialized_size(sedp_encoding, size, msg);

  ACE_Message_Block payload(
    DCPS::DataSampleHeader::get_max_serialized_size(),
    ACE_Message_Block::MB_DATA,
    new ACE_Message_Block(size));
  Serializer serializer(payload.cont(), sedp_encoding);
  DCPS::EncapsulationHeader encap;
  if (encap.from_encoding(sedp_encoding, DCPS::FINAL) &&
      serializer << encap && serializer << msg) {
    send_sample(payload, size, reader, sequence);
  } else {
    result = DDS::RETCODE_ERROR;
  }

  delete payload.cont();
  return result;
}

DDS::ReturnCode_t
Sedp::SecurityWriter::write_volatile_message_secure(const DDS::Security::ParticipantVolatileMessageSecure& msg,
                                                    const RepoId& reader,
                                                    DCPS::SequenceNumber& sequence)
{
  OPENDDS_ASSERT(sedp_.associated_volatile_readers_.count(reader) != 0);

  DDS::ReturnCode_t result = DDS::RETCODE_OK;

  size_t size = 0;
  DCPS::primitive_serialized_size_ulong(sedp_encoding, size);
  DCPS::serialized_size(sedp_encoding, size, msg);

  ACE_Message_Block payload(
    DCPS::DataSampleHeader::get_max_serialized_size(),
    ACE_Message_Block::MB_DATA,
    new ACE_Message_Block(size));
  Serializer serializer(payload.cont(), sedp_encoding);
  DCPS::EncapsulationHeader encap;
  if (encap.from_encoding(sedp_encoding, DCPS::FINAL) &&
      serializer << encap && serializer << msg) {
    send_sample(payload, size, reader, sequence);
  } else {
    result = DDS::RETCODE_ERROR;
  }

  delete payload.cont();
  return result;
}

DDS::ReturnCode_t
Sedp::DiscoveryWriter::write_dcps_participant_secure(const Security::SPDPdiscoveredParticipantData& msg,
                                                     const RepoId& reader, DCPS::SequenceNumber& sequence)
{
  ParameterList plist;

  if (!ParameterListConverter::to_param_list(msg, plist)) {
    ACE_ERROR((LM_ERROR,
               ACE_TEXT("(%P|%t) ERROR: Sedp::write_dcps_participant_secure - ")
               ACE_TEXT("Failed to convert SPDPdiscoveredParticipantData ")
               ACE_TEXT("to ParameterList\n")));

    return DDS::RETCODE_ERROR;
  }

  ICE::AgentInfoMap ai_map;
  ICE::Endpoint* sedp_endpoint = get_ice_endpoint();
  if (sedp_endpoint) {
    ai_map[SEDP_AGENT_INFO_KEY] = ICE::Agent::instance()->get_local_agent_info(sedp_endpoint);
  }
  ICE::Endpoint* spdp_endpoint = sedp_.spdp_.get_ice_endpoint_if_added();
  if (spdp_endpoint) {
    ai_map[SPDP_AGENT_INFO_KEY] = ICE::Agent::instance()->get_local_agent_info(spdp_endpoint);
  }
  if (!ParameterListConverter::to_param_list(ai_map, plist)) {
    ACE_ERROR((LM_ERROR, ACE_TEXT("(%P|%t) ERROR: ")
               ACE_TEXT("Sedp::write_dcps_participant_secure() - ")
               ACE_TEXT("failed to convert from ICE::AgentInfo ")
               ACE_TEXT("to ParameterList\n")));
    return DDS::RETCODE_ERROR;
  }

  return write_parameter_list(plist, reader, sequence);
}
#endif

DDS::ReturnCode_t
Sedp::DiscoveryWriter::write_unregister_dispose(const RepoId& rid, CORBA::UShort pid)
{
  // Build param list for message
  Parameter param;
  param.guid(rid);
  param._d(pid);
  ParameterList plist;
  plist.length(1);
  plist[0] = param;

  // Determine message length
  size_t size = 0;
  DCPS::primitive_serialized_size_ulong(sedp_encoding, size);
  DCPS::serialized_size(sedp_encoding, size, plist);

  DCPS::Message_Block_Ptr payload(
    new ACE_Message_Block(
      DCPS::DataSampleHeader::get_max_serialized_size(),
      ACE_Message_Block::MB_DATA,
      new ACE_Message_Block(size)));
  if (!payload) {
    ACE_ERROR((LM_ERROR,
               ACE_TEXT("(%P|%t) ERROR: Sedp::Writer::write_unregister_dispose")
               ACE_TEXT(" - Failed to allocate message block message\n")));
    return DDS::RETCODE_ERROR;
  }

  Serializer serializer(payload->cont(), sedp_encoding);
  DCPS::EncapsulationHeader encap;
  if (encap.from_encoding(sedp_encoding, DCPS::MUTABLE) &&
      serializer << encap && serializer << plist) {
    // Send
    write_control_msg(move(payload), size, DCPS::DISPOSE_UNREGISTER_INSTANCE);
    return DDS::RETCODE_OK;
  } else {
    // Error
    ACE_ERROR((LM_ERROR,
               ACE_TEXT("(%P|%t) ERROR: Sedp::Writer::write_unregister_dispose")
               ACE_TEXT(" - Failed to serialize RTPS control message\n")));
    return DDS::RETCODE_ERROR;
  }
}

void
Sedp::Writer::end_historic_samples(const RepoId& reader)
{
  DCPS::Message_Block_Ptr mb(
    new ACE_Message_Block(
      DCPS::DataSampleHeader::get_max_serialized_size(),
      ACE_Message_Block::MB_DATA,
      new ACE_Message_Block(
        reinterpret_cast<const char*>(&reader),
        sizeof(reader))));
  if (mb.get()) {
    mb->cont()->wr_ptr(sizeof(reader));
    // 'mb' would contain the DSHeader, but we skip it. mb.cont() has the data
    write_control_msg(move(mb), sizeof(reader), DCPS::END_HISTORIC_SAMPLES,
                      DCPS::SequenceNumber::SEQUENCENUMBER_UNKNOWN());
  } else {
    ACE_ERROR((LM_ERROR,
               ACE_TEXT("(%P|%t) ERROR: Sedp::Writer::end_historic_samples")
               ACE_TEXT(" - Failed to allocate message block message\n")));
  }
}

void
Sedp::Writer::write_control_msg(DCPS::Message_Block_Ptr payload,
                                size_t size,
                                DCPS::MessageId id,
                                DCPS::SequenceNumber seq)
{
  DCPS::DataSampleHeader header;
  Writer::set_header_fields(header, size, GUID_UNKNOWN, seq, false, id);
  // no need to serialize header since rtps_udp transport ignores it
  send_control(header, DCPS::move(payload));
}

void
Sedp::Writer::set_header_fields(DCPS::DataSampleHeader& dsh,
                                size_t size,
                                const RepoId& reader,
                                DCPS::SequenceNumber& sequence,
                                bool historic_sample,
                                DCPS::MessageId id)
{
  dsh.message_id_ = id;
  dsh.byte_order_ = ACE_CDR_BYTE_ORDER;
  dsh.message_length_ = static_cast<ACE_UINT32>(size);
  dsh.publication_id_ = repo_id_;

  if (id != DCPS::END_HISTORIC_SAMPLES &&
      (reader == GUID_UNKNOWN ||
      sequence == DCPS::SequenceNumber::SEQUENCENUMBER_UNKNOWN())) {
    sequence = seq_++;
  }

  if (historic_sample && reader != GUID_UNKNOWN) {
    // retransmit with same seq# for durability
    dsh.historic_sample_ = true;
  }

  dsh.sequence_ = sequence;

  const SystemTimePoint now = SystemTimePoint::now();
  dsh.source_timestamp_sec_ = static_cast<ACE_INT32>(now.value().sec());
  dsh.source_timestamp_nanosec_ = now.value().usec() * 1000;
}

Sedp::SecurityWriter::~SecurityWriter()
{
}

Sedp::DiscoveryWriter::~DiscoveryWriter()
{
}

Sedp::LivelinessWriter::~LivelinessWriter()
{
}

Sedp::TypeLookupRequestWriter::~TypeLookupRequestWriter()
{
}

Sedp::TypeLookupReplyWriter::~TypeLookupReplyWriter()
{
}

Sedp::TypeLookupRequestReader::~TypeLookupRequestReader()
{
}

Sedp::TypeLookupReplyReader::~TypeLookupReplyReader()
{
}

DDS::ReturnCode_t
Sedp::TypeLookupRequestWriter::send_type_lookup_request(XTypes::TypeIdentifierSeq& type_ids,
  const DCPS::RepoId& reader,
  DCPS::SequenceNumber& sequence,
  const DCPS::SequenceNumber& rpc_sequence,
  const DCPS::RepoId& participant_id,
  const CORBA::ULong tl_kind)
{
  if (tl_kind != XTypes::TypeLookup_getTypes_HashId &&
      tl_kind != XTypes::TypeLookup_getDependencies_HashId) {
    return DDS::RETCODE_BAD_PARAMETER;
  }

  XTypes::TypeLookup_Request type_lookup_request;
  type_lookup_request.header.request_id.writer_guid = get_repo_id();
  type_lookup_request.header.request_id.sequence_number.high = rpc_sequence.getHigh();
  type_lookup_request.header.request_id.sequence_number.low = rpc_sequence.getLow();

  // As per chapter 7.6.3.3.4 of XTypes spec.
  // NOTE(sonndinh): Looks like the prefix "dds.builtin.TOS" should be "dds.builtin.TLS".
  // Also, in DDS-XTypes 1.3, page 226, the built-in endpoint names should be TypeLookupServiceXyz
  // instead of TypeObjectServiceXyz.
  const OPENDDS_STRING instance_name = OPENDDS_STRING("dds.builtin.TOS.") +
    DCPS::to_hex_dds_string(&participant_id.guidPrefix[0], sizeof(DCPS::GuidPrefix_t)) +
    DCPS::to_hex_dds_string(&participant_id.entityId.entityKey[0], sizeof(DCPS::EntityKey_t)) +
    DCPS::to_dds_string(unsigned(participant_id.entityId.entityKind), true);
  type_lookup_request.header.instance_name = instance_name.c_str();
  type_lookup_request.data.kind = tl_kind;

  if (tl_kind == XTypes::TypeLookup_getTypes_HashId) {
    type_lookup_request.data.getTypes.type_ids = type_ids;
  } else {
    type_lookup_request.data.getTypeDependencies.type_ids = type_ids;
    type_lookup_request.data.getTypeDependencies.continuation_point = sedp_.type_lookup_reply_reader_->continuation_point();
  }

  // Determine message length
  size_t size = 0;
  DCPS::primitive_serialized_size_ulong(sedp_encoding, size);
  DCPS::serialized_size(sedp_encoding, size, type_lookup_request);

  // Build and send type lookup message
  ACE_Message_Block payload(DCPS::DataSampleHeader::get_max_serialized_size(),
                            ACE_Message_Block::MB_DATA,
                            new ACE_Message_Block(size));
  Serializer serializer(payload.cont(), sedp_encoding);
  DCPS::EncapsulationHeader encap;
  DDS::ReturnCode_t retcode = DDS::RETCODE_OK;
  if (encap.from_encoding(sedp_encoding, DCPS::APPENDABLE) &&
      serializer << encap && serializer << type_lookup_request) {
    send_sample(payload, size, reader, sequence);
  } else {
    retcode = DDS::RETCODE_ERROR;
  }

  delete payload.cont();
  return retcode;
}

DDS::ReturnCode_t
<<<<<<< HEAD
Sedp::TypeLookupReplyWriter::send_type_lookup_reply(const DCPS::ReceivedDataSample& sample,
  XTypes::TypeLookup_Reply& type_lookup_reply)
=======
Sedp::TypeLookupReplyWriter::send_tl_reply(const DCPS::ReceivedDataSample& sample,
                                           XTypes::TypeLookup_Reply& type_lookup_reply,
                                           const DCPS::RepoId& reader)
>>>>>>> 2ebcbab2
{
  DCPS::SequenceNumber sequence = 0;
  type_lookup_reply.header.remote_ex = DDS::RPC::REMOTE_EX_OK;

  // Determine message length
  size_t size = 0;
  DCPS::primitive_serialized_size_ulong(sedp_encoding, size);
  DCPS::serialized_size(sedp_encoding, size, type_lookup_reply);

  // Build and send type lookup message
  ACE_Message_Block payload(DCPS::DataSampleHeader::get_max_serialized_size(),
    ACE_Message_Block::MB_DATA,
    new ACE_Message_Block(size));
  Serializer serializer(payload.cont(), sedp_encoding);
  DCPS::EncapsulationHeader encap;
  DDS::ReturnCode_t result = DDS::RETCODE_OK;
  if (encap.from_encoding(sedp_encoding, DCPS::APPENDABLE) &&
    serializer << encap && serializer << type_lookup_reply) {
    send_sample(payload, size, reader, sequence);
  } else {
    result = DDS::RETCODE_ERROR;
  }

  delete payload.cont();
  return result;
}

DDS::ReturnCode_t
Sedp::TypeLookupRequestReader::process_type_lookup_request(DCPS::Serializer& ser,
  XTypes::TypeLookup_Reply& type_lookup_reply)
{
  XTypes::TypeLookup_Request type_lookup_request;

  if (!(ser >> type_lookup_request)) {
    ACE_ERROR((LM_ERROR, ACE_TEXT("(%P|%t) ERROR: Sedp::TypeLookupRequestReader::process_type_lookup_request - ")
               ACE_TEXT("failed to deserialize type lookup request\n")));
    return DDS::RETCODE_ERROR;
  }

  switch (type_lookup_request.data.kind) {
  case XTypes::TypeLookup_getTypes_HashId:
    return process_get_types_request(type_lookup_request, type_lookup_reply);
  case XTypes::TypeLookup_getDependencies_HashId:
    return process_get_dependencies_request(type_lookup_request, type_lookup_reply);
  default:
    return DDS::RETCODE_UNSUPPORTED;
  }
}

DDS::ReturnCode_t
Sedp::TypeLookupRequestReader::process_get_types_request(const XTypes::TypeLookup_Request& type_lookup_request,
  XTypes::TypeLookup_Reply& type_lookup_reply)
{
  sedp_.type_lookup_service_->get_type_objects(type_lookup_request.data.getTypes.type_ids,
    type_lookup_reply.data.getTypes.result.types);
  if (type_lookup_reply.data.getTypes.result.types.length() > 0) {
    type_lookup_reply.data.getTypes.return_code = DDS::RETCODE_OK;
    type_lookup_reply.data.kind = XTypes::TypeLookup_getTypes_HashId;
    type_lookup_reply.header.related_request_id = type_lookup_request.header.request_id;
    return DDS::RETCODE_OK;
  }
  return DDS::RETCODE_NO_DATA;
}

DDS::ReturnCode_t
Sedp::TypeLookupRequestReader::process_get_dependencies_request(const XTypes::TypeLookup_Request& request,
  XTypes::TypeLookup_Reply& reply)
{
  // TODO(sonndinh): Is sending a complete set of dependencies ok in case it is big?
  // How is continuation_point set?
  sedp_.type_lookup_service_->get_type_dependencies(request.data.getTypeDependencies.type_ids,
    reply.data.getTypeDependencies.result.dependent_typeids);
  if (reply.data.getTypeDependencies.result.dependent_typeids.length() > 0) {
    reply.data.kind = XTypes::TypeLookup_getDependencies_HashId;
    reply.data.getTypeDependencies.return_code = DDS::RETCODE_OK;
    reply.header.related_request_id = request.header.request_id;
    return DDS::RETCODE_OK;
  }
  return DDS::RETCODE_NO_DATA;
}

DDS::ReturnCode_t
Sedp::TypeLookupReplyReader::process_type_lookup_reply(const DCPS::ReceivedDataSample& sample,
                                                       DCPS::Serializer& ser)
{
  XTypes::TypeLookup_Reply type_lookup_reply;
  if (!(ser >> type_lookup_reply)) {
    ACE_ERROR((LM_ERROR, ACE_TEXT("(%P|%t) ERROR: Sedp::TypeLookupReplyReader::process_type_lookup_reply - ")
               ACE_TEXT("failed to deserialize type lookup reply\n")));
    return DDS::RETCODE_ERROR;
  }

  DDS::ReturnCode_t retcode;
  switch (type_lookup_reply.data.kind) {
  case XTypes::TypeLookup_getTypes_HashId:
    retcode = process_get_types_reply(type_lookup_reply);
    break;
  case XTypes::TypeLookup_getDependencies_HashId:
    retcode = process_get_dependencies_reply(sample, type_lookup_reply);
    break;
  default:
    return DDS::RETCODE_UNSUPPORTED;
  }

  if (DDS::RETCODE_OK == retcode) {
    DCPS::SequenceNumber rpc_sequence;
    rpc_sequence.setValue(type_lookup_reply.header.related_request_id.sequence_number.high,
                          type_lookup_reply.header.related_request_id.sequence_number.low);
    // TODO(sonndinh): Is this a correct place to call match_continue?
    sedp_.match_continue(rpc_sequence);
  }
  return DDS::RETCODE_OK;
}

DDS::ReturnCode_t
Sedp::TypeLookupReplyReader::process_get_types_reply(const XTypes::TypeLookup_Reply& reply)
{
  if (reply.data.getTypes.result.types.length() > 0) {
    sedp_.type_lookup_service_->add_type_objects_to_cache(reply.data.getTypes.result.types);
    return DDS::RETCODE_OK;
  }
  return DDS::RETCODE_NO_DATA;
}

DDS::ReturnCode_t
Sedp::TypeLookupReplyReader::process_get_dependencies_reply(const DCPS::ReceivedDataSample& sample,
                                                            const XTypes::TypeLookup_Reply& reply)
{
  const XTypes::TypeLookup_getTypeDependencies_Out& data = reply.data.getTypeDependencies.result;
  continuation_point_ = data.continuation_point;
  if (data.dependent_typeids.length() > 0) {
    XTypes::TypeIdentifierSeq req_type_ids;
    for (size_t i = 0; i < data.dependent_typeids.length(); ++i) {
      const XTypes::TypeIdentifier& ti = data.dependent_typeids[i].type_id;
      if (!sedp_.type_lookup_service_->type_object_in_cache(ti)) {
        req_type_ids.append(ti);
      }
    }

    DCPS::RepoId remote_guid = sample.header_.publication_id_;
    if (!sedp_.send_type_lookup_request(req_type_ids, remote_guid, true)) {
      ACE_ERROR((LM_ERROR, ACE_TEXT("(%P|%t) ERROR: Sedp::TypeLookupReplyReader::process_get_dependencies_reply - ")
                 ACE_TEXT("failed to send type lookup request\n")));
      return DDS::RETCODE_ERROR;
    }
    sedp_.type_lookup_reply_deadline_processor_->schedule(sedp_.max_type_lookup_service_reply_period_);
    return DDS::RETCODE_OK;
  }
  return DDS::RETCODE_NO_DATA;
}

Sedp::Reader::~Reader()
{
}

Sedp::DiscoveryReader::~DiscoveryReader()
{
}

Sedp::LivelinessReader::~LivelinessReader()
{
}

Sedp::SecurityReader::~SecurityReader()
{
}

bool
Sedp::Reader::assoc(const DCPS::AssociationData& publication)
{
  return associate(publication, false);
}

// Implementing TransportReceiveListener

static bool decode_parameter_list(
  const DCPS::ReceivedDataSample& sample,
  Serializer& ser,
  DCPS::Extensibility extensibility,
  ParameterList& data)
{
  if (sample.header_.key_fields_only_ && extensibility == DCPS::FINAL) {
    GUID_t guid;
    if (!(ser >> guid)) return false;
    data.length(1);
    data[0].guid(guid);
    data[0]._d(PID_ENDPOINT_GUID);
  } else {
    return ser >> data;
  }
  return true;
}

void
Sedp::Reader::data_received(const DCPS::ReceivedDataSample& sample)
{
  if (shutting_down_.value()) {
    return;
  }

  const DCPS::MessageId id =
    static_cast<DCPS::MessageId>(sample.header_.message_id_);

  switch (id) {
  case DCPS::SAMPLE_DATA:
  case DCPS::DISPOSE_INSTANCE:
  case DCPS::UNREGISTER_INSTANCE:
  case DCPS::DISPOSE_UNREGISTER_INSTANCE: {
    const DCPS::EntityId_t entity_id = sample.header_.publication_id_.entityId;
    const bool full_message = !sample.header_.key_fields_only_;

    // Figure Out Extensibility of Data Based On Entity Id
    const bool is_mutable =
      entity_id == ENTITYID_SEDP_BUILTIN_PUBLICATIONS_WRITER ||
#ifdef OPENDDS_SECURITY
      entity_id == ENTITYID_SEDP_BUILTIN_PUBLICATIONS_SECURE_WRITER ||
#endif
      entity_id == ENTITYID_SEDP_BUILTIN_SUBSCRIPTIONS_WRITER ||
#ifdef OPENDDS_SECURITY
      entity_id == ENTITYID_SEDP_BUILTIN_SUBSCRIPTIONS_SECURE_WRITER ||
      entity_id == ENTITYID_SPDP_RELIABLE_BUILTIN_PARTICIPANT_SECURE_WRITER ||
#endif
      entity_id == ENTITYID_TL_SVC_REQ_WRITER ||
      entity_id == ENTITYID_TL_SVC_REPLY_WRITER ||
      false;
    const bool is_final =
      (entity_id == ENTITYID_P2P_BUILTIN_PARTICIPANT_MESSAGE_WRITER && full_message) ||
#ifdef OPENDDS_SECURITY
      (entity_id == ENTITYID_P2P_BUILTIN_PARTICIPANT_MESSAGE_SECURE_WRITER && full_message) ||
      entity_id == ENTITYID_P2P_BUILTIN_PARTICIPANT_STATELESS_WRITER ||
      entity_id == ENTITYID_P2P_BUILTIN_PARTICIPANT_VOLATILE_SECURE_WRITER ||
#endif
      false;
    if (is_mutable == is_final) {
      if (is_mutable) {
        ACE_ERROR((LM_ERROR, ACE_TEXT("(%P|%t) Sedp::Reader::data_received: ")
          ACE_TEXT("Error in entity id logic\n")));
      }
      break;
    }
    const DCPS::Extensibility extensibility =
      is_mutable ? DCPS::MUTABLE : DCPS::FINAL;

    // Get Encoding from Encapsulation
    Encoding encoding;
    Serializer ser(sample.sample_.get(), encoding);
    DCPS::EncapsulationHeader encap;
    if (!(ser >> encap)) {
      ACE_ERROR((LM_ERROR, ACE_TEXT("(%P|%t) ERROR: Sedp::Reader::data_received - ")
        ACE_TEXT("failed to deserialize encapsulation header\n")));
      return;
    }
    if (!encap.to_encoding(encoding, extensibility)) {
      return;
    }
    ser.encoding(encoding);

    data_received_i(sample, entity_id, ser, extensibility);
    break;
  }

  default:
    break;
  }
}

void
Sedp::LivelinessReader::data_received_i(const DCPS::ReceivedDataSample& sample,
  const DCPS::EntityId_t& entity_id,
  DCPS::Serializer& ser,
  DCPS::Extensibility)
{
  const DCPS::MessageId id = static_cast<DCPS::MessageId>(sample.header_.message_id_);
  const bool full_message = !sample.header_.key_fields_only_;

  if (entity_id == ENTITYID_P2P_BUILTIN_PARTICIPANT_MESSAGE_WRITER && full_message) {
    DCPS::RcHandle<MsgParticipantMessageData> msg = make_rch<MsgParticipantMessageData>(rchandle_from(&sedp_), id);
    ParticipantMessageData& data = msg->data();
    if (!(ser >> data)) {
      ACE_ERROR((LM_ERROR, ACE_TEXT("ERROR: Sedp::LivelinessReader::data_received_i - ")
                 ACE_TEXT("failed to deserialize data\n")));
      return;
    }
    sedp_.job_queue_->enqueue(msg);

#ifdef OPENDDS_SECURITY
  } else if (entity_id == ENTITYID_P2P_BUILTIN_PARTICIPANT_MESSAGE_SECURE_WRITER && full_message) {
    DCPS::RcHandle<MsgParticipantMessageData> msg = make_rch<MsgParticipantMessageData>(rchandle_from(&sedp_), id);
    ParticipantMessageData& data = msg->data();
    if (!(ser >> data)) {
      ACE_ERROR((LM_ERROR, ACE_TEXT("ERROR: Sedp::LivelinessReader::data_received_i - ")
                 ACE_TEXT("failed to deserialize data\n")));
      return;
    }
    sedp_.job_queue_->enqueue(msg);
#endif
  }
}

void
Sedp::SecurityReader::data_received_i(const DCPS::ReceivedDataSample& sample,
  const DCPS::EntityId_t& entity_id,
  DCPS::Serializer& ser,
  DCPS::Extensibility)
{
#ifdef OPENDDS_SECURITY
  const DCPS::MessageId id = static_cast<DCPS::MessageId>(sample.header_.message_id_);

  if (entity_id == ENTITYID_P2P_BUILTIN_PARTICIPANT_STATELESS_WRITER) {
    DCPS::RcHandle<MsgParticipantStatelessData> msg = make_rch<MsgParticipantStatelessData>(rchandle_from(&sedp_), id);
    DDS::Security::ParticipantStatelessMessage& data = msg->data();
    ser.reset_alignment(); // https://issues.omg.org/browse/DDSIRTP23-63
    if (!(ser >> data)) {
      ACE_ERROR((LM_ERROR, ACE_TEXT("ERROR: Sedp::SecurityReader::data_received_i - ")
                 ACE_TEXT("failed to deserialize data\n")));
      return;
    }
    sedp_.job_queue_->enqueue(msg);
  } else if (entity_id == ENTITYID_P2P_BUILTIN_PARTICIPANT_VOLATILE_SECURE_WRITER) {
    DCPS::RcHandle<MsgParticipantVolatileSecure> msg = make_rch<MsgParticipantVolatileSecure>(rchandle_from(&sedp_), id);
    DDS::Security::ParticipantVolatileMessageSecure& data = msg->data();
    if (!(ser >> data)) {
      ACE_ERROR((LM_ERROR, ACE_TEXT("ERROR: Sedp::SecurityReader::data_received_i - ")
                 ACE_TEXT("failed to deserialize data\n")));
      return;
    }
    sedp_.job_queue_->enqueue(msg);
  }
#else
  ACE_UNUSED_ARG(sample);
  ACE_UNUSED_ARG(entity_id);
  ACE_UNUSED_ARG(ser);
#endif
}

void
Sedp::DiscoveryReader::data_received_i(const DCPS::ReceivedDataSample& sample,
  const DCPS::EntityId_t& entity_id,
  DCPS::Serializer& ser,
  DCPS::Extensibility extensibility)
{
  const DCPS::MessageId id = static_cast<DCPS::MessageId>(sample.header_.message_id_);

  if (entity_id == ENTITYID_SEDP_BUILTIN_PUBLICATIONS_WRITER) {
    ParameterList data;
    if (!decode_parameter_list(sample, ser, extensibility, data)) {
      ACE_ERROR((LM_ERROR, ACE_TEXT("ERROR: Sedp::DiscoveryReader::data_received_i - ")
        ACE_TEXT("failed to deserialize data\n")));
      return;
    }

    DCPS::RcHandle<MsgDiscoveredPublication> msg = make_rch<MsgDiscoveredPublication>(rchandle_from(&sedp_), id);
    DiscoveredPublication& wdata = msg->data();
    if (!ParameterListConverter::from_param_list(data, wdata.writer_data_, wdata.type_info_)) {
      ACE_ERROR((LM_ERROR,
                 ACE_TEXT("(%P|%t) ERROR: Sedp::DiscoveryReader::data_received_i - ")
                 ACE_TEXT("failed to convert from ParameterList ")
                 ACE_TEXT("to DiscoveredWriterData\n")));
      return;
    }
#ifdef OPENDDS_SECURITY
    wdata.have_ice_agent_info_ = false;
    ICE::AgentInfoMap ai_map;
    if (!ParameterListConverter::from_param_list(data, ai_map)) {
      ACE_ERROR((LM_ERROR,
        ACE_TEXT("(%P|%t) ERROR: Sedp::DiscoveryReader::data_received_i - ")
        ACE_TEXT("failed to convert from ParameterList ")
        ACE_TEXT("to ICE Agent info\n")));
      return;
}
    ICE::AgentInfoMap::const_iterator pos = ai_map.find("DATA");
    if (pos != ai_map.end()) {
      wdata.have_ice_agent_info_ = true;
      wdata.ice_agent_info_ = pos->second;
    }
#endif
    sedp_.job_queue_->enqueue(msg);

#ifdef OPENDDS_SECURITY
  } else if (entity_id == ENTITYID_SEDP_BUILTIN_PUBLICATIONS_SECURE_WRITER) {
    ParameterList data;
    if (!decode_parameter_list(sample, ser, extensibility, data)) {
      ACE_ERROR((LM_ERROR, ACE_TEXT("ERROR: Sedp::DiscoveryReader::data_received_i - ")
        ACE_TEXT("failed to deserialize data\n")));
      return;
    }

    DCPS::RcHandle<MsgDiscoveredPublicationSecure> msg = make_rch<MsgDiscoveredPublicationSecure>(rchandle_from(&sedp_), id);
    DiscoveredPublication_SecurityWrapper& wdata_secure = msg->data();

    if (!ParameterListConverter::from_param_list(data, wdata_secure, wdata_secure.type_info)) {
      ACE_ERROR((LM_ERROR,
                 ACE_TEXT("(%P|%t) ERROR: Sedp::DiscoveryReader::data_received_i - ")
                 ACE_TEXT("failed to convert from ParameterList ")
                 ACE_TEXT("to DiscoveredPublication_SecurityWrapper\n")));
      return;
    }

    wdata_secure.have_ice_agent_info = false;
    ICE::AgentInfoMap ai_map;
    if (!ParameterListConverter::from_param_list(data, ai_map)) {
      ACE_ERROR((LM_ERROR,
        ACE_TEXT("(%P|%t) ERROR: Sedp::DiscoveryReader::data_received_i - ")
        ACE_TEXT("failed to convert from ParameterList ")
        ACE_TEXT("to ICE Agent info\n")));
      return;
    }
    ICE::AgentInfoMap::const_iterator pos = ai_map.find("DATA");
    if (pos != ai_map.end()) {
      wdata_secure.have_ice_agent_info = true;
      wdata_secure.ice_agent_info = pos->second;
    }
    sedp_.job_queue_->enqueue(msg);
#endif
  } else if (entity_id == ENTITYID_SEDP_BUILTIN_SUBSCRIPTIONS_WRITER) {
    ParameterList data;
    if (!decode_parameter_list(sample, ser, extensibility, data)) {
      ACE_ERROR((LM_ERROR, ACE_TEXT("ERROR: Sedp::DiscoveryReader::data_received_i - ")
        ACE_TEXT("failed to deserialize data\n")));
      return;
    }

    DCPS::RcHandle<MsgDiscoveredSubscription> msg = make_rch<MsgDiscoveredSubscription>(rchandle_from(&sedp_), id);
    DiscoveredSubscription& rdata = msg->data();
    if (!ParameterListConverter::from_param_list(data, rdata.reader_data_, rdata.type_info_)) {
      ACE_ERROR((LM_ERROR,
                 ACE_TEXT("(%P|%t) ERROR Sedp::DiscoveryReader::data_received_i - ")
                 ACE_TEXT("failed to convert from ParameterList ")
                 ACE_TEXT("to DiscoveredReaderData\n")));
      return;
    }
#ifdef OPENDDS_SECURITY
    rdata.have_ice_agent_info_ = false;
    ICE::AgentInfoMap ai_map;
    if (!ParameterListConverter::from_param_list(data, ai_map)) {
      ACE_ERROR((LM_ERROR,
        ACE_TEXT("(%P|%t) ERROR: Sedp::DiscoveryReader::data_received_i - ")
        ACE_TEXT("failed to convert from ParameterList ")
        ACE_TEXT("to ICE Agent info\n")));
      return;
    }
    ICE::AgentInfoMap::const_iterator pos = ai_map.find("DATA");
    if (pos != ai_map.end()) {
      rdata.have_ice_agent_info_ = true;
      rdata.ice_agent_info_ = pos->second;
    }
#endif
    if (rdata.reader_data_.readerProxy.expectsInlineQos) {
      set_inline_qos(rdata.reader_data_.readerProxy.allLocators);
    }
    sedp_.job_queue_->enqueue(msg);

#ifdef OPENDDS_SECURITY
  } else if (entity_id == ENTITYID_SEDP_BUILTIN_SUBSCRIPTIONS_SECURE_WRITER) {
    ParameterList data;
    if (!decode_parameter_list(sample, ser, extensibility, data)) {
      ACE_ERROR((LM_ERROR, ACE_TEXT("ERROR: Sedp::DiscoveryReader::data_received_i - ")
        ACE_TEXT("failed to deserialize data\n")));
      return;
    }

    DCPS::RcHandle<MsgDiscoveredSubscriptionSecure> msg = make_rch<MsgDiscoveredSubscriptionSecure>(rchandle_from(&sedp_), id);
    DiscoveredSubscription_SecurityWrapper& rdata_secure = msg->data();

    if (!ParameterListConverter::from_param_list(data, rdata_secure, rdata_secure.type_info)) {
      ACE_ERROR((LM_ERROR,
                 ACE_TEXT("(%P|%t) ERROR Sedp::DiscoveryReader::data_received_i - ")
                 ACE_TEXT("failed to convert from ParameterList ")
                 ACE_TEXT("to DiscoveredSubscription_SecurityWrapper\n")));
      return;
    }

    rdata_secure.have_ice_agent_info = false;
    ICE::AgentInfoMap ai_map;
    if (!ParameterListConverter::from_param_list(data, ai_map)) {
      ACE_ERROR((LM_ERROR,
        ACE_TEXT("(%P|%t) ERROR: Sedp::DiscoveryReader::data_received_i - ")
        ACE_TEXT("failed to convert from ParameterList ")
        ACE_TEXT("to ICE Agent info\n")));
      return;
    }
    ICE::AgentInfoMap::const_iterator pos = ai_map.find("DATA");
    if (pos != ai_map.end()) {
      rdata_secure.have_ice_agent_info = true;
      rdata_secure.ice_agent_info = pos->second;
    }

    if ((rdata_secure.data).readerProxy.expectsInlineQos) {
      set_inline_qos((rdata_secure.data).readerProxy.allLocators);
    }
    sedp_.job_queue_->enqueue(msg);
  } else if (entity_id == ENTITYID_SPDP_RELIABLE_BUILTIN_PARTICIPANT_SECURE_WRITER) {

    ParameterList data;
    if (!decode_parameter_list(sample, ser, extensibility, data)) {
      ACE_ERROR((LM_ERROR, ACE_TEXT("ERROR: Sedp::DiscoveryReader::data_received_i - ")
        ACE_TEXT("failed to deserialize data\n")));
      return;
    }

    DCPS::RcHandle<MsgParticipantDataSecure> msg = make_rch<MsgParticipantDataSecure>(rchandle_from(&sedp_), id);
    Security::SPDPdiscoveredParticipantData& pdata = msg->data();

    if (!ParameterListConverter::from_param_list(data, pdata)) {
      ACE_ERROR((LM_ERROR,
                 ACE_TEXT("(%P|%t) ERROR: Sedp::DiscoveryReader::data_received_i - ")
                 ACE_TEXT("failed to convert from ParameterList ")
                 ACE_TEXT("to Security::SPDPdiscoveredParticipantData\n")));
      return;
    }
    const DCPS::RepoId guid = make_guid(sample.header_.publication_id_.guidPrefix, DCPS::ENTITYID_PARTICIPANT);
    sedp_.spdp_.process_participant_ice(data, pdata, guid);
    sedp_.job_queue_->enqueue(msg);
  #endif
  }
}

void
Sedp::TypeLookupRequestReader::data_received_i(const DCPS::ReceivedDataSample& sample,
  const DCPS::EntityId_t& entity_id,
  DCPS::Serializer& ser,
  DCPS::Extensibility)
{
  XTypes::TypeLookup_Reply type_lookup_reply;
  if (DDS::RETCODE_OK != process_type_lookup_request(ser, type_lookup_reply)) {
    ACE_ERROR((LM_ERROR, ACE_TEXT("(%P|%t) ERROR: Sedp::TypeLookupRequestReader::data_received_i - ")
      ACE_TEXT("failed to take type lookup request\n")));
    return;
  }

<<<<<<< HEAD
  if (DDS::RETCODE_OK != sedp_.type_lookup_reply_writer_->send_type_lookup_reply(sample, type_lookup_reply)) {
=======
#ifdef OPENDDS_SECURITY
  if (entity_id == ENTITYID_TL_SVC_REQ_WRITER_SECURE) {
    const DCPS::RepoId reader = make_id(sample.header_.publication_id_, ENTITYID_TL_SVC_REPLY_READER_SECURE);
    if (DDS::RETCODE_OK != sedp_.type_lookup_reply_secure_writer_->send_tl_reply(sample, type_lookup_reply, reader)) {
      ACE_ERROR((LM_ERROR, ACE_TEXT("(%P|%t) ERROR: Sedp::TypeLookupRequestReader::data_received_i - ")
        ACE_TEXT("failed to send type lookup reply\n")));
      return;
    }
  } else if (entity_id == ENTITYID_TL_SVC_REQ_WRITER) {
    const DCPS::RepoId reader = make_id(sample.header_.publication_id_, ENTITYID_TL_SVC_REPLY_READER);
    if (DDS::RETCODE_OK != sedp_.type_lookup_reply_writer_->send_tl_reply(sample, type_lookup_reply, reader)) {
      ACE_ERROR((LM_ERROR, ACE_TEXT("(%P|%t) ERROR: Sedp::TypeLookupRequestReader::data_received_i - ")
        ACE_TEXT("failed to send type lookup reply\n")));
      return;
    }
  }
#else
  const DCPS::RepoId reader = make_id(sample.header_.publication_id_, ENTITYID_TL_SVC_REPLY_READER);
  if (DDS::RETCODE_OK != sedp_.type_lookup_reply_writer_->send_tl_reply(sample, type_lookup_reply, reader)) {
>>>>>>> 2ebcbab2
    ACE_ERROR((LM_ERROR, ACE_TEXT("(%P|%t) ERROR: Sedp::TypeLookupRequestReader::data_received_i - ")
      ACE_TEXT("failed to send type lookup reply\n")));
    return;
  }
#endif
}

void
Sedp::TypeLookupReplyReader::data_received_i(const DCPS::ReceivedDataSample& sample,
  const DCPS::EntityId_t&,
  DCPS::Serializer& ser,
  DCPS::Extensibility)
{
  if (!process_type_lookup_reply(sample, ser)) {
    ACE_ERROR((LM_ERROR, ACE_TEXT("(%P|%t) ERROR: Sedp::TypeLookupReplyReader::data_received_i - ")
      ACE_TEXT("failed to take type lookup reply\n")));
    return;
  }
}

void
Sedp::populate_discovered_writer_msg(
    DCPS::DiscoveredWriterData& dwd,
    const RepoId& publication_id,
    const LocalPublication& pub)
{
  // Ignored on the wire dwd.ddsPublicationData.key
  // Ignored on the wire dwd.ddsPublicationData.participant_key
  OPENDDS_STRING topic_name = topic_names_[pub.topic_id_];
  dwd.ddsPublicationData.topic_name = topic_name.c_str();
  TopicDetails& topic_details = topics_[topic_name];
  dwd.ddsPublicationData.type_name = topic_details.local_data_type_name().c_str();
  dwd.ddsPublicationData.durability = pub.qos_.durability;
  dwd.ddsPublicationData.durability_service = pub.qos_.durability_service;
  dwd.ddsPublicationData.deadline = pub.qos_.deadline;
  dwd.ddsPublicationData.latency_budget = pub.qos_.latency_budget;
  dwd.ddsPublicationData.liveliness = pub.qos_.liveliness;
  dwd.ddsPublicationData.reliability = pub.qos_.reliability;
  dwd.ddsPublicationData.lifespan = pub.qos_.lifespan;
  dwd.ddsPublicationData.user_data = pub.qos_.user_data;
  dwd.ddsPublicationData.ownership = pub.qos_.ownership;
  dwd.ddsPublicationData.ownership_strength = pub.qos_.ownership_strength;
  dwd.ddsPublicationData.destination_order = pub.qos_.destination_order;
  dwd.ddsPublicationData.representation = pub.qos_.representation;
  dwd.ddsPublicationData.presentation = pub.publisher_qos_.presentation;
  dwd.ddsPublicationData.partition = pub.publisher_qos_.partition;
  dwd.ddsPublicationData.topic_data = topic_details.local_qos().topic_data;
  dwd.ddsPublicationData.group_data = pub.publisher_qos_.group_data;
  dwd.writerProxy.remoteWriterGuid = publication_id;
  // Ignore dwd.writerProxy.unicastLocatorList;
  // Ignore dwd.writerProxy.multicastLocatorList;
  dwd.writerProxy.allLocators = pub.trans_info_;
}

void
Sedp::populate_discovered_reader_msg(
    DCPS::DiscoveredReaderData& drd,
    const RepoId& subscription_id,
    const LocalSubscription& sub)
{
  // Ignored on the wire drd.ddsSubscription.key
  // Ignored on the wire drd.ddsSubscription.participant_key
  OPENDDS_STRING topic_name = topic_names_[sub.topic_id_];
  drd.ddsSubscriptionData.topic_name = topic_name.c_str();
  TopicDetails& topic_details = topics_[topic_name];
  drd.ddsSubscriptionData.type_name = topic_details.local_data_type_name().c_str();
  drd.ddsSubscriptionData.durability = sub.qos_.durability;
  drd.ddsSubscriptionData.deadline = sub.qos_.deadline;
  drd.ddsSubscriptionData.latency_budget = sub.qos_.latency_budget;
  drd.ddsSubscriptionData.liveliness = sub.qos_.liveliness;
  drd.ddsSubscriptionData.reliability = sub.qos_.reliability;
  drd.ddsSubscriptionData.ownership = sub.qos_.ownership;
  drd.ddsSubscriptionData.destination_order = sub.qos_.destination_order;
  drd.ddsSubscriptionData.user_data = sub.qos_.user_data;
  drd.ddsSubscriptionData.time_based_filter = sub.qos_.time_based_filter;
  drd.ddsSubscriptionData.representation  = sub.qos_.representation;
  drd.ddsSubscriptionData.presentation = sub.subscriber_qos_.presentation;
  drd.ddsSubscriptionData.partition = sub.subscriber_qos_.partition;
  drd.ddsSubscriptionData.topic_data = topic_details.local_qos().topic_data;
  drd.ddsSubscriptionData.group_data = sub.subscriber_qos_.group_data;
  drd.readerProxy.remoteReaderGuid = subscription_id;
  drd.readerProxy.expectsInlineQos = false;  // We never expect inline qos
  // Ignore drd.readerProxy.unicastLocatorList;
  // Ignore drd.readerProxy.multicastLocatorList;
  drd.readerProxy.allLocators = sub.trans_info_;
  drd.contentFilterProperty.contentFilteredTopicName =
    OPENDDS_STRING(DCPS::GuidConverter(subscription_id)).c_str();
  drd.contentFilterProperty.relatedTopicName = topic_name.c_str();
  drd.contentFilterProperty.filterClassName = ""; // PLConverter adds default
  drd.contentFilterProperty.filterExpression = sub.filterProperties.filterExpression;
  drd.contentFilterProperty.expressionParameters = sub.filterProperties.expressionParameters;
  for (DCPS::RepoIdSet::const_iterator writer =
        sub.remote_expectant_opendds_associations_.begin();
       writer != sub.remote_expectant_opendds_associations_.end();
       ++writer) {
    CORBA::ULong len = drd.readerProxy.associatedWriters.length();
    drd.readerProxy.associatedWriters.length(len + 1);
    drd.readerProxy.associatedWriters[len] = *writer;
  }
}

void
Sedp::write_durable_publication_data(const RepoId& reader, bool secure)
{
  if (!(spdp_.available_builtin_endpoints() & (DISC_BUILTIN_ENDPOINT_PUBLICATION_ANNOUNCER
#ifdef OPENDDS_SECURITY
                                               | DDS::Security::SEDP_BUILTIN_PUBLICATIONS_SECURE_WRITER
#endif
                                               ))) {
    return;
  }

  if (secure) {
#ifdef OPENDDS_SECURITY
    LocalPublicationIter pub, end = local_publications_.end();
    for (pub = local_publications_.begin(); pub != end; ++pub) {
      if (pub->second.security_attribs_.base.is_discovery_protected) {
        write_publication_data_secure(pub->first, pub->second, reader);
      }
    }
    publications_secure_writer_->end_historic_samples(reader);
#endif
  } else {
    LocalPublicationIter pub, end = local_publications_.end();
    for (pub = local_publications_.begin(); pub != end; ++pub) {
#ifdef OPENDDS_SECURITY
      if (!pub->second.security_attribs_.base.is_discovery_protected) {
        write_publication_data(pub->first, pub->second, reader);
      }
#else
      write_publication_data(pub->first, pub->second, reader);
#endif
    }
    publications_writer_->end_historic_samples(reader);
  }
}

void
Sedp::write_durable_subscription_data(const RepoId& reader, bool secure)
{
  if (!(spdp_.available_builtin_endpoints() & (DISC_BUILTIN_ENDPOINT_SUBSCRIPTION_ANNOUNCER
#ifdef OPENDDS_SECURITY
                                               | DDS::Security::SEDP_BUILTIN_SUBSCRIPTIONS_SECURE_WRITER
#endif
                                               ))) {
    return;
  }

  if (secure) {
#ifdef OPENDDS_SECURITY
    LocalSubscriptionIter sub, end = local_subscriptions_.end();
    for (sub = local_subscriptions_.begin(); sub != end; ++sub) {
      if (is_security_enabled() && sub->second.security_attribs_.base.is_discovery_protected) {
        write_subscription_data_secure(sub->first, sub->second, reader);
      }
    }
    subscriptions_secure_writer_->end_historic_samples(reader);
#endif
  } else {
    LocalSubscriptionIter sub, end = local_subscriptions_.end();
    for (sub = local_subscriptions_.begin(); sub != end; ++sub) {
#ifdef OPENDDS_SECURITY
      if (!(is_security_enabled() && sub->second.security_attribs_.base.is_discovery_protected)) {
        write_subscription_data(sub->first, sub->second, reader);
      }
#else
      write_subscription_data(sub->first, sub->second, reader);
#endif
    }
    subscriptions_writer_->end_historic_samples(reader);
  }
}

void
Sedp::write_durable_participant_message_data(const RepoId& reader)
{
  if (!(spdp_.available_builtin_endpoints() & BUILTIN_ENDPOINT_PARTICIPANT_MESSAGE_DATA_WRITER)) {
    return;
  }

  LocalParticipantMessageIter part, end = local_participant_messages_.end();
  for (part = local_participant_messages_.begin(); part != end; ++part) {
    write_participant_message_data(part->first, part->second, reader);
  }
  participant_message_writer_->end_historic_samples(reader);
}

#ifdef OPENDDS_SECURITY
void
Sedp::write_durable_participant_message_data_secure(const RepoId& reader)
{
  if (!(spdp_.available_builtin_endpoints() & DDS::Security::BUILTIN_PARTICIPANT_MESSAGE_SECURE_WRITER)) {
    return;
  }

  LocalParticipantMessageIter part, end = local_participant_messages_secure_.end();
  for (part = local_participant_messages_secure_.begin(); part != end; ++part) {
    write_participant_message_data_secure(part->first, part->second, reader);
  }
  participant_message_secure_writer_->end_historic_samples(reader);
}

DDS::ReturnCode_t
Sedp::write_stateless_message(const DDS::Security::ParticipantStatelessMessage& msg,
                              const RepoId& reader)
{
  DCPS::SequenceNumber sequence = DCPS::SequenceNumber::SEQUENCENUMBER_UNKNOWN();
  return participant_stateless_message_writer_->write_stateless_message(msg, reader, sequence);
}

DDS::ReturnCode_t
Sedp::write_volatile_message(DDS::Security::ParticipantVolatileMessageSecure& msg,
                             const RepoId& reader)
{
  msg.message_identity.sequence_number = static_cast<unsigned long>(participant_volatile_message_secure_writer_->get_seq().getValue());
  DCPS::SequenceNumber sequence = DCPS::SequenceNumber::SEQUENCENUMBER_UNKNOWN();
  return participant_volatile_message_secure_writer_->write_volatile_message_secure(msg, reader, sequence);
}

void
Sedp::write_durable_dcps_participant_secure(const DCPS::RepoId& reader)
{
  if (!(spdp_.available_builtin_endpoints() & DDS::Security::SPDP_BUILTIN_PARTICIPANT_SECURE_WRITER)) {
    return;
  }

  const Security::SPDPdiscoveredParticipantData& pdata = spdp_.build_local_pdata(Security::DPDK_SECURE);

  write_dcps_participant_secure(pdata, reader);
  dcps_participant_secure_writer_->end_historic_samples(reader);
}

DDS::ReturnCode_t
Sedp::write_dcps_participant_secure(const Security::SPDPdiscoveredParticipantData& msg,
                                    const RepoId& part)
{
  DCPS::RepoId remote_reader(part);
  if (part != GUID_UNKNOWN) {
    remote_reader.entityId = ENTITYID_SPDP_RELIABLE_BUILTIN_PARTICIPANT_SECURE_READER;
  }

  return dcps_participant_secure_writer_->write_dcps_participant_secure(msg, remote_reader, participant_secure_sequence_);
}

DDS::ReturnCode_t
Sedp::write_dcps_participant_dispose(const RepoId& part)
{
  return dcps_participant_secure_writer_->write_unregister_dispose(part, PID_PARTICIPANT_GUID);
}
#endif

DDS::ReturnCode_t
Sedp::add_publication_i(const DCPS::RepoId& rid,
                        LocalPublication& pub)
{
#ifdef OPENDDS_SECURITY
  ICE::Endpoint* endpoint = pub.publication_->get_ice_endpoint();
  if (endpoint) {
    pub.have_ice_agent_info = true;
    pub.ice_agent_info = ICE::Agent::instance()->get_local_agent_info(endpoint);
    ICE::Agent::instance()->add_local_agent_info_listener(endpoint, rid, &publication_agent_info_listener_);
    start_ice(rid, pub);
  }
#else
  ACE_UNUSED_ARG(rid);
  ACE_UNUSED_ARG(pub);
#endif
  return DDS::RETCODE_OK;
}

DDS::ReturnCode_t
Sedp::write_publication_data(
    const RepoId& rid,
    LocalPublication& lp,
    const RepoId& reader)
{
  DDS::ReturnCode_t result = DDS::RETCODE_OK;

#ifdef OPENDDS_SECURITY
  if (is_security_enabled() && lp.security_attribs_.base.is_discovery_protected) {
    result = write_publication_data_secure(rid, lp, reader);

  } else {
#endif

    result = write_publication_data_unsecure(rid, lp, reader);

#ifdef OPENDDS_SECURITY
  }
#endif

  return result;
}

DDS::ReturnCode_t
Sedp::write_publication_data_unsecure(
    const RepoId& rid,
    LocalPublication& lp,
    const RepoId& reader)
{
  if (!(spdp_.available_builtin_endpoints() & DISC_BUILTIN_ENDPOINT_PUBLICATION_ANNOUNCER)) {
    return DDS::RETCODE_PRECONDITION_NOT_MET;
  }

  DDS::ReturnCode_t result = DDS::RETCODE_OK;
  if (spdp_.associated() && (reader != GUID_UNKNOWN ||
                             !associated_participants_.empty())) {
    DCPS::DiscoveredWriterData dwd;
    ParameterList plist;
    populate_discovered_writer_msg(dwd, rid, lp);

    // Convert to parameter list
    if (!ParameterListConverter::to_param_list(dwd, plist, lp.type_info_, false)) {
      ACE_ERROR((LM_ERROR,
                 ACE_TEXT("(%P|%t) ERROR: Sedp::write_publication_data - ")
                 ACE_TEXT("Failed to convert DiscoveredWriterData ")
                 ACE_TEXT(" to ParameterList\n")));
      result = DDS::RETCODE_ERROR;
    }
#ifdef OPENDDS_SECURITY
    if (lp.have_ice_agent_info) {
      ICE::AgentInfoMap ai_map;
      ai_map["DATA"] = lp.ice_agent_info;
      if (!ParameterListConverter::to_param_list(ai_map, plist)) {
        ACE_ERROR((LM_ERROR,
                   ACE_TEXT("(%P|%t) ERROR: Sedp::write_publication_data - ")
                   ACE_TEXT("Failed to convert ICE Agent info ")
                   ACE_TEXT("to ParameterList\n")));
        result = DDS::RETCODE_ERROR;
      }
    }
#endif

    if (DDS::RETCODE_OK == result) {
      result = publications_writer_->write_parameter_list(plist, reader, lp.sequence_);
    }
  } else if (DCPS::DCPS_debug_level > 3) {
    ACE_DEBUG((LM_INFO, ACE_TEXT("(%P|%t) Sedp::write_publication_data - ")
                        ACE_TEXT("not currently associated, dropping msg.\n")));
  }
  return result;
}

#ifdef OPENDDS_SECURITY
DDS::ReturnCode_t
Sedp::write_publication_data_secure(
    const RepoId& rid,
    LocalPublication& lp,
    const RepoId& reader)
{
  if (!(spdp_.available_builtin_endpoints() & DDS::Security::SEDP_BUILTIN_PUBLICATIONS_SECURE_WRITER)) {
    return DDS::RETCODE_PRECONDITION_NOT_MET;
  }

  DDS::ReturnCode_t result = DDS::RETCODE_OK;
  if (spdp_.associated() && (reader != GUID_UNKNOWN ||
                             !associated_participants_.empty())) {

    DiscoveredPublication_SecurityWrapper dwd;
    ParameterList plist;
    populate_discovered_writer_msg(dwd.data, rid, lp);

    dwd.security_info.endpoint_security_attributes = security_attributes_to_bitmask(lp.security_attribs_);
    dwd.security_info.plugin_endpoint_security_attributes = lp.security_attribs_.plugin_endpoint_attributes;

    // Convert to parameter list
    if (!ParameterListConverter::to_param_list(dwd, plist, lp.type_info_, false)) {
      ACE_ERROR((LM_ERROR,
                 ACE_TEXT("(%P|%t) ERROR: Sedp::write_publication_data - ")
                 ACE_TEXT("Failed to convert DiscoveredWriterData ")
                 ACE_TEXT("to ParameterList\n")));
      result = DDS::RETCODE_ERROR;
    }
    if (lp.have_ice_agent_info) {
      ICE::AgentInfoMap ai_map;
      ai_map["DATA"] = lp.ice_agent_info;
      if (!ParameterListConverter::to_param_list(ai_map, plist)) {
        ACE_ERROR((LM_ERROR,
                   ACE_TEXT("(%P|%t) ERROR: Sedp::write_publication_data - ")
                   ACE_TEXT("Failed to convert ICE Agent info ")
                   ACE_TEXT("to ParameterList\n")));
        result = DDS::RETCODE_ERROR;
      }
    }
    if (DDS::RETCODE_OK == result) {
      RepoId effective_reader = reader;
      if (reader != GUID_UNKNOWN)
        effective_reader.entityId = ENTITYID_SEDP_BUILTIN_PUBLICATIONS_SECURE_READER;
      result = publications_secure_writer_->write_parameter_list(plist, effective_reader, lp.sequence_);
    }
  } else if (DCPS::DCPS_debug_level > 3) {
    ACE_DEBUG((LM_INFO, ACE_TEXT("(%P|%t) Sedp::write_publication_data - ")
                        ACE_TEXT("not currently associated, dropping msg.\n")));
  }
  return result;
}
#endif

DDS::ReturnCode_t
Sedp::add_subscription_i(const DCPS::RepoId& rid,
                         LocalSubscription& sub)
{
#ifdef OPENDDS_SECURITY
  ICE::Endpoint* endpoint = sub.subscription_->get_ice_endpoint();
  if (endpoint) {
    sub.have_ice_agent_info = true;
    sub.ice_agent_info = ICE::Agent::instance()->get_local_agent_info(endpoint);
    ICE::Agent::instance()->add_local_agent_info_listener(endpoint, rid, &subscription_agent_info_listener_);
    start_ice(rid, sub);
  }
#else
  ACE_UNUSED_ARG(rid);
  ACE_UNUSED_ARG(sub);
#endif
  return DDS::RETCODE_OK;
}

DDS::ReturnCode_t
Sedp::write_subscription_data(
    const RepoId& rid,
    LocalSubscription& ls,
    const RepoId& reader)
{
  DDS::ReturnCode_t result = DDS::RETCODE_OK;

#ifdef OPENDDS_SECURITY
  if (is_security_enabled() && ls.security_attribs_.base.is_discovery_protected) {
    result = write_subscription_data_secure(rid, ls, reader);

  } else {
#endif

    result = write_subscription_data_unsecure(rid, ls, reader);

#ifdef OPENDDS_SECURITY
  }
#endif

  return result;
}

DDS::ReturnCode_t
Sedp::write_subscription_data_unsecure(
    const RepoId& rid,
    LocalSubscription& ls,
    const RepoId& reader)
{
  if (!(spdp_.available_builtin_endpoints() & DISC_BUILTIN_ENDPOINT_SUBSCRIPTION_ANNOUNCER)) {
    return DDS::RETCODE_PRECONDITION_NOT_MET;
  }

  DDS::ReturnCode_t result = DDS::RETCODE_OK;
  if (spdp_.associated() && (reader != GUID_UNKNOWN ||
                             !associated_participants_.empty())) {
    DCPS::DiscoveredReaderData drd;
    ParameterList plist;
    populate_discovered_reader_msg(drd, rid, ls);

    // Convert to parameter list
    if (!ParameterListConverter::to_param_list(drd, plist, ls.type_info_, false)) {
      ACE_ERROR((LM_ERROR,
                 ACE_TEXT("(%P|%t) ERROR: Sedp::write_subscription_data - ")
                 ACE_TEXT("Failed to convert DiscoveredReaderData ")
                 ACE_TEXT("to ParameterList\n")));
      result = DDS::RETCODE_ERROR;
    }

    DDS::TypeConsistencyEnforcementQosPolicy tceqp = TheServiceParticipant->initial_TypeConsistencyEnforcementQosPolicy();
    Parameter param;
    param.type_consistency(tceqp);
    const CORBA::ULong length = plist.length();
    plist.length(length + 1);
    plist[length] = param;

#ifdef OPENDDS_SECURITY
    if (ls.have_ice_agent_info) {
      ICE::AgentInfoMap ai_map;
      ai_map["DATA"] = ls.ice_agent_info;
      if (!ParameterListConverter::to_param_list(ai_map, plist)) {
        ACE_ERROR((LM_ERROR,
                   ACE_TEXT("(%P|%t) ERROR: Sedp::write_subscription_data - ")
                   ACE_TEXT("Failed to convert ICE Agent info ")
                   ACE_TEXT("to ParameterList\n")));
        result = DDS::RETCODE_ERROR;
      }
    }
#endif
    if (DDS::RETCODE_OK == result) {
      result = subscriptions_writer_->write_parameter_list(plist, reader, ls.sequence_);
    }
  } else if (DCPS::DCPS_debug_level > 3) {
    ACE_DEBUG((LM_INFO, ACE_TEXT("(%P|%t) Sedp::write_subscription_data - ")
                        ACE_TEXT("not currently associated, dropping msg.\n")));
  }
  return result;
}

#ifdef OPENDDS_SECURITY
DDS::ReturnCode_t
Sedp::write_subscription_data_secure(
    const RepoId& rid,
    LocalSubscription& ls,
    const RepoId& reader)
{
  if (!(spdp_.available_builtin_endpoints() & DDS::Security::SEDP_BUILTIN_SUBSCRIPTIONS_SECURE_WRITER)) {
    return DDS::RETCODE_PRECONDITION_NOT_MET;
  }

  DDS::ReturnCode_t result = DDS::RETCODE_OK;
  if (spdp_.associated() && (reader != GUID_UNKNOWN ||
                             !associated_participants_.empty())) {

    DiscoveredSubscription_SecurityWrapper drd;
    ParameterList plist;
    populate_discovered_reader_msg(drd.data, rid, ls);

    drd.security_info.endpoint_security_attributes = security_attributes_to_bitmask(ls.security_attribs_);
    drd.security_info.plugin_endpoint_security_attributes = ls.security_attribs_.plugin_endpoint_attributes;

    // Convert to parameter list
    if (!ParameterListConverter::to_param_list(drd, plist, ls.type_info_, false)) {
      ACE_ERROR((LM_ERROR,
                 ACE_TEXT("(%P|%t) ERROR: Sedp::write_subscription_data - ")
                 ACE_TEXT("Failed to convert DiscoveredReaderData ")
                 ACE_TEXT("to ParameterList\n")));
      result = DDS::RETCODE_ERROR;
    }
    if (ls.have_ice_agent_info) {
      ICE::AgentInfoMap ai_map;
      ai_map["DATA"] = ls.ice_agent_info;
      if (!ParameterListConverter::to_param_list(ai_map, plist)) {
        ACE_ERROR((LM_ERROR,
                   ACE_TEXT("(%P|%t) ERROR: Sedp::write_subscription_data - ")
                   ACE_TEXT("Failed to convert ICE Agent info ")
                   ACE_TEXT("to ParameterList\n")));
        result = DDS::RETCODE_ERROR;
      }
    }
    if (DDS::RETCODE_OK == result) {
      RepoId effective_reader = reader;
      if (reader != GUID_UNKNOWN)
        effective_reader.entityId = ENTITYID_SEDP_BUILTIN_SUBSCRIPTIONS_SECURE_READER;
      result = subscriptions_secure_writer_->write_parameter_list(plist, effective_reader, ls.sequence_);
    }
  } else if (DCPS::DCPS_debug_level > 3) {
    ACE_DEBUG((LM_INFO, ACE_TEXT("(%P|%t) Sedp::write_subscription_data - ")
                        ACE_TEXT("not currently associated, dropping msg.\n")));
  }
  return result;
}
#endif

DDS::ReturnCode_t
Sedp::write_participant_message_data(
    const RepoId& rid,
    LocalParticipantMessage& pm,
    const RepoId& reader)
{
  if (!(spdp_.available_builtin_endpoints() & BUILTIN_ENDPOINT_PARTICIPANT_MESSAGE_DATA_WRITER)) {
    return DDS::RETCODE_PRECONDITION_NOT_MET;
  }

  DDS::ReturnCode_t result = DDS::RETCODE_OK;
  if (spdp_.associated() && (reader != GUID_UNKNOWN ||
                             !associated_participants_.empty())) {
    ParticipantMessageData pmd;
    pmd.participantGuid = rid;
    result = participant_message_writer_->write_participant_message(pmd, reader, pm.sequence_);
  } else if (DCPS::DCPS_debug_level > 3) {
    ACE_DEBUG((LM_INFO, ACE_TEXT("(%P|%t) Sedp::write_participant_message_data - ")
               ACE_TEXT("not currently associated, dropping msg.\n")));
  }
  return result;
}

#ifdef OPENDDS_SECURITY
DDS::ReturnCode_t
Sedp::write_participant_message_data_secure(
    const RepoId& rid,
    LocalParticipantMessage& pm,
    const RepoId& reader)
{
  if (!(spdp_.available_builtin_endpoints() & DDS::Security::BUILTIN_PARTICIPANT_MESSAGE_SECURE_WRITER)) {
    return DDS::RETCODE_PRECONDITION_NOT_MET;
  }

  DDS::ReturnCode_t result = DDS::RETCODE_OK;
  if (spdp_.associated() && (reader != GUID_UNKNOWN ||
                             !associated_participants_.empty())) {
    ParticipantMessageData pmd;
    pmd.participantGuid = rid;
    result = participant_message_secure_writer_->write_participant_message(pmd, reader, pm.sequence_);
  } else if (DCPS::DCPS_debug_level > 3) {
    ACE_DEBUG((LM_INFO, ACE_TEXT("(%P|%t) Sedp::write_participant_message_data_secure - ")
               ACE_TEXT("not currently associated, dropping msg.\n")));
  }
  return result;
}
#endif

void
Sedp::set_inline_qos(DCPS::TransportLocatorSeq& locators)
{
  const OPENDDS_STRING rtps_udp = "rtps_udp";
  for (CORBA::ULong i = 0; i < locators.length(); ++i) {
    if (locators[i].transport_type.in() == rtps_udp) {
      const CORBA::ULong len = locators[i].data.length();
      locators[i].data.length(len + 1);
      locators[i].data[len] = CORBA::Octet(1);
    }
  }
}

bool
Sedp::shutting_down() const
{
  return spdp_.shutting_down();
}

void
Sedp::populate_transport_locator_sequence(DCPS::TransportLocatorSeq*& rTls,
                                          DiscoveredSubscriptionIter& dsi,
                                          const RepoId& reader)
{
  DCPS::LocatorSeq locs;
  bool participantExpectsInlineQos = false;
  RepoId remote_participant = reader;
  remote_participant.entityId = ENTITYID_PARTICIPANT;
  const bool participant_found =
    spdp_.get_default_locators(remote_participant, locs,
                               participantExpectsInlineQos);
  if (!rTls->length()) {     // if no locators provided, add the default
    if (!participant_found) {
      return;
    } else if (locs.length()) {
      const Encoding& encoding = get_locators_encoding();
      size_t size = DCPS::serialized_size(encoding, locs);
      DCPS::primitive_serialized_size_boolean(encoding, size);

      ACE_Message_Block mb_locator(size);
      Serializer ser_loc(&mb_locator, encoding);
      ser_loc << locs;
      const bool readerExpectsInlineQos =
        dsi->second.reader_data_.readerProxy.expectsInlineQos;
      ser_loc << ACE_OutputCDR::from_boolean(participantExpectsInlineQos
                                             || readerExpectsInlineQos);

      DCPS::TransportLocator tl;
      tl.transport_type = "rtps_udp";
      message_block_to_sequence(mb_locator, tl.data);
      rTls->length(1);
      (*rTls)[0] = tl;
    } else {
      ACE_DEBUG((LM_WARNING,
                 ACE_TEXT("(%P|%t) Sedp::match - ")
                 ACE_TEXT("remote reader found with no locators ")
                 ACE_TEXT("and no default locators\n")));
    }
  }
}

void
Sedp::populate_transport_locator_sequence(DCPS::TransportLocatorSeq*& wTls,
                                          DiscoveredPublicationIter& /*dpi*/,
                                          const RepoId& writer)
{
  DCPS::LocatorSeq locs;
  bool participantExpectsInlineQos = false;
  RepoId remote_participant = writer;
  remote_participant.entityId = ENTITYID_PARTICIPANT;
  const bool participant_found =
    spdp_.get_default_locators(remote_participant, locs,
                               participantExpectsInlineQos);
  if (!wTls->length()) {     // if no locators provided, add the default
    if (!participant_found) {
      return;
    } else if (locs.length()) {
      const Encoding& encoding = get_locators_encoding();
      size_t size = DCPS::serialized_size(encoding, locs);
      DCPS::primitive_serialized_size_boolean(encoding, size);

      ACE_Message_Block mb_locator(size);
      Serializer ser_loc(&mb_locator, encoding);
      ser_loc << locs;
      ser_loc << ACE_OutputCDR::from_boolean(participantExpectsInlineQos);

      DCPS::TransportLocator tl;
      tl.transport_type = "rtps_udp";
      message_block_to_sequence(mb_locator, tl.data);
      wTls->length(1);
      (*wTls)[0] = tl;
    } else {
      ACE_DEBUG((LM_WARNING,
                 ACE_TEXT("(%P|%t) Sedp::match - ")
                 ACE_TEXT("remote writer found with no locators ")
                 ACE_TEXT("and no default locators\n")));
    }
  }
}

#ifdef OPENDDS_SECURITY
DCPS::TransportLocatorSeq
Sedp::add_security_info(const DCPS::TransportLocatorSeq& locators,
                        const RepoId& writer, const RepoId& reader)
{
  using namespace DDS::Security;

  if (std::memcmp(writer.guidPrefix, reader.guidPrefix,
                  sizeof(DCPS::GuidPrefix_t)) == 0) {
    // writer and reader belong to the same participant, no security needed
    return locators;
  }

  DCPS::RepoId remote_part;
  const DCPS::RepoId local_part = spdp_.guid();
  if (std::memcmp(writer.guidPrefix, local_part.guidPrefix, sizeof writer.guidPrefix) == 0) {
    remote_part = reader;
  } else if (std::memcmp(reader.guidPrefix, local_part.guidPrefix, sizeof reader.guidPrefix) == 0) {
    remote_part = writer;
  } else {
    return locators;
  }

  remote_part.entityId = ENTITYID_PARTICIPANT;
  ParticipantCryptoHandle part_handle = spdp_.lookup_participant_crypto_info(remote_part).first;

  if (part_handle == DDS::HANDLE_NIL) {
    // security not enabled for this discovered participant
    return locators;
  }

  DatawriterCryptoHandle dw_handle = DDS::HANDLE_NIL;
  DatareaderCryptoHandle dr_handle = DDS::HANDLE_NIL;
  EndpointSecurityAttributesMask mask = 0;

  if (local_reader_crypto_handles_.find(reader) != local_reader_crypto_handles_.end() &&
      remote_writer_crypto_handles_.find(writer) != remote_writer_crypto_handles_.end()) {
    dr_handle = local_reader_crypto_handles_[reader];
    dw_handle = remote_writer_crypto_handles_[writer];
    mask = security_attributes_to_bitmask(local_reader_security_attribs_[reader]);
  } else if (local_writer_crypto_handles_.find(writer) != local_writer_crypto_handles_.end() &&
             remote_reader_crypto_handles_.find(reader) != remote_reader_crypto_handles_.end()) {
    dw_handle = local_writer_crypto_handles_[writer];
    dr_handle = remote_reader_crypto_handles_[reader];
    mask = security_attributes_to_bitmask(local_writer_security_attribs_[writer]);
  }

  DCPS::TransportLocatorSeq_var newLoc;
  DDS::OctetSeq added;
  for (unsigned int i = 0; i < locators.length(); ++i) {
    if (std::strcmp(locators[i].transport_type.in(), "rtps_udp") == 0) {
      if (!newLoc) {
        newLoc = new DCPS::TransportLocatorSeq(locators);

        DDS::OctetSeq handleOctets = handle_to_octets(part_handle);
        const DDS::BinaryProperty_t prop = {BLOB_PROP_PART_CRYPTO_HANDLE,
                                            handleOctets, true /*serialize*/};
        DDS::OctetSeq handleOctetsDw = handle_to_octets(dw_handle);
        const DDS::BinaryProperty_t dw_p = {BLOB_PROP_DW_CRYPTO_HANDLE,
                                            handleOctetsDw, true /*serialize*/};
        DDS::OctetSeq handleOctetsDr = handle_to_octets(dr_handle);
        const DDS::BinaryProperty_t dr_p = {BLOB_PROP_DR_CRYPTO_HANDLE,
                                            handleOctetsDr, true /*serialize*/};
        DDS::OctetSeq endpointSecAttr(
          static_cast<unsigned int>(DCPS::int32_cdr_size));
        endpointSecAttr.length(endpointSecAttr.maximum());
        std::memcpy(endpointSecAttr.get_buffer(), &mask, endpointSecAttr.length());
        const DDS::BinaryProperty_t esa_p = {BLOB_PROP_ENDPOINT_SEC_ATTR,
                                             endpointSecAttr, true /*serialize*/};
        const Encoding encoding(Encoding::KIND_XCDR1, ENDIAN_BIG);
        size_t size = 0;
        DCPS::serialized_size(encoding, size, prop);
        if (dw_handle != DDS::HANDLE_NIL) {
          DCPS::serialized_size(encoding, size, dw_p);
        }
        if (dr_handle != DDS::HANDLE_NIL) {
          DCPS::serialized_size(encoding, size, dr_p);
        }
        DCPS::serialized_size(encoding, size, esa_p);
        ACE_Message_Block mb(size);
        Serializer ser(&mb, encoding);
        ser << prop;
        if (dw_handle != DDS::HANDLE_NIL) {
          ser << dw_p;
        }
        if (dr_handle != DDS::HANDLE_NIL) {
          ser << dr_p;
        }
        ser << esa_p;
        added.length(static_cast<unsigned int>(mb.size()));
        std::memcpy(added.get_buffer(), mb.rd_ptr(), mb.size());
      }

      const unsigned int prevLen = newLoc[i].data.length();
      newLoc[i].data.length(prevLen + added.length());
      std::memcpy(newLoc[i].data.get_buffer() + prevLen, added.get_buffer(),
                  added.length());
    }
  }

  return newLoc ? newLoc : locators;
}
#endif

#ifdef OPENDDS_SECURITY
DDS::Security::DatawriterCryptoHandle
Sedp::generate_remote_matched_writer_crypto_handle(
  const RepoId& writer_part, const DDS::Security::DatareaderCryptoHandle& drch)
{
  DDS::Security::DatawriterCryptoHandle result = DDS::HANDLE_NIL;

  DDS::Security::CryptoKeyFactory_var key_factory = spdp_.get_security_config()->get_crypto_key_factory();

  Spdp::ParticipantCryptoInfoPair info = spdp_.lookup_participant_crypto_info(writer_part);

  if (info.first != DDS::HANDLE_NIL && info.second) {
    DDS::Security::SecurityException se = {"", 0, 0};
    result = key_factory->register_matched_remote_datawriter(drch, info.first, info.second, se);
    if (result == DDS::HANDLE_NIL) {
      ACE_DEBUG((LM_WARNING, ACE_TEXT("(%P|%t) WARNING: Sedp::generate_remote_matched_writer_crypto_handle() - ")
        ACE_TEXT("Failure calling register_matched_remote_datawriter(). Security Exception[%d.%d]: %C\n"),
          se.code, se.minor_code, se.message.in()));
    }
  } else {
    ACE_DEBUG((LM_WARNING, ACE_TEXT("(%P|%t) WARNING: Sedp::generate_remote_matched_writer_crypto_handle() - ")
      ACE_TEXT("Unable to lookup remote participant crypto info.\n")));
  }
  return result;
}

DDS::Security::DatareaderCryptoHandle
Sedp::generate_remote_matched_reader_crypto_handle(const RepoId& reader_part,
                                                   const DDS::Security::DatawriterCryptoHandle& dwch,
                                                   bool relay_only)
{
  DDS::Security::DatareaderCryptoHandle result = DDS::HANDLE_NIL;

  DDS::Security::CryptoKeyFactory_var key_factory = spdp_.get_security_config()->get_crypto_key_factory();

  Spdp::ParticipantCryptoInfoPair info = spdp_.lookup_participant_crypto_info(reader_part);

  if (info.first != DDS::HANDLE_NIL && info.second) {
    DDS::Security::SecurityException se = {"", 0, 0};
    result = key_factory->register_matched_remote_datareader(dwch, info.first, info.second, relay_only, se);
    if (result == DDS::HANDLE_NIL) {
      ACE_DEBUG((LM_WARNING, ACE_TEXT("(%P|%t) WARNING: Sedp::generate_remote_matched_reader_crypto_handle() - ")
        ACE_TEXT("Failure calling register_matched_remote_datareader(). Security Exception[%d.%d]: %C\n"),
          se.code, se.minor_code, se.message.in()));
    }
  } else {
    ACE_DEBUG((LM_WARNING, ACE_TEXT("(%P|%t) WARNING: Sedp::generate_remote_matched_reader_crypto_handle() - ")
      ACE_TEXT("Unable to lookup remote participant crypto info.\n")));
  }
  return result;
}

void
Sedp::create_datareader_crypto_tokens(const DDS::Security::DatareaderCryptoHandle& drch,
                                      const DDS::Security::DatawriterCryptoHandle& dwch,
                                      DDS::Security::DatareaderCryptoTokenSeq& drcts)
{
  DDS::Security::SecurityException se = {"", 0, 0};
  DDS::Security::CryptoKeyExchange_var key_exchange = spdp_.get_security_config()->get_crypto_key_exchange();

  if (!key_exchange->create_local_datareader_crypto_tokens(drcts, drch, dwch, se)) {
    ACE_DEBUG((LM_WARNING, ACE_TEXT("(%P|%t) WARNING: ")
      ACE_TEXT("Sedp::create_datareader_crypto_tokens() - ")
      ACE_TEXT("Unable to create local datareader crypto tokens with crypto key exchange plugin. ")
      ACE_TEXT("Security Exception[%d.%d]: %C\n"), se.code, se.minor_code, se.message.in()));
  }
}

void
Sedp::send_datareader_crypto_tokens(const RepoId& local_reader,
                                    const RepoId& remote_writer,
                                    const DDS::Security::DatareaderCryptoTokenSeq& drcts)
{
  if (drcts.length() != 0) {
    const DCPS::RepoId remote_part = make_id(remote_writer, ENTITYID_PARTICIPANT);
    const DCPS::RepoId local_volatile_writer = make_id(
      participant_id_, ENTITYID_P2P_BUILTIN_PARTICIPANT_VOLATILE_SECURE_WRITER);
    const DCPS::RepoId remote_volatile_reader = make_id(
      remote_part, ENTITYID_P2P_BUILTIN_PARTICIPANT_VOLATILE_SECURE_READER);

    DDS::Security::ParticipantVolatileMessageSecure msg;
    msg.message_identity.source_guid = local_volatile_writer;
    msg.message_class_id = DDS::Security::GMCLASSID_SECURITY_DATAREADER_CRYPTO_TOKENS;
    msg.destination_participant_guid = remote_part;
    msg.destination_endpoint_guid = remote_writer;
    msg.source_endpoint_guid = local_reader;
    msg.message_data = reinterpret_cast<const DDS::Security::DataHolderSeq&>(drcts);

    if (write_volatile_message(msg, remote_volatile_reader) != DDS::RETCODE_OK) {
      ACE_DEBUG((LM_WARNING, ACE_TEXT("(%P|%t) WARNING: Sedp::send_datareader_crypto_tokens() - ")
        ACE_TEXT("Unable to write volatile message.\n")));
    }
  }
}

void
Sedp::create_datawriter_crypto_tokens(const DDS::Security::DatawriterCryptoHandle& dwch,
                                      const DDS::Security::DatareaderCryptoHandle& drch,
                                      DDS::Security::DatawriterCryptoTokenSeq& dwcts)
{
  DDS::Security::SecurityException se = {"", 0, 0};
  DDS::Security::CryptoKeyExchange_var key_exchange = spdp_.get_security_config()->get_crypto_key_exchange();

  if (key_exchange->create_local_datawriter_crypto_tokens(dwcts, dwch, drch, se) == false) {
    ACE_DEBUG((LM_WARNING, ACE_TEXT("(%P|%t) WARNING: ")
      ACE_TEXT("Sedp::create_datawriter_crypto_tokens() - ")
      ACE_TEXT("Unable to create local datawriter crypto tokens with crypto key exchange plugin. ")
      ACE_TEXT("Security Exception[%d.%d]: %C\n"), se.code, se.minor_code, se.message.in()));
  }
}

void
Sedp::send_datawriter_crypto_tokens(const RepoId& local_writer,
                                    const RepoId& remote_reader,
                                    const DDS::Security::DatawriterCryptoTokenSeq& dwcts)
{
  if (dwcts.length() != 0) {
    const DCPS::RepoId remote_part = make_id(remote_reader, ENTITYID_PARTICIPANT);
    const DCPS::RepoId local_volatile_writer = make_id(
      participant_id_, ENTITYID_P2P_BUILTIN_PARTICIPANT_VOLATILE_SECURE_WRITER);
    const DCPS::RepoId remote_volatile_reader = make_id(
      remote_part, ENTITYID_P2P_BUILTIN_PARTICIPANT_VOLATILE_SECURE_READER);

    DDS::Security::ParticipantVolatileMessageSecure msg;
    msg.message_identity.source_guid = local_volatile_writer;
    msg.message_class_id = DDS::Security::GMCLASSID_SECURITY_DATAWRITER_CRYPTO_TOKENS;
    msg.destination_participant_guid = remote_part;
    msg.destination_endpoint_guid = remote_reader;
    msg.source_endpoint_guid = local_writer;
    msg.message_data = reinterpret_cast<const DDS::Security::DataHolderSeq&>(dwcts);

    if (write_volatile_message(msg, remote_volatile_reader) != DDS::RETCODE_OK) {
      ACE_DEBUG((LM_WARNING, ACE_TEXT("(%P|%t) WARNING: Sedp::send_datawriter_crypto_tokens() - ")
        ACE_TEXT("Unable to write volatile message.\n")));
    }
  }
}

bool
Sedp::handle_datawriter_crypto_tokens(const DDS::Security::ParticipantVolatileMessageSecure& msg,
                                      bool& send_our_tokens) {
  if (DCPS::security_debug.auth_debug) {
    ACE_DEBUG((LM_DEBUG, "(%P|%t) Sedp::handle_datawriter_crypto_tokens\n"));
  }
  DDS::Security::SecurityException se = {"", 0, 0};
  Security::CryptoKeyExchange_var key_exchange = spdp_.get_security_config()->get_crypto_key_exchange();

  ACE_Guard<ACE_Thread_Mutex> g(lock_, false);

  DCPS::DatawriterCryptoHandleMap::const_iterator w_iter = remote_writer_crypto_handles_.find(msg.source_endpoint_guid);
  DCPS::DatareaderCryptoHandleMap::const_iterator r_iter = local_reader_crypto_handles_.find(msg.destination_endpoint_guid);

  DDS::Security::DatawriterCryptoTokenSeq dwcts;
  dwcts = reinterpret_cast<const DDS::Security::DatawriterCryptoTokenSeq&>(msg.message_data);

  if (w_iter == remote_writer_crypto_handles_.end()) {
    if (DCPS::security_debug.auth_debug) {
      ACE_DEBUG((LM_DEBUG,
        ACE_TEXT("(%P|%t) Sedp::handle_datawriter_crypto_tokens() - ")
        ACE_TEXT("received tokens for unknown remote writer %C Caching.\n"),
        DCPS::LogGuid(msg.source_endpoint_guid).c_str()));
    }

    pending_remote_writer_crypto_tokens_[msg.source_endpoint_guid] = dwcts;
    send_our_tokens = spdp_.seen_crypto_tokens_from(msg.message_identity.source_guid);
    return true;
  }

  if (r_iter == local_reader_crypto_handles_.end()) {
    if (DCPS::security_debug.auth_debug) {
      ACE_DEBUG((LM_WARNING,
        ACE_TEXT("(%P|%t) Sedp::handle_datawriter_crypto_tokens() - ")
        ACE_TEXT("received tokens for unknown local reader. Ignoring.\n")));
    }
    return false;
  }

  if (!key_exchange->set_remote_datawriter_crypto_tokens(r_iter->second, w_iter->second, dwcts, se)) {
    ACE_DEBUG((LM_WARNING, ACE_TEXT("(%P|%t) ERROR: ")
      ACE_TEXT("(%P|%t) WARNING: Sedp::handle_datawriter_crypto_tokens() - ")
      ACE_TEXT("Unable to set remote datawriter crypto tokens with crypto key exchange plugin. ")
      ACE_TEXT("Security Exception[%d.%d]: %C\n"), se.code, se.minor_code, se.message.in()));
    return false;
  }

  send_our_tokens = spdp_.seen_crypto_tokens_from(msg.message_identity.source_guid);
  return true;
}

bool
Sedp::handle_datareader_crypto_tokens(const DDS::Security::ParticipantVolatileMessageSecure& msg,
                                      bool& send_our_tokens) {
  DDS::Security::SecurityException se = {"", 0, 0};
  Security::CryptoKeyExchange_var key_exchange = spdp_.get_security_config()->get_crypto_key_exchange();

  ACE_Guard<ACE_Thread_Mutex> g(lock_, false);

  DCPS::DatareaderCryptoHandleMap::const_iterator r_iter = remote_reader_crypto_handles_.find(msg.source_endpoint_guid);
  DCPS::DatawriterCryptoHandleMap::const_iterator w_iter = local_writer_crypto_handles_.find(msg.destination_endpoint_guid);

  DDS::Security::DatareaderCryptoTokenSeq drcts;
  drcts = reinterpret_cast<const DDS::Security::DatareaderCryptoTokenSeq&>(msg.message_data);

  if (r_iter == remote_reader_crypto_handles_.end()) {
    if (DCPS::security_debug.auth_debug) {
      ACE_DEBUG((LM_DEBUG,
        ACE_TEXT("(%P|%t) Sedp::handle_datareader_crypto_tokens() - ")
        ACE_TEXT("received tokens for unknown remote reader %C Caching.\n"),
        DCPS::LogGuid(msg.source_endpoint_guid).c_str()));
    }

    pending_remote_reader_crypto_tokens_[msg.source_endpoint_guid] = drcts;
    send_our_tokens = spdp_.seen_crypto_tokens_from(msg.message_identity.source_guid);
    return true;
  }

  if (w_iter == local_writer_crypto_handles_.end()) {
    if (DCPS::security_debug.auth_debug) {
      ACE_DEBUG((LM_WARNING,
        ACE_TEXT("(%P|%t) Sedp::handle_datareader_crypto_tokens() - ")
        ACE_TEXT("received tokens for unknown local writer. Ignoring.\n")));
    }
    return false;
  }

  if (DCPS::security_debug.auth_debug) {
    ACE_DEBUG((LM_DEBUG,
               ACE_TEXT("(%P|%t) Sedp::handle_datareader_crypto_tokens() from %C dwch %d drch %d count %d\n"),
               DCPS::LogGuid(msg.source_endpoint_guid).c_str(), w_iter->second, r_iter->second, drcts.length()));
  }

  if (!key_exchange->set_remote_datareader_crypto_tokens(w_iter->second, r_iter->second, drcts, se)) {
    ACE_DEBUG((LM_WARNING, ACE_TEXT("(%P|%t) ERROR: ")
      ACE_TEXT("(%P|%t) WARNING: Sedp::handle_datareader_crypto_tokens() - ")
      ACE_TEXT("Unable to set remote datareader crypto tokens with crypto key exchange plugin. ")
      ACE_TEXT("Security Exception[%d.%d]: %C\n"), se.code, se.minor_code, se.message.in()));
    return false;
  }

  send_our_tokens = spdp_.seen_crypto_tokens_from(msg.message_identity.source_guid);
  return true;
}

DDS::DomainId_t Sedp::get_domain_id() const {
  return spdp_.get_domain_id();
}

void Sedp::resend_user_crypto_tokens(const RepoId& id)
{
  const RepoId remote_participant = make_id(id, ENTITYID_PARTICIPANT);

  if (DCPS::security_debug.bookkeeping) {
    ACE_DEBUG((LM_DEBUG, ACE_TEXT("(%P|%t) {bookkeeping} ")
               ACE_TEXT("Sedp::resend_user_crypto_tokens(%C)\n"),
               DCPS::LogGuid(remote_participant).c_str()));
  }

  /*
   * For each user DataReader that has a crypto handle, send tokens to matched
   * DataWriters that have a crypto handle.
   */

  const DCPS::DatareaderCryptoHandleMap::iterator lrchm_end =
    local_reader_crypto_handles_.end();
  for (DCPS::DatareaderCryptoHandleMap::iterator lrchmi =
        local_reader_crypto_handles_.begin();
      lrchmi != lrchm_end; ++lrchmi) {
    const RepoId& local_reader = lrchmi->first;
    const DDS::Security::DatareaderCryptoHandle local_reader_ch = lrchmi->second;
    if (DCPS::GuidConverter(local_reader).isUserDomainEntity()) {
      const LocalSubscriptionIter lsi = local_subscriptions_.find(local_reader);
      if (lsi != local_subscriptions_.end()) {
        const DCPS::RepoIdSet::iterator me_end = lsi->second.matched_endpoints_.end();
        for (DCPS::RepoIdSet::iterator mei = lsi->second.matched_endpoints_.begin();
            mei != me_end; ++mei) {
          const RepoId& remote_writer = *mei;
          if (DCPS::GuidPrefixEqual()(remote_writer.guidPrefix, remote_participant.guidPrefix)) {
            const DCPS::DatawriterCryptoHandleMap::iterator rdwchmi =
              remote_writer_crypto_handles_.find(remote_writer);
            if (rdwchmi != remote_writer_crypto_handles_.end()) {
              const DDS::Security::DatawriterCryptoHandle remote_writer_ch = rdwchmi->second;
              create_and_send_datareader_crypto_tokens(
                local_reader_ch, local_reader,
                remote_writer_ch, remote_writer);
            }
          }
        }
      }
    }
  }

  /*
   * For each user DataWriter that has a crypto handle, send tokens to matched
   * DataReaders that have a crypto handle.
   */
  const DCPS::DatawriterCryptoHandleMap::iterator lwchm_end =
    local_writer_crypto_handles_.end();
  for (DCPS::DatawriterCryptoHandleMap::iterator lwchmi =
        local_writer_crypto_handles_.begin();
      lwchmi != lwchm_end; ++lwchmi) {
    const RepoId& local_writer = lwchmi->first;
    const DDS::Security::DatawriterCryptoHandle local_writer_ch = lwchmi->second;
    if (DCPS::GuidConverter(local_writer).isUserDomainEntity()) {
      const LocalPublicationIter lpi = local_publications_.find(local_writer);
      if (lpi != local_publications_.end()) {
        const DCPS::RepoIdSet::iterator me_end = lpi->second.matched_endpoints_.end();
        for (DCPS::RepoIdSet::iterator mei = lpi->second.matched_endpoints_.begin();
            mei != me_end; ++mei) {
          const RepoId& remote_reader = *mei;
          if (DCPS::GuidPrefixEqual()(remote_reader.guidPrefix, remote_participant.guidPrefix)) {
            const DCPS::DatareaderCryptoHandleMap::iterator rdrchmi =
              remote_reader_crypto_handles_.find(remote_reader);
            if (rdrchmi != remote_reader_crypto_handles_.end()) {
              const DDS::Security::DatareaderCryptoHandle remote_reader_ch = rdrchmi->second;
              create_and_send_datawriter_crypto_tokens(
                local_writer_ch, local_writer,
                remote_reader_ch, remote_reader);
            }
          }
        }
      }
    }
  }
}
#endif

void
Sedp::add_assoc_i(const DCPS::RepoId& local_guid, const LocalPublication& lpub,
                  const DCPS::RepoId& remote_guid, const DiscoveredSubscription& dsub) {
#ifdef OPENDDS_SECURITY
  ICE::Endpoint* endpoint = lpub.publication_->get_ice_endpoint();
  if (endpoint && dsub.have_ice_agent_info_) {
    ICE::Agent::instance()->start_ice(endpoint, local_guid, remote_guid, dsub.ice_agent_info_);
  }
#else
  ACE_UNUSED_ARG(local_guid);
  ACE_UNUSED_ARG(lpub);
  ACE_UNUSED_ARG(remote_guid);
  ACE_UNUSED_ARG(dsub);
#endif
}

void
Sedp::remove_assoc_i(const DCPS::RepoId& local_guid, const LocalPublication& lpub,
                     const DCPS::RepoId& remote_guid) {
#ifdef OPENDDS_SECURITY
  ICE::Endpoint* endpoint = lpub.publication_->get_ice_endpoint();
  if (endpoint) {
    ICE::Agent::instance()->stop_ice(endpoint, local_guid, remote_guid);
  }
#else
  ACE_UNUSED_ARG(local_guid);
  ACE_UNUSED_ARG(lpub);
  ACE_UNUSED_ARG(remote_guid);
#endif
}

void
Sedp::add_assoc_i(const DCPS::RepoId& local_guid, const LocalSubscription& lsub,
                  const DCPS::RepoId& remote_guid, const DiscoveredPublication& dpub) {
#ifdef OPENDDS_SECURITY
  ICE::Endpoint* endpoint = lsub.subscription_->get_ice_endpoint();
  if (endpoint && dpub.have_ice_agent_info_) {
    ICE::Agent::instance()->start_ice(endpoint, local_guid, remote_guid, dpub.ice_agent_info_);
  }
#else
  ACE_UNUSED_ARG(local_guid);
  ACE_UNUSED_ARG(lsub);
  ACE_UNUSED_ARG(remote_guid);
  ACE_UNUSED_ARG(dpub);
#endif
}

void
Sedp::remove_assoc_i(const DCPS::RepoId& local_guid, const LocalSubscription& lsub,
                     const DCPS::RepoId& remote_guid) {
#ifdef OPENDDS_SECURITY
  ICE::Endpoint* endpoint = lsub.subscription_->get_ice_endpoint();
  if (endpoint) {
    ICE::Agent::instance()->stop_ice(endpoint, local_guid, remote_guid);
  }
#else
  ACE_UNUSED_ARG(local_guid);
  ACE_UNUSED_ARG(lsub);
  ACE_UNUSED_ARG(remote_guid);
#endif
}

#ifdef OPENDDS_SECURITY
void
Sedp::PublicationAgentInfoListener::update_agent_info(const DCPS::RepoId& a_local_guid,
                                                      const ICE::AgentInfo& a_agent_info)
{
  ACE_GUARD(ACE_Thread_Mutex, g, sedp.lock_);
  LocalPublicationIter pos = sedp.local_publications_.find(a_local_guid);
  if (pos != sedp.local_publications_.end()) {
    pos->second.have_ice_agent_info = true;
    pos->second.ice_agent_info = a_agent_info;
    sedp.write_publication_data(a_local_guid, pos->second);
  }
}

void
Sedp::PublicationAgentInfoListener::remove_agent_info(const DCPS::RepoId& a_local_guid)
{
  ACE_GUARD(ACE_Thread_Mutex, g, sedp.lock_);
  LocalPublicationIter pos = sedp.local_publications_.find(a_local_guid);
  if (pos != sedp.local_publications_.end()) {
    pos->second.have_ice_agent_info = false;
    sedp.write_publication_data(a_local_guid, pos->second);
  }
}

void
Sedp::SubscriptionAgentInfoListener::update_agent_info(const DCPS::RepoId& a_local_guid,
                                                       const ICE::AgentInfo& a_agent_info)
{
  ACE_GUARD(ACE_Thread_Mutex, g, sedp.lock_);
  LocalSubscriptionIter pos = sedp.local_subscriptions_.find(a_local_guid);
  if (pos != sedp.local_subscriptions_.end()) {
    pos->second.have_ice_agent_info = true;
    pos->second.ice_agent_info = a_agent_info;
    sedp.write_subscription_data(a_local_guid, pos->second);
  }
}

void
Sedp::SubscriptionAgentInfoListener::remove_agent_info(const DCPS::RepoId& a_local_guid)
{
  ACE_GUARD(ACE_Thread_Mutex, g, sedp.lock_);
  LocalSubscriptionIter pos = sedp.local_subscriptions_.find(a_local_guid);
  if (pos != sedp.local_subscriptions_.end()) {
    pos->second.have_ice_agent_info = false;
    sedp.write_subscription_data(a_local_guid, pos->second);
  }
}
#endif

void
Sedp::start_ice(const DCPS::RepoId& guid, const LocalPublication& lpub) {
#ifdef OPENDDS_SECURITY
  ICE::Endpoint* endpoint = lpub.publication_->get_ice_endpoint();

  if (!endpoint || !lpub.have_ice_agent_info) {
    return;
  }

  for (DCPS::RepoIdSet::const_iterator it = lpub.matched_endpoints_.begin(),
         end = lpub.matched_endpoints_.end(); it != end; ++it) {
    const DCPS::GuidConverter conv(*it);
    if (conv.isReader()) {
      DiscoveredSubscriptionIter dsi = discovered_subscriptions_.find(*it);
      if (dsi != discovered_subscriptions_.end()) {
        if (dsi->second.have_ice_agent_info_) {
          ICE::Agent::instance()->start_ice(endpoint, guid, dsi->first, dsi->second.ice_agent_info_);
        }
      }
    }
  }
#else
  ACE_UNUSED_ARG(guid);
  ACE_UNUSED_ARG(lpub);
#endif
}

void
Sedp::start_ice(const DCPS::RepoId& guid, const LocalSubscription& lsub) {
#ifdef OPENDDS_SECURITY
  ICE::Endpoint* endpoint = lsub.subscription_->get_ice_endpoint();

  if (!endpoint || !lsub.have_ice_agent_info) {
    return;
  }

  for (DCPS::RepoIdSet::const_iterator it = lsub.matched_endpoints_.begin(),
         end = lsub.matched_endpoints_.end(); it != end; ++it) {
    const DCPS::GuidConverter conv(*it);
    if (conv.isWriter()) {
      DiscoveredPublicationIter dpi = discovered_publications_.find(*it);
      if (dpi != discovered_publications_.end()) {
        if (dpi->second.have_ice_agent_info_) {
          ICE::Agent::instance()->start_ice(endpoint, guid, dpi->first, dpi->second.ice_agent_info_);
        }
      }
    }
  }
#else
  ACE_UNUSED_ARG(guid);
  ACE_UNUSED_ARG(lsub);
#endif
}

void
Sedp::start_ice(const DCPS::RepoId& guid, const DiscoveredPublication& dpub) {
#ifdef OPENDDS_SECURITY
  if (!dpub.have_ice_agent_info_) {
    return;
  }

  TopicDetails& td = topics_[get_topic_name(dpub)];
  for (DCPS::RepoIdSet::const_iterator it = td.endpoints().begin(),
         end = td.endpoints().end(); it != end; ++it) {
    const DCPS::GuidConverter conv(*it);
    if (conv.isReader()) {
      LocalSubscriptionIter lsi = local_subscriptions_.find(*it);
      if (lsi != local_subscriptions_.end() &&
          lsi->second.matched_endpoints_.count(guid)) {
        ICE::Endpoint* endpoint = lsi->second.subscription_->get_ice_endpoint();
        if (endpoint) {
          ICE::Agent::instance()->start_ice(endpoint, lsi->first, guid, dpub.ice_agent_info_);
        }
      }
    }
  }
#else
  ACE_UNUSED_ARG(guid);
  ACE_UNUSED_ARG(dpub);
#endif
}

void
Sedp::start_ice(const DCPS::RepoId& guid, const DiscoveredSubscription& dsub) {
#ifdef OPENDDS_SECURITY
  if (!dsub.have_ice_agent_info_) {
    return;
  }

  TopicDetails& td = topics_[get_topic_name(dsub)];
  for (DCPS::RepoIdSet::const_iterator it = td.endpoints().begin(),
         end = td.endpoints().end(); it != end; ++it) {
    const DCPS::GuidConverter conv(*it);
    if (conv.isWriter()) {
      LocalPublicationIter lpi = local_publications_.find(*it);
      if (lpi != local_publications_.end() &&
          lpi->second.matched_endpoints_.count(guid)) {
        ICE::Endpoint* endpoint = lpi->second.publication_->get_ice_endpoint();
        if (endpoint) {
          ICE::Agent::instance()->start_ice(endpoint, lpi->first, guid, dsub.ice_agent_info_);
        }
      }
    }
  }
#else
  ACE_UNUSED_ARG(guid);
  ACE_UNUSED_ARG(dsub);
#endif
}

void
Sedp::stop_ice(const DCPS::RepoId& guid, const DiscoveredPublication& dpub)
{
#ifdef OPENDDS_SECURITY
  TopicDetails& td = topics_[get_topic_name(dpub)];
  for (DCPS::RepoIdSet::const_iterator it = td.endpoints().begin(),
         end = td.endpoints().end(); it != end; ++it) {
    const DCPS::GuidConverter conv(*it);
    if (conv.isReader()) {
      LocalSubscriptionIter lsi = local_subscriptions_.find(*it);
      if (lsi != local_subscriptions_.end() &&
          lsi->second.matched_endpoints_.count(guid)) {
        ICE::Endpoint* endpoint = lsi->second.subscription_->get_ice_endpoint();
        if (endpoint) {
          ICE::Agent::instance()->stop_ice(endpoint, lsi->first, guid);
        }
      }
    }
  }
#else
  ACE_UNUSED_ARG(guid);
  ACE_UNUSED_ARG(dpub);
#endif
}

void
Sedp::stop_ice(const DCPS::RepoId& guid, const DiscoveredSubscription& dsub)
{
#ifdef OPENDDS_SECURITY
  TopicDetails& td = topics_[get_topic_name(dsub)];
  for (DCPS::RepoIdSet::const_iterator it = td.endpoints().begin(),
         end = td.endpoints().end(); it != end; ++it) {
    const DCPS::GuidConverter conv(*it);
    if (conv.isWriter()) {
      LocalPublicationIter lpi = local_publications_.find(*it);
      if (lpi != local_publications_.end() &&
          lpi->second.matched_endpoints_.count(guid)) {
        ICE::Endpoint* endpoint = lpi->second.publication_->get_ice_endpoint();
        if (endpoint) {
          ICE::Agent::instance()->stop_ice(endpoint, lpi->first, guid);
        }
      }
    }
  }
#else
  ACE_UNUSED_ARG(guid);
  ACE_UNUSED_ARG(dsub);
#endif
}

void
Sedp::AssociationComplete::execute() {
  sedp_->association_complete(local_, remote_);
}

void
Sedp::rtps_relay_only_now(bool f)
{
  transport_inst_->rtps_relay_only_now(f);
}

void
Sedp::use_rtps_relay_now(bool f)
{
  transport_inst_->use_rtps_relay_now(f);
}

void
Sedp::use_ice_now(bool f)
{
  transport_inst_->use_ice_now(f);

#ifdef OPENDDS_SECURITY
  if (!f) {
    return;
  }

  ACE_GUARD(ACE_Thread_Mutex, g, lock_);

  for (LocalPublicationIter pos = local_publications_.begin(), limit = local_publications_.end(); pos != limit; ++pos) {
    LocalPublication& pub = pos->second;
    ICE::Endpoint* endpoint = pub.publication_->get_ice_endpoint();
    if (endpoint) {
      pub.have_ice_agent_info = true;
      pub.ice_agent_info = ICE::Agent::instance()->get_local_agent_info(endpoint);
      ICE::Agent::instance()->add_local_agent_info_listener(endpoint, pos->first, &publication_agent_info_listener_);
      start_ice(pos->first, pub);
    }
  }
  for (LocalSubscriptionIter pos = local_subscriptions_.begin(), limit = local_subscriptions_.end(); pos != limit; ++pos) {
    LocalSubscription& sub = pos->second;
    ICE::Endpoint* endpoint = sub.subscription_->get_ice_endpoint();
    if (endpoint) {
      sub.have_ice_agent_info = true;
      sub.ice_agent_info = ICE::Agent::instance()->get_local_agent_info(endpoint);
      ICE::Agent::instance()->add_local_agent_info_listener(endpoint, pos->first, &subscription_agent_info_listener_);
      start_ice(pos->first, sub);
    }
  }
#endif
}

void
Sedp::rtps_relay_address(const ACE_INET_Addr& address)
{
  DCPS::RtpsUdpInst_rch rtps_inst = DCPS::static_rchandle_cast<DCPS::RtpsUdpInst>(transport_inst_);
  ACE_GUARD(ACE_Thread_Mutex, g, rtps_inst->config_lock_);
  rtps_inst->rtps_relay_address_ = address;
}

void
Sedp::stun_server_address(const ACE_INET_Addr& address)
{
  DCPS::RtpsUdpInst_rch rtps_inst = DCPS::static_rchandle_cast<DCPS::RtpsUdpInst>(transport_inst_);
  ACE_GUARD(ACE_Thread_Mutex, g, rtps_inst->config_lock_);
  rtps_inst->stun_server_address_ = address;
}

bool locators_changed(const ParticipantProxy_t& x,
                      const ParticipantProxy_t& y)
{
  return locatorsChanged(x, y);
}

}
}

OPENDDS_END_VERSIONED_NAMESPACE_DECL<|MERGE_RESOLUTION|>--- conflicted
+++ resolved
@@ -3250,39 +3250,26 @@
 
 
 bool Sedp::send_type_lookup_request(XTypes::TypeIdentifierSeq& type_ids,
-<<<<<<< HEAD
                                     const DCPS::RepoId& reader,
-                                    bool sendGetTypes)
-{
-  const DCPS::RepoId remote_reader = make_id(reader, ENTITYID_TL_SVC_REQ_READER);
-=======
-                                    const DCPS::RepoId& reader, bool is_discovery_protected)
-{
->>>>>>> 2ebcbab2
+                                    bool is_discovery_protected,
+                                    bool send_get_types)
+{
   DCPS::SequenceNumber sequence = 0;
   TypeLookupRequestWriter_rch writer = type_lookup_request_writer_;
-  DCPS::RepoId remote_reader = make_id(reader, ENTITYID_TL_SVC_REPLY_READER);
+  DCPS::RepoId remote_reader = make_id(reader, ENTITYID_TL_SVC_REQ_READER);
 #ifdef OPENDDS_SECURITY
   if (is_security_enabled() && is_discovery_protected) {
     writer = type_lookup_request_secure_writer_;
-    remote_reader = make_id(reader, ENTITYID_TL_SVC_REPLY_READER_SECURE);
-  }
-#endif
-
-<<<<<<< HEAD
-  return type_lookup_request_writer_->send_type_lookup_request(type_ids,
-    remote_reader,
-    sequence,
-    type_lookup_service_->rpc_sequence_number(),
-    participant_id_,
-    sendGetTypes? XTypes::TypeLookup_getTypes_HashId : XTypes::TypeLookup_getDependencies_HashId) == DDS::RETCODE_OK;
-=======
+    remote_reader = make_id(reader, ENTITYID_TL_SVC_REQ_READER_SECURE);
+  }
+#endif
+
   return writer->send_type_lookup_request(type_ids,
     remote_reader,
     sequence,
     type_lookup_service_sequence_number_,
-    participant_id_) == DDS::RETCODE_OK;
->>>>>>> 2ebcbab2
+    participant_id_,
+    send_get_types? XTypes::TypeLookup_getTypes_HashId : XTypes::TypeLookup_getDependencies_HashId) == DDS::RETCODE_OK;
 }
 
 #ifdef OPENDDS_SECURITY
@@ -3766,14 +3753,9 @@
 }
 
 DDS::ReturnCode_t
-<<<<<<< HEAD
-Sedp::TypeLookupReplyWriter::send_type_lookup_reply(const DCPS::ReceivedDataSample& sample,
-  XTypes::TypeLookup_Reply& type_lookup_reply)
-=======
-Sedp::TypeLookupReplyWriter::send_tl_reply(const DCPS::ReceivedDataSample& sample,
-                                           XTypes::TypeLookup_Reply& type_lookup_reply,
-                                           const DCPS::RepoId& reader)
->>>>>>> 2ebcbab2
+Sedp::TypeLookupReplyWriter::send_type_lookup_reply(const DCPS::ReceivedDataSample& /*sample*/,
+                                                    XTypes::TypeLookup_Reply& type_lookup_reply,
+                                                    const DCPS::RepoId& reader)
 {
   DCPS::SequenceNumber sequence = 0;
   type_lookup_reply.header.remote_ex = DDS::RPC::REMOTE_EX_OK;
@@ -3791,7 +3773,7 @@
   DCPS::EncapsulationHeader encap;
   DDS::ReturnCode_t result = DDS::RETCODE_OK;
   if (encap.from_encoding(sedp_encoding, DCPS::APPENDABLE) &&
-    serializer << encap && serializer << type_lookup_reply) {
+      serializer << encap && serializer << type_lookup_reply) {
     send_sample(payload, size, reader, sequence);
   } else {
     result = DDS::RETCODE_ERROR;
@@ -3914,7 +3896,9 @@
     }
 
     DCPS::RepoId remote_guid = sample.header_.publication_id_;
-    if (!sedp_.send_type_lookup_request(req_type_ids, remote_guid, true)) {
+    // TODO(sonndinh): Setup is_discovery_protected correctly.
+    bool is_discovery_protected = false;
+    if (!sedp_.send_type_lookup_request(req_type_ids, remote_guid, is_discovery_protected, true)) {
       ACE_ERROR((LM_ERROR, ACE_TEXT("(%P|%t) ERROR: Sedp::TypeLookupReplyReader::process_get_dependencies_reply - ")
                  ACE_TEXT("failed to send type lookup request\n")));
       return DDS::RETCODE_ERROR;
@@ -4304,29 +4288,25 @@
     return;
   }
 
-<<<<<<< HEAD
-  if (DDS::RETCODE_OK != sedp_.type_lookup_reply_writer_->send_type_lookup_reply(sample, type_lookup_reply)) {
-=======
 #ifdef OPENDDS_SECURITY
   if (entity_id == ENTITYID_TL_SVC_REQ_WRITER_SECURE) {
     const DCPS::RepoId reader = make_id(sample.header_.publication_id_, ENTITYID_TL_SVC_REPLY_READER_SECURE);
-    if (DDS::RETCODE_OK != sedp_.type_lookup_reply_secure_writer_->send_tl_reply(sample, type_lookup_reply, reader)) {
+    if (DDS::RETCODE_OK != sedp_.type_lookup_reply_secure_writer_->send_type_lookup_reply(sample, type_lookup_reply, reader)) {
+      ACE_ERROR((LM_ERROR, ACE_TEXT("(%P|%t) ERROR: Sedp::TypeLookupRequestReader::data_received_i - ")
+        ACE_TEXT("failed to send secure type lookup reply\n")));
+      return;
+    }
+  } else if (entity_id == ENTITYID_TL_SVC_REQ_WRITER) {
+    const DCPS::RepoId reader = make_id(sample.header_.publication_id_, ENTITYID_TL_SVC_REPLY_READER);
+    if (DDS::RETCODE_OK != sedp_.type_lookup_reply_writer_->send_type_lookup_reply(sample, type_lookup_reply, reader)) {
       ACE_ERROR((LM_ERROR, ACE_TEXT("(%P|%t) ERROR: Sedp::TypeLookupRequestReader::data_received_i - ")
         ACE_TEXT("failed to send type lookup reply\n")));
       return;
     }
-  } else if (entity_id == ENTITYID_TL_SVC_REQ_WRITER) {
-    const DCPS::RepoId reader = make_id(sample.header_.publication_id_, ENTITYID_TL_SVC_REPLY_READER);
-    if (DDS::RETCODE_OK != sedp_.type_lookup_reply_writer_->send_tl_reply(sample, type_lookup_reply, reader)) {
-      ACE_ERROR((LM_ERROR, ACE_TEXT("(%P|%t) ERROR: Sedp::TypeLookupRequestReader::data_received_i - ")
-        ACE_TEXT("failed to send type lookup reply\n")));
-      return;
-    }
   }
 #else
   const DCPS::RepoId reader = make_id(sample.header_.publication_id_, ENTITYID_TL_SVC_REPLY_READER);
-  if (DDS::RETCODE_OK != sedp_.type_lookup_reply_writer_->send_tl_reply(sample, type_lookup_reply, reader)) {
->>>>>>> 2ebcbab2
+  if (DDS::RETCODE_OK != sedp_.type_lookup_reply_writer_->send_type_lookup_reply(sample, type_lookup_reply, reader)) {
     ACE_ERROR((LM_ERROR, ACE_TEXT("(%P|%t) ERROR: Sedp::TypeLookupRequestReader::data_received_i - ")
       ACE_TEXT("failed to send type lookup reply\n")));
     return;
