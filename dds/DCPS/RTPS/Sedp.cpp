/*
 *
 *
 * Distributed under the OpenDDS License.
 * See: http://www.opendds.org/license.html
 */

#include "Sedp.h"

#include "MessageTypes.h"
#include "ParameterListConverter.h"
#include "RtpsDiscovery.h"
#include "RtpsCoreTypeSupportImpl.h"

#ifdef OPENDDS_SECURITY
#include "SecurityHelpers.h"
#endif

#include "Spdp.h"

#include "dds/DCPS/transport/framework/ReceivedDataSample.h"
#include "dds/DCPS/transport/rtps_udp/RtpsUdpInst.h"
#include "dds/DCPS/transport/rtps_udp/RtpsUdpInst_rch.h"

#include "dds/DCPS/Serializer.h"
#include "dds/DCPS/Definitions.h"
#include "dds/DCPS/GuidConverter.h"
#include "dds/DCPS/GuidUtils.h"
#include "dds/DdsDcpsGuidTypeSupportImpl.h"
#include "dds/DCPS/AssociationData.h"
#include "dds/DCPS/Service_Participant.h"
#include "dds/DCPS/Qos_Helper.h"
#include "dds/DCPS/DataSampleHeader.h"
#include "dds/DCPS/SendStateDataSampleList.h"
#include "dds/DCPS/DataReaderCallbacks.h"
#include "dds/DCPS/DataWriterCallbacks.h"
#include "dds/DCPS/Marked_Default_Qos.h"
#include "dds/DCPS/BuiltInTopicUtils.h"
#include "dds/DCPS/DCPS_Utils.h"
#include "dds/DCPS/transport/framework/NetworkAddress.h"
#include "dds/DCPS/SafetyProfileStreams.h"
#include "dds/DCPS/GuidUtils.h"
#include "dds/DCPS/XTypes/TypeLookupService.h"

#ifdef OPENDDS_SECURITY
#include "dds/DdsSecurityCoreTypeSupportImpl.h"
#include "dds/DCPS/security/framework/HandleRegistry.h"
#endif

#include <ace/Reverse_Lock_T.h>
#include <ace/Auto_Ptr.h>

#include <cstring>

namespace {
bool checkAndAssignQos(DDS::PublicationBuiltinTopicData& dest,
                       const DDS::PublicationBuiltinTopicData& src)
{
#ifndef OPENDDS_SAFETY_PROFILE
  using OpenDDS::DCPS::operator!=;
#endif
  bool changed = false;

  // check each Changeable QoS policy value in Publication BIT Data

  if (dest.deadline != src.deadline) {
    changed = true;
    dest.deadline = src.deadline;
  }

  if (dest.latency_budget != src.latency_budget) {
    changed = true;
    dest.latency_budget = src.latency_budget;
  }

  if (dest.lifespan != src.lifespan) {
    changed = true;
    dest.lifespan = src.lifespan;
  }

  if (dest.user_data != src.user_data) {
    changed = true;
    dest.user_data = src.user_data;
  }

  if (dest.ownership_strength != src.ownership_strength) {
    changed = true;
    dest.ownership_strength = src.ownership_strength;
  }

  if (dest.partition != src.partition) {
    changed = true;
    dest.partition = src.partition;
  }

  if (dest.topic_data != src.topic_data) {
    changed = true;
    dest.topic_data = src.topic_data;
  }

  if (dest.group_data != src.group_data) {
    changed = true;
    dest.group_data = src.group_data;
  }

  return changed;
}

bool checkAndAssignQos(DDS::SubscriptionBuiltinTopicData& dest,
                       const DDS::SubscriptionBuiltinTopicData& src)
{
#ifndef OPENDDS_SAFETY_PROFILE
  using OpenDDS::DCPS::operator!=;
#endif
  bool changed = false;

  // check each Changeable QoS policy value in Subscription BIT Data

  if (dest.deadline != src.deadline) {
    changed = true;
    dest.deadline = src.deadline;
  }

  if (dest.latency_budget != src.latency_budget) {
    changed = true;
    dest.latency_budget = src.latency_budget;
  }

  if (dest.user_data != src.user_data) {
    changed = true;
    dest.user_data = src.user_data;
  }

  if (dest.time_based_filter != src.time_based_filter) {
    changed = true;
    dest.time_based_filter = src.time_based_filter;
  }

  if (dest.partition != src.partition) {
    changed = true;
    dest.partition = src.partition;
  }

  if (dest.topic_data != src.topic_data) {
    changed = true;
    dest.topic_data = src.topic_data;
  }

  if (dest.group_data != src.group_data) {
    changed = true;
    dest.group_data = src.group_data;
  }

  return changed;
}

bool checkAndAssignParams(OpenDDS::DCPS::ContentFilterProperty_t& dest,
                          const OpenDDS::DCPS::ContentFilterProperty_t& src)
{
  if (dest.expressionParameters.length() != src.expressionParameters.length()) {
    dest.expressionParameters = src.expressionParameters;
    return true;
  }
  for (CORBA::ULong i = 0; i < src.expressionParameters.length(); ++i) {
    if (0 != std::strcmp(dest.expressionParameters[i],
                         src.expressionParameters[i])) {
      dest.expressionParameters = src.expressionParameters;
      return true;
    }
  }
  return false;
}

#ifndef OPENDDS_SAFETY_PROFILE
bool operator==(const OpenDDS::DCPS::Locator_t& x,
                const OpenDDS::DCPS::Locator_t& y)
{
  return x.kind == y.kind && x.port == y.port && std::memcmp(x.address, y.address, sizeof(x.address)) == 0;
}

bool operator==(const OpenDDS::DCPS::TransportLocator& x,
                const OpenDDS::DCPS::TransportLocator& y)
{
  return x.transport_type == y.transport_type && x.data == y.data;
}
#endif

template<typename T>
bool sequence_equal(const T& x,
                    const T& y)
{
  if (x.length() != y.length()) {
    return false;
  }

  for (unsigned int idx = 0; idx != x.length(); ++idx) {
    if (!(x[idx] == y[idx])) {
      return false;
    }
  }

  return true;
}

bool operator==(const OpenDDS::DCPS::LocatorSeq& x,
                const OpenDDS::DCPS::LocatorSeq& y)
{
  return sequence_equal(x, y);
}

bool operator==(const OpenDDS::DCPS::TransportLocatorSeq& x,
                const OpenDDS::DCPS::TransportLocatorSeq& y)
{
  return sequence_equal(x, y);
}

bool locatorsChanged(const OpenDDS::RTPS::ParticipantProxy_t& x,
                     const OpenDDS::RTPS::ParticipantProxy_t& y)
{
  return !(x.metatrafficUnicastLocatorList == y.metatrafficUnicastLocatorList &&
           x.metatrafficMulticastLocatorList == y.metatrafficMulticastLocatorList &&
           x.defaultMulticastLocatorList == y.defaultMulticastLocatorList &&
           x.defaultUnicastLocatorList == y.defaultUnicastLocatorList);
}

bool checkAndAssignLocators(OpenDDS::DCPS::WriterProxy_t& x,
                            const OpenDDS::DCPS::WriterProxy_t& y)
{
  if (!(x.allLocators == y.allLocators)) {
    x.allLocators = y.allLocators;
    return true;
  }

  return false;
}

bool checkAndAssignLocators(OpenDDS::DCPS::ReaderProxy_t& x,
                            const OpenDDS::DCPS::ReaderProxy_t& y)
{
  if (!(x.allLocators == y.allLocators)) {
    x.allLocators = y.allLocators;
    return true;
  }

  return false;
}

}

OPENDDS_BEGIN_VERSIONED_NAMESPACE_DECL

namespace OpenDDS {
namespace RTPS {
using DCPS::RepoId;
using DCPS::make_rch;
using DCPS::TimeDuration;
using DCPS::SystemTimePoint;
using DCPS::Serializer;
using DCPS::Encoding;
using DCPS::ENDIAN_BIG;
using DCPS::ENDIAN_LITTLE;

const Encoding sedp_encoding(Encoding::KIND_XCDR1, ENDIAN_LITTLE);

Sedp::Sedp(const RepoId& participant_id, Spdp& owner, ACE_Thread_Mutex& lock)
  : DCPS::EndpointManager<ParticipantData_t>(participant_id, lock)
  , spdp_(owner)
  , publications_writer_(make_rch<DiscoveryWriter>(
      make_id(participant_id, ENTITYID_SEDP_BUILTIN_PUBLICATIONS_WRITER), ref(*this)))
#ifdef OPENDDS_SECURITY
  , publications_secure_writer_(make_rch<DiscoveryWriter>(
      make_id(participant_id, ENTITYID_SEDP_BUILTIN_PUBLICATIONS_SECURE_WRITER), ref(*this)))
#endif
  , subscriptions_writer_(make_rch<DiscoveryWriter>(
      make_id(participant_id, ENTITYID_SEDP_BUILTIN_SUBSCRIPTIONS_WRITER), ref(*this)))
#ifdef OPENDDS_SECURITY
  , subscriptions_secure_writer_(make_rch<DiscoveryWriter>(
      make_id(participant_id, ENTITYID_SEDP_BUILTIN_SUBSCRIPTIONS_SECURE_WRITER), ref(*this)))
#endif
  , participant_message_writer_(make_rch<LivelinessWriter>(
      make_id(participant_id, ENTITYID_P2P_BUILTIN_PARTICIPANT_MESSAGE_WRITER), ref(*this)))
#ifdef OPENDDS_SECURITY
  , participant_message_secure_writer_(make_rch<LivelinessWriter>(
      make_id(participant_id, ENTITYID_P2P_BUILTIN_PARTICIPANT_MESSAGE_SECURE_WRITER), ref(*this)))
  , participant_stateless_message_writer_(make_rch<SecurityWriter>(
      make_id(participant_id, ENTITYID_P2P_BUILTIN_PARTICIPANT_STATELESS_WRITER), ref(*this)))
  , dcps_participant_secure_writer_(make_rch<DiscoveryWriter>(
      make_id(participant_id, ENTITYID_SPDP_RELIABLE_BUILTIN_PARTICIPANT_SECURE_WRITER), ref(*this), 2))
  , participant_volatile_message_secure_writer_(make_rch<SecurityWriter>(
      make_id(participant_id, ENTITYID_P2P_BUILTIN_PARTICIPANT_VOLATILE_SECURE_WRITER), ref(*this)))
#endif
  , type_lookup_request_writer_(make_rch<TypeLookupRequestWriter>(
      make_id(participant_id, ENTITYID_TL_SVC_REQ_WRITER), ref(*this)))
  , type_lookup_reply_writer_(make_rch<TypeLookupReplyWriter>(
      make_id(participant_id, ENTITYID_TL_SVC_REPLY_WRITER), ref(*this)))
#ifdef OPENDDS_SECURITY
  , type_lookup_request_secure_writer_(make_rch<TypeLookupRequestWriter>(
      make_id(participant_id, ENTITYID_TL_SVC_REQ_WRITER_SECURE), ref(*this)))
  , type_lookup_reply_secure_writer_(make_rch<TypeLookupReplyWriter>(
      make_id(participant_id, ENTITYID_TL_SVC_REPLY_WRITER_SECURE), ref(*this)))
#endif
  , publications_reader_(make_rch<DiscoveryReader>(
      make_id(participant_id, ENTITYID_SEDP_BUILTIN_PUBLICATIONS_READER), ref(*this)))
#ifdef OPENDDS_SECURITY
  , publications_secure_reader_(make_rch<DiscoveryReader>(
      make_id(participant_id, ENTITYID_SEDP_BUILTIN_PUBLICATIONS_SECURE_READER), ref(*this)))
#endif
  , subscriptions_reader_(make_rch<DiscoveryReader>(
      make_id(participant_id, ENTITYID_SEDP_BUILTIN_SUBSCRIPTIONS_READER), ref(*this)))
#ifdef OPENDDS_SECURITY
  , subscriptions_secure_reader_(make_rch<DiscoveryReader>(
      make_id(participant_id, ENTITYID_SEDP_BUILTIN_SUBSCRIPTIONS_SECURE_READER), ref(*this)))
#endif
  , participant_message_reader_(make_rch<LivelinessReader>(
      make_id(participant_id, ENTITYID_P2P_BUILTIN_PARTICIPANT_MESSAGE_READER), ref(*this)))
#ifdef OPENDDS_SECURITY
  , participant_message_secure_reader_(make_rch<LivelinessReader>(
      make_id(participant_id, ENTITYID_P2P_BUILTIN_PARTICIPANT_MESSAGE_SECURE_READER), ref(*this)))
  , participant_stateless_message_reader_(make_rch<SecurityReader>(
      make_id(participant_id, ENTITYID_P2P_BUILTIN_PARTICIPANT_STATELESS_READER), ref(*this)))
  , participant_volatile_message_secure_reader_(make_rch<SecurityReader>(
      make_id(participant_id, ENTITYID_P2P_BUILTIN_PARTICIPANT_VOLATILE_SECURE_READER), ref(*this)))
  , dcps_participant_secure_reader_(make_rch<DiscoveryReader>(
      make_id(participant_id, ENTITYID_SPDP_RELIABLE_BUILTIN_PARTICIPANT_SECURE_READER), ref(*this)))
#endif
  , type_lookup_request_reader_(make_rch<TypeLookupRequestReader>(
      make_id(participant_id, ENTITYID_TL_SVC_REQ_READER), ref(*this)))
  , type_lookup_reply_reader_(make_rch<TypeLookupReplyReader>(
      make_id(participant_id, ENTITYID_TL_SVC_REPLY_READER), ref(*this)))
#ifdef OPENDDS_SECURITY
  , type_lookup_request_secure_reader_(make_rch<TypeLookupRequestReader>(
      make_id(participant_id, ENTITYID_TL_SVC_REQ_READER_SECURE), ref(*this)))
  , type_lookup_reply_secure_reader_(make_rch<TypeLookupReplyReader>(
      make_id(participant_id, ENTITYID_TL_SVC_REPLY_READER_SECURE), ref(*this)))
  , publication_agent_info_listener_(*this)
  , subscription_agent_info_listener_(*this)
#endif // OPENDDS_SECURITY
{}

DDS::ReturnCode_t
Sedp::init(const RepoId& guid,
           const RtpsDiscovery& disco,
           DDS::DomainId_t domainId)
{
  char domainStr[16];
  ACE_OS::snprintf(domainStr, 16, "%d", domainId);

  OPENDDS_STRING key = DCPS::GuidConverter(guid).uniqueId();

  // configure one transport
  transport_inst_ = TheTransportRegistry->create_inst(
                       DCPS::TransportRegistry::DEFAULT_INST_PREFIX +
                       OPENDDS_STRING("_SEDPTransportInst_") + key.c_str() + domainStr,
                       "rtps_udp");
  // Use a static cast to avoid dependency on the RtpsUdp library
  DCPS::RtpsUdpInst_rch rtps_inst =
      DCPS::static_rchandle_cast<DCPS::RtpsUdpInst>(transport_inst_);
  // The SEDP endpoints may need to wait at least one resend period before
  // the handshake completes (allows time for our SPDP multicast to be
  // received by the other side).  Arbitrary constant of 5 to account for
  // possible network lossiness.
  static const double HANDSHAKE_MULTIPLIER = 5;
  rtps_inst->handshake_timeout_ = disco.resend_period() * HANDSHAKE_MULTIPLIER;
  rtps_inst->max_message_size_ = disco.config()->sedp_max_message_size();

  if (disco.sedp_multicast()) {
    // Bind to a specific multicast group
    const u_short mc_port = disco.pb() + disco.dg() * domainId + disco.dx();

    ACE_INET_Addr mc_addr = disco.default_multicast_group();
    mc_addr.set_port_number(mc_port);
    rtps_inst->multicast_group_address_ = mc_addr;

    rtps_inst->ttl_ = disco.ttl();
    rtps_inst->multicast_interface_ = disco.multicast_interface();

  } else {
    rtps_inst->use_multicast_ = false;
  }

  rtps_inst->local_address_ = disco.config()->sedp_local_address();
#ifdef ACE_HAS_IPV6
  rtps_inst->ipv6_local_address_ = disco.config()->ipv6_sedp_local_address();
#endif

  rtps_relay_address(disco.config()->sedp_rtps_relay_address());
  rtps_inst->use_rtps_relay_ = disco.config()->use_rtps_relay();
  rtps_inst->rtps_relay_only_ = disco.config()->rtps_relay_only();

  stun_server_address(disco.config()->sedp_stun_server_address());
  rtps_inst->use_ice_ = disco.config()->use_ice();

  // Create a config
  OPENDDS_STRING config_name = DCPS::TransportRegistry::DEFAULT_INST_PREFIX +
                            OPENDDS_STRING("_SEDP_TransportCfg_") + key +
                            domainStr;
  transport_cfg_ = TheTransportRegistry->create_config(config_name.c_str());
  transport_cfg_->instances_.push_back(transport_inst_);

  reactor_task_ = transport_inst_->reactor_task();
  ACE_Reactor* reactor = reactor_task_->get_reactor();
  job_queue_ = DCPS::make_rch<DCPS::JobQueue>(reactor);
  type_lookup_init(reactor_task_->interceptor());

  // Configure and enable each reader/writer
  rtps_inst->opendds_discovery_default_listener_ = publications_reader_;
  rtps_inst->opendds_discovery_guid_ = guid;
  const bool reliable = true, durable = true;

#ifdef OPENDDS_SECURITY
  const bool besteffort = false, nondurable = false;
#endif

  if (spdp_.available_builtin_endpoints() & DISC_BUILTIN_ENDPOINT_PUBLICATION_ANNOUNCER) {
    publications_writer_->enable_transport_using_config(reliable, durable, transport_cfg_);
  }
  publications_reader_->enable_transport_using_config(reliable, durable, transport_cfg_);

#ifdef OPENDDS_SECURITY
  publications_secure_writer_->set_crypto_handles(spdp_.crypto_handle());
  publications_secure_reader_->set_crypto_handles(spdp_.crypto_handle());
  if (spdp_.available_builtin_endpoints() & DDS::Security::SEDP_BUILTIN_PUBLICATIONS_SECURE_WRITER) {
    publications_secure_writer_->enable_transport_using_config(reliable, durable, transport_cfg_);
  }
  publications_secure_reader_->enable_transport_using_config(reliable, durable, transport_cfg_);
#endif

  if (spdp_.available_builtin_endpoints() & DISC_BUILTIN_ENDPOINT_SUBSCRIPTION_ANNOUNCER) {
    subscriptions_writer_->enable_transport_using_config(reliable, durable, transport_cfg_);
  }
  subscriptions_reader_->enable_transport_using_config(reliable, durable, transport_cfg_);

#ifdef OPENDDS_SECURITY
  subscriptions_secure_writer_->set_crypto_handles(spdp_.crypto_handle());
  subscriptions_secure_reader_->set_crypto_handles(spdp_.crypto_handle());
  if (spdp_.available_builtin_endpoints() & DDS::Security::SEDP_BUILTIN_SUBSCRIPTIONS_SECURE_WRITER) {
    subscriptions_secure_writer_->enable_transport_using_config(reliable, durable, transport_cfg_);
  }
  subscriptions_secure_reader_->enable_transport_using_config(reliable, durable, transport_cfg_);
#endif

  if (spdp_.available_builtin_endpoints() & BUILTIN_ENDPOINT_PARTICIPANT_MESSAGE_DATA_WRITER) {
    participant_message_writer_->enable_transport_using_config(reliable, durable, transport_cfg_);
  }
  participant_message_reader_->enable_transport_using_config(reliable, durable, transport_cfg_);

#ifdef OPENDDS_SECURITY
  participant_message_secure_writer_->set_crypto_handles(spdp_.crypto_handle());
  participant_message_secure_reader_->set_crypto_handles(spdp_.crypto_handle());
  if (spdp_.available_builtin_endpoints() & DDS::Security::BUILTIN_PARTICIPANT_MESSAGE_SECURE_WRITER) {
    participant_message_secure_writer_->enable_transport_using_config(reliable, durable, transport_cfg_);
  }
  participant_message_secure_reader_->enable_transport_using_config(reliable, durable, transport_cfg_);

  participant_stateless_message_writer_->enable_transport_using_config(besteffort, nondurable, transport_cfg_);
  participant_stateless_message_reader_->enable_transport_using_config(besteffort, nondurable, transport_cfg_);

  participant_volatile_message_secure_writer_->set_crypto_handles(spdp_.crypto_handle());
  participant_volatile_message_secure_reader_->set_crypto_handles(spdp_.crypto_handle());
  participant_volatile_message_secure_writer_->enable_transport_using_config(reliable, nondurable, transport_cfg_);
  participant_volatile_message_secure_reader_->enable_transport_using_config(reliable, nondurable, transport_cfg_);

  dcps_participant_secure_writer_->set_crypto_handles(spdp_.crypto_handle());
  dcps_participant_secure_reader_->set_crypto_handles(spdp_.crypto_handle());
  dcps_participant_secure_writer_->enable_transport_using_config(reliable, durable, transport_cfg_);
  dcps_participant_secure_reader_->enable_transport_using_config(reliable, durable, transport_cfg_);
#endif

  if (spdp_.available_builtin_endpoints() & BUILTIN_ENDPOINT_TYPE_LOOKUP_REQUEST_DATA_WRITER &&
      spdp_.available_builtin_endpoints() & BUILTIN_ENDPOINT_TYPE_LOOKUP_REQUEST_DATA_READER) {
    type_lookup_request_writer_->enable_transport_using_config(reliable, durable, transport_cfg_);
    type_lookup_request_reader_->enable_transport_using_config(reliable, durable, transport_cfg_);
  }

  if (spdp_.available_builtin_endpoints() & BUILTIN_ENDPOINT_TYPE_LOOKUP_REPLY_DATA_WRITER &&
      spdp_.available_builtin_endpoints() & BUILTIN_ENDPOINT_TYPE_LOOKUP_REPLY_DATA_READER) {
    type_lookup_reply_writer_->enable_transport_using_config(reliable, durable, transport_cfg_);
    type_lookup_reply_reader_->enable_transport_using_config(reliable, durable, transport_cfg_);
  }

#ifdef OPENDDS_SECURITY
  if (spdp_.available_extended_builtin_endpoints() & DDS::Security::TYPE_LOOKUP_SERVICE_REQUEST_WRITER_SECURE &&
      spdp_.available_extended_builtin_endpoints() & DDS::Security::TYPE_LOOKUP_SERVICE_REQUEST_READER_SECURE) {
    type_lookup_request_secure_writer_->set_crypto_handles(spdp_.crypto_handle());
    type_lookup_request_secure_reader_->set_crypto_handles(spdp_.crypto_handle());
    type_lookup_request_secure_writer_->enable_transport_using_config(reliable, durable, transport_cfg_);
    type_lookup_request_secure_reader_->enable_transport_using_config(reliable, durable, transport_cfg_);
  }

  if (spdp_.available_extended_builtin_endpoints() & DDS::Security::TYPE_LOOKUP_SERVICE_REPLY_WRITER_SECURE &&
      spdp_.available_extended_builtin_endpoints() & DDS::Security::TYPE_LOOKUP_SERVICE_REPLY_READER_SECURE) {
    type_lookup_reply_secure_writer_->set_crypto_handles(spdp_.crypto_handle());
    type_lookup_reply_secure_reader_->set_crypto_handles(spdp_.crypto_handle());
    type_lookup_reply_secure_writer_->enable_transport_using_config(reliable, durable, transport_cfg_);
    type_lookup_reply_secure_reader_->enable_transport_using_config(reliable, durable, transport_cfg_);
  }
#endif

  max_type_lookup_service_reply_period_ = disco.config()->max_type_lookup_service_reply_period();
  use_xtypes_ = disco.config()->use_xtypes();

  return DDS::RETCODE_OK;
}

#ifdef OPENDDS_SECURITY
DDS::ReturnCode_t Sedp::init_security(DDS::Security::IdentityHandle /* id_handle */,
                                      DDS::Security::PermissionsHandle perm_handle,
                                      DDS::Security::ParticipantCryptoHandle crypto_handle)
{
  using namespace OpenDDS::Security;
  using namespace DDS::Security;

  DDS::ReturnCode_t result = DDS::RETCODE_OK;

  CryptoKeyFactory_var key_factory = spdp_.get_security_config()->get_crypto_key_factory();
  CryptoKeyExchange_var key_exchange = spdp_.get_security_config()->get_crypto_key_exchange();
  AccessControl_var acl = spdp_.get_security_config()->get_access_control();
  Authentication_var auth = spdp_.get_security_config()->get_authentication();
  HandleRegistry_rch handle_registry = make_rch<HandleRegistry>();
  spdp_.get_security_config()->insert_handle_registry(participant_id_, handle_registry);

  set_permissions_handle(perm_handle);
  set_access_control(acl);
  set_crypto_key_factory(key_factory);
  set_crypto_key_exchange(key_exchange);
  set_handle_registry(handle_registry);
  crypto_handle_ = crypto_handle;

  // TODO: Handle all exceptions below once error-codes have been defined, etc.
  SecurityException ex = {"", 0, 0};

  bool ok = acl->get_participant_sec_attributes(perm_handle, participant_sec_attr_, ex);
  if (ok) {

    const EndpointSecurityAttributes default_sec_attr = get_handle_registry()->default_endpoint_security_attributes();

    NativeCryptoHandle h = DDS::HANDLE_NIL;

    const DDS::PartitionQosPolicy& default_part_qos = TheServiceParticipant->initial_PartitionQosPolicy();
    const DDS::Security::DataTagQosPolicy default_data_tag_qos; // default is empty sequence

    // Volatile-Message-Secure
    {
      PropertySeq writer_props(1), reader_props(1);
      writer_props.length(1);
      writer_props[0].name = "dds.sec.builtin_endpoint_name";
      writer_props[0].value = "BuiltinParticipantVolatileMessageSecureWriter";

      reader_props.length(1);
      reader_props[0].name = "dds.sec.builtin_endpoint_name";
      reader_props[0].value = "BuiltinParticipantVolatileMessageSecureReader";

      EndpointSecurityAttributes dw_sec_attr(default_sec_attr);

      ok = acl->get_datawriter_sec_attributes(perm_handle, "DCPSParticipantVolatileMessageSecure",
                                              default_part_qos, default_data_tag_qos, dw_sec_attr, ex);
      if (!ok) {
        ACE_DEBUG((LM_WARNING, ACE_TEXT("(%P|%t) WARNING: Sedp::init_security() - ")
          ACE_TEXT("Failure calling get_datawriter_sec_attributes for topic 'DCPSParticipantVolatileMessageSecure'. ")
          ACE_TEXT("Security Exception[%d.%d]: %C\n"), ex.code, ex.minor_code, ex.message.in()));
        result = DDS::RETCODE_ERROR;
      }

      h = key_factory->register_local_datawriter(crypto_handle, writer_props, dw_sec_attr, ex);
      participant_volatile_message_secure_writer_->set_crypto_handles(crypto_handle, h);
      const RepoId pvms_writer = participant_volatile_message_secure_writer_->get_repo_id();
      get_handle_registry()->insert_local_datawriter_crypto_handle(pvms_writer, h, dw_sec_attr);

      EndpointSecurityAttributes dr_sec_attr(default_sec_attr);
      ok = acl->get_datareader_sec_attributes(perm_handle, "DCPSParticipantVolatileMessageSecure",
                                              default_part_qos, default_data_tag_qos, dr_sec_attr, ex);
      if (!ok) {
        ACE_DEBUG((LM_WARNING, ACE_TEXT("(%P|%t) WARNING: Sedp::init_security() - ")
          ACE_TEXT("Failure calling get_datareader_sec_attributes for topic 'DCPSParticipantVolatileMessageSecure'.")
          ACE_TEXT(" Security Exception[%d.%d]: %C\n"), ex.code, ex.minor_code, ex.message.in()));
        result = DDS::RETCODE_ERROR;
      }

      h = key_factory->register_local_datareader(crypto_handle, reader_props, dr_sec_attr, ex);
      participant_volatile_message_secure_reader_->set_crypto_handles(crypto_handle, h);
      const RepoId pvms_reader = participant_volatile_message_secure_reader_->get_repo_id();
      get_handle_registry()->insert_local_datareader_crypto_handle(pvms_reader, h, dr_sec_attr);
    }

    // DCPS-Participant-Message-Secure
    {
      PropertySeq reader_props, writer_props;

      EndpointSecurityAttributes dw_sec_attr(default_sec_attr);
      ok = acl->get_datawriter_sec_attributes(perm_handle, "DCPSParticipantMessageSecure",
                                              default_part_qos, default_data_tag_qos, dw_sec_attr, ex);
      if (!ok) {
        ACE_DEBUG((LM_WARNING, ACE_TEXT("(%P|%t) WARNING: Sedp::init_security() - ")
          ACE_TEXT("Failure calling get_datawriter_sec_attributes for topic 'DCPSParticipantMessageSecure'. ")
          ACE_TEXT("Security Exception[%d.%d]: %C\n"), ex.code, ex.minor_code, ex.message.in()));
        result = DDS::RETCODE_ERROR;
      }

      h = key_factory->register_local_datawriter(crypto_handle, writer_props, dw_sec_attr, ex);
      participant_message_secure_writer_->set_crypto_handles(crypto_handle, h);
      const RepoId pms_writer = participant_message_secure_writer_->get_repo_id();
      get_handle_registry()->insert_local_datawriter_crypto_handle(pms_writer, h, dw_sec_attr);

      EndpointSecurityAttributes dr_sec_attr(default_sec_attr);
      ok = acl->get_datareader_sec_attributes(perm_handle, "DCPSParticipantMessageSecure",
                                              default_part_qos, default_data_tag_qos, dr_sec_attr, ex);
      if (!ok) {
        ACE_DEBUG((LM_WARNING, ACE_TEXT("(%P|%t) WARNING: Sedp::init_security() - ")
          ACE_TEXT("Failure calling get_datareader_sec_attributes for topic 'DCPSParticipantMessageSecure'. ")
          ACE_TEXT("Security Exception[%d.%d]: %C\n"), ex.code, ex.minor_code, ex.message.in()));
        result = DDS::RETCODE_ERROR;
      }

      h = key_factory->register_local_datareader(crypto_handle, reader_props, dr_sec_attr, ex);
      participant_message_secure_reader_->set_crypto_handles(crypto_handle, h);
      const RepoId pms_reader = participant_message_secure_reader_->get_repo_id();
      get_handle_registry()->insert_local_datareader_crypto_handle(pms_reader, h, dr_sec_attr);
    }

    // DCPS-Publications-Secure
    {
      PropertySeq reader_props, writer_props;

      EndpointSecurityAttributes dw_sec_attr(default_sec_attr);
      ok = acl->get_datawriter_sec_attributes(perm_handle, "DCPSPublicationsSecure",
                                              default_part_qos, default_data_tag_qos, dw_sec_attr, ex);
      if (!ok) {
        ACE_DEBUG((LM_WARNING, ACE_TEXT("(%P|%t) WARNING: Sedp::init_security() - ")
          ACE_TEXT("Failure calling get_datawriter_sec_attributes for topic 'DCPSPublicationsSecure'. ")
          ACE_TEXT("Security Exception[%d.%d]: %C\n"), ex.code, ex.minor_code, ex.message.in()));
        result = DDS::RETCODE_ERROR;
      }

      h = key_factory->register_local_datawriter(crypto_handle, writer_props, dw_sec_attr, ex);
      publications_secure_writer_->set_crypto_handles(crypto_handle, h);
      const RepoId ps_writer = publications_secure_writer_->get_repo_id();
      get_handle_registry()->insert_local_datawriter_crypto_handle(ps_writer, h, dw_sec_attr);

      EndpointSecurityAttributes dr_sec_attr(default_sec_attr);
      ok = acl->get_datareader_sec_attributes(perm_handle, "DCPSPublicationsSecure",
                                              default_part_qos, default_data_tag_qos, dr_sec_attr, ex);
      if (!ok) {
        ACE_DEBUG((LM_WARNING, ACE_TEXT("(%P|%t) WARNING: Sedp::init_security() - ")
          ACE_TEXT("Failure calling get_datareader_sec_attributes for topic 'DCPSPublicationsSecure'. ")
          ACE_TEXT("Security Exception[%d.%d]: %C\n"), ex.code, ex.minor_code, ex.message.in()));
        result = DDS::RETCODE_ERROR;
      }

      h = key_factory->register_local_datareader(crypto_handle, reader_props, dr_sec_attr, ex);
      publications_secure_reader_->set_crypto_handles(crypto_handle, h);
      const RepoId ps_reader = publications_secure_reader_->get_repo_id();
      get_handle_registry()->insert_local_datareader_crypto_handle(ps_reader, h, dr_sec_attr);
    }

    // DCPS-Subscriptions-Secure
    {
      PropertySeq reader_props, writer_props;

      EndpointSecurityAttributes dw_sec_attr(default_sec_attr);
      ok = acl->get_datawriter_sec_attributes(perm_handle, "DCPSSubscriptionsSecure",
                                              default_part_qos, default_data_tag_qos, dw_sec_attr, ex);
      if (!ok) {
        ACE_DEBUG((LM_WARNING, ACE_TEXT("(%P|%t) WARNING: Sedp::init_security() - ")
          ACE_TEXT("Failure calling get_datawriter_sec_attributes for topic 'DCPSSubscriptionsSecure'. ")
          ACE_TEXT("Security Exception[%d.%d]: %C\n"), ex.code, ex.minor_code, ex.message.in()));
        result = DDS::RETCODE_ERROR;
      }

      h = key_factory->register_local_datawriter(crypto_handle, writer_props, dw_sec_attr, ex);
      subscriptions_secure_writer_->set_crypto_handles(crypto_handle, h);
      const RepoId ss_writer = subscriptions_secure_writer_->get_repo_id();
      get_handle_registry()->insert_local_datawriter_crypto_handle(ss_writer, h, dw_sec_attr);

      EndpointSecurityAttributes dr_sec_attr(default_sec_attr);
      ok = acl->get_datareader_sec_attributes(perm_handle, "DCPSSubscriptionsSecure",
                                              default_part_qos, default_data_tag_qos, dr_sec_attr, ex);
      if (!ok) {
        ACE_DEBUG((LM_WARNING, ACE_TEXT("(%P|%t) WARNING: Sedp::init_security() - ")
          ACE_TEXT("Failure calling get_datareader_sec_attributes for topic 'DCPSSubscriptionsSecure'. ")
          ACE_TEXT("Security Exception[%d.%d]: %C\n"), ex.code, ex.minor_code, ex.message.in()));
        result = DDS::RETCODE_ERROR;
      }

      h = key_factory->register_local_datareader(crypto_handle, reader_props, dr_sec_attr, ex);
      subscriptions_secure_reader_->set_crypto_handles(crypto_handle, h);
      const RepoId ss_reader = subscriptions_secure_reader_->get_repo_id();
      get_handle_registry()->insert_local_datareader_crypto_handle(ss_reader, h, dr_sec_attr);
    }

    // DCPS-Participants-Secure
    {
      PropertySeq reader_props, writer_props;

      EndpointSecurityAttributes dw_sec_attr(default_sec_attr);
      ok = acl->get_datawriter_sec_attributes(perm_handle, "DCPSParticipantSecure",
                                              default_part_qos, default_data_tag_qos, dw_sec_attr, ex);
      if (!ok) {
        ACE_DEBUG((LM_WARNING, ACE_TEXT("(%P|%t) WARNING: Sedp::init_security() - ")
          ACE_TEXT("Failure calling get_datawriter_sec_attributes for topic 'DCPSParticipantSecure'. ")
          ACE_TEXT("Security Exception[%d.%d]: %C\n"), ex.code, ex.minor_code, ex.message.in()));
        result = DDS::RETCODE_ERROR;
      }

      h = key_factory->register_local_datawriter(crypto_handle, writer_props, dw_sec_attr, ex);
      dcps_participant_secure_writer_->set_crypto_handles(crypto_handle, h);
      const RepoId dps_writer = dcps_participant_secure_writer_->get_repo_id();
      get_handle_registry()->insert_local_datawriter_crypto_handle(dps_writer, h, dw_sec_attr);

      EndpointSecurityAttributes dr_sec_attr(default_sec_attr);
      ok = acl->get_datareader_sec_attributes(perm_handle, "DCPSParticipantSecure",
                                              default_part_qos, default_data_tag_qos, dr_sec_attr, ex);
      if (!ok) {
        ACE_DEBUG((LM_WARNING, ACE_TEXT("(%P|%t) WARNING: Sedp::init_security() - ")
          ACE_TEXT("Failure calling get_datareader_sec_attributes for topic 'DCPSParticipantSecure'. ")
          ACE_TEXT("Security Exception[%d.%d]: %C\n"), ex.code, ex.minor_code, ex.message.in()));
        result = DDS::RETCODE_ERROR;
      }

      h = key_factory->register_local_datareader(crypto_handle, reader_props, dr_sec_attr, ex);
      dcps_participant_secure_reader_->set_crypto_handles(crypto_handle, h);
      const RepoId dps_reader = dcps_participant_secure_reader_->get_repo_id();
      get_handle_registry()->insert_local_datareader_crypto_handle(dps_reader, h, dr_sec_attr);
    }

    // Type Lookup Service Request
    {
      PropertySeq reader_props, writer_props;

      EndpointSecurityAttributes dw_sec_attr(default_sec_attr);
      ok = acl->get_datawriter_sec_attributes(perm_handle, "TypeLookupServiceRequestSecure",
                                              default_part_qos, default_data_tag_qos, dw_sec_attr, ex);
      if (!ok) {
        ACE_DEBUG((LM_WARNING, ACE_TEXT("(%P|%t) WARNING: Sedp::init_security() - ")
          ACE_TEXT("Failure calling get_datawriter_sec_attributes for topic 'TypeLookupServiceRequestSecure'. ")
          ACE_TEXT("Security Exception[%d.%d]: %C\n"), ex.code, ex.minor_code, ex.message.in()));
        result = DDS::RETCODE_ERROR;
      }

      h = key_factory->register_local_datawriter(crypto_handle, writer_props, dw_sec_attr, ex);
      type_lookup_request_secure_writer_->set_crypto_handles(crypto_handle, h);
      const RepoId ps_writer = type_lookup_request_secure_writer_->get_repo_id();
      get_handle_registry()->insert_local_datawriter_crypto_handle(ps_writer, h, dw_sec_attr);

      EndpointSecurityAttributes dr_sec_attr(default_sec_attr);
      ok = acl->get_datareader_sec_attributes(perm_handle, "TypeLookupServiceRequestSecure",
                                              default_part_qos, default_data_tag_qos, dr_sec_attr, ex);
      if (!ok) {
        ACE_DEBUG((LM_WARNING, ACE_TEXT("(%P|%t) WARNING: Sedp::init_security() - ")
          ACE_TEXT("Failure calling get_datareader_sec_attributes for topic 'TypeLookupServiceRequestSecure'. ")
          ACE_TEXT("Security Exception[%d.%d]: %C\n"), ex.code, ex.minor_code, ex.message.in()));
        result = DDS::RETCODE_ERROR;
      }

      h = key_factory->register_local_datareader(crypto_handle, reader_props, dr_sec_attr, ex);
      type_lookup_request_secure_reader_->set_crypto_handles(crypto_handle, h);
      const RepoId ps_reader = type_lookup_request_secure_reader_->get_repo_id();
      get_handle_registry()->insert_local_datareader_crypto_handle(ps_reader, h, dr_sec_attr);
    }

    // Type Lookup Service Reply
    {
      PropertySeq reader_props, writer_props;

      EndpointSecurityAttributes dw_sec_attr(default_sec_attr);
      ok = acl->get_datawriter_sec_attributes(perm_handle, "TypeLookupServiceReplySecure",
                                              default_part_qos, default_data_tag_qos, dw_sec_attr, ex);
      if (!ok) {
        ACE_DEBUG((LM_WARNING, ACE_TEXT("(%P|%t) WARNING: Sedp::init_security() - ")
          ACE_TEXT("Failure calling get_datawriter_sec_attributes for topic 'TypeLookupServiceReplySecure'. ")
          ACE_TEXT("Security Exception[%d.%d]: %C\n"), ex.code, ex.minor_code, ex.message.in()));
        result = DDS::RETCODE_ERROR;
      }

      h = key_factory->register_local_datawriter(crypto_handle, writer_props, dw_sec_attr, ex);
      type_lookup_reply_secure_writer_->set_crypto_handles(crypto_handle, h);
      const RepoId ps_writer = type_lookup_reply_secure_writer_->get_repo_id();
      get_handle_registry()->insert_local_datawriter_crypto_handle(ps_writer, h, dw_sec_attr);

      EndpointSecurityAttributes dr_sec_attr(default_sec_attr);
      ok = acl->get_datareader_sec_attributes(perm_handle, "TypeLookupServiceReplySecure",
                                              default_part_qos, default_data_tag_qos, dr_sec_attr, ex);
      if (!ok) {
        ACE_DEBUG((LM_WARNING, ACE_TEXT("(%P|%t) WARNING: Sedp::init_security() - ")
          ACE_TEXT("Failure calling get_datareader_sec_attributes for topic 'TypeLookupServiceReplySecure'. ")
          ACE_TEXT("Security Exception[%d.%d]: %C\n"), ex.code, ex.minor_code, ex.message.in()));
        result = DDS::RETCODE_ERROR;
      }

      h = key_factory->register_local_datareader(crypto_handle, reader_props, dr_sec_attr, ex);
      type_lookup_reply_secure_reader_->set_crypto_handles(crypto_handle, h);
      const RepoId ps_reader = type_lookup_reply_secure_reader_->get_repo_id();
      get_handle_registry()->insert_local_datareader_crypto_handle(ps_reader, h, dr_sec_attr);
    }

  } else {
    ACE_DEBUG((LM_WARNING, ACE_TEXT("(%P|%t) WARNING: Sedp::init_security() - ")
      ACE_TEXT("Failure calling get_participant_sec_attributes. ")
      ACE_TEXT("Security Exception[%d.%d]: %C\n"), ex.code, ex.minor_code, ex.message.in()));
    result = DDS::RETCODE_ERROR;
  }
  return result;
}
#endif

Sedp::~Sedp()
{
  type_lookup_fini();

#ifdef OPENDDS_SECURITY
  using namespace OpenDDS::Security;
  using namespace DDS::Security;

  SecurityException ex = {"", 0, 0};

  cleanup_secure_writer(participant_volatile_message_secure_writer_->get_repo_id());
  cleanup_secure_reader(participant_volatile_message_secure_reader_->get_repo_id());
  cleanup_secure_writer(participant_message_secure_writer_->get_repo_id());
  cleanup_secure_reader(participant_message_secure_reader_->get_repo_id());
  cleanup_secure_writer(publications_secure_writer_->get_repo_id());
  cleanup_secure_reader(publications_secure_reader_->get_repo_id());
  cleanup_secure_writer(subscriptions_secure_writer_->get_repo_id());
  cleanup_secure_reader(subscriptions_secure_reader_->get_repo_id());
  cleanup_secure_writer(dcps_participant_secure_writer_->get_repo_id());
  cleanup_secure_reader(dcps_participant_secure_reader_->get_repo_id());
  if (spdp_.get_security_config()) {
    spdp_.get_security_config()->erase_handle_registry(participant_id_);
  }
#endif

  job_queue_.reset();
  reactor_task_.reset();
  DCPS::RtpsUdpInst_rch rtps_inst =
    DCPS::static_rchandle_cast<DCPS::RtpsUdpInst>(transport_inst_);
  rtps_inst->opendds_discovery_default_listener_.reset();
  TheTransportRegistry->remove_config(transport_cfg_);
  TheTransportRegistry->remove_inst(transport_inst_);
}

DCPS::LocatorSeq
Sedp::unicast_locators() const
{
  DCPS::TransportLocator trans_info;
  transport_inst_->populate_locator(trans_info, DCPS::CONNINFO_UNICAST);
  return transport_locator_to_locator_seq(trans_info);
}

DCPS::LocatorSeq
Sedp::multicast_locators() const
{
  DCPS::TransportLocator trans_info;
  transport_inst_->populate_locator(trans_info, DCPS::CONNINFO_MULTICAST);
  return transport_locator_to_locator_seq(trans_info);
}

const ACE_INET_Addr&
Sedp::local_address() const
{
  DCPS::RtpsUdpInst_rch rtps_inst =
      DCPS::static_rchandle_cast<DCPS::RtpsUdpInst>(transport_inst_);
  return rtps_inst->local_address_;
}

#ifdef ACE_HAS_IPV6
const ACE_INET_Addr&
Sedp::ipv6_local_address() const
{
  DCPS::RtpsUdpInst_rch rtps_inst =
      DCPS::static_rchandle_cast<DCPS::RtpsUdpInst>(transport_inst_);
  return rtps_inst->ipv6_local_address_;
}
#endif

const ACE_INET_Addr&
Sedp::multicast_group() const
{
  DCPS::RtpsUdpInst_rch rtps_inst =
      DCPS::static_rchandle_cast<DCPS::RtpsUdpInst>(transport_inst_);
  return rtps_inst->multicast_group_address_;
}

void
Sedp::assign_bit_key(DiscoveredPublication& pub)
{
  const DDS::BuiltinTopicKey_t key = repo_id_to_bit_key(pub.writer_data_.writerProxy.remoteWriterGuid);
  pub.writer_data_.ddsPublicationData.key = key;
  pub.writer_data_.ddsPublicationData.participant_key = repo_id_to_bit_key(make_id(pub.writer_data_.writerProxy.remoteWriterGuid, ENTITYID_PARTICIPANT));
}

void
Sedp::assign_bit_key(DiscoveredSubscription& sub)
{
  const DDS::BuiltinTopicKey_t key = repo_id_to_bit_key(sub.reader_data_.readerProxy.remoteReaderGuid);
  sub.reader_data_.ddsSubscriptionData.key = key;
  sub.reader_data_.ddsSubscriptionData.participant_key = repo_id_to_bit_key(make_id(sub.reader_data_.readerProxy.remoteReaderGuid, ENTITYID_PARTICIPANT));
}

void
populate_locators(DCPS::TransportLocatorSeq& remote_data,
                  const ParticipantData_t& pdata)
{
  const DCPS::LocatorSeq& mll =
    pdata.participantProxy.metatrafficMulticastLocatorList;
  const DCPS::LocatorSeq& ull =
    pdata.participantProxy.metatrafficUnicastLocatorList;
  const CORBA::ULong locator_count = mll.length() + ull.length();

  const Encoding& encoding = get_locators_encoding();
  ACE_Message_Block mb_locator(
    DCPS::uint32_cdr_size +
    (locator_count * serialized_size(encoding, DCPS::Locator_t())) + DCPS::boolean_cdr_size);
  Serializer ser_loc(&mb_locator, encoding);
  ser_loc << locator_count;

  for (CORBA::ULong i = 0; i < mll.length(); ++i) {
    ser_loc << mll[i];
  }
  for (CORBA::ULong i = 0; i < ull.length(); ++i) {
    ser_loc << ull[i];
  }
  ser_loc << ACE_OutputCDR::from_boolean(false); // requires_inline_qos

  remote_data.length(1);
  remote_data[0].transport_type = "rtps_udp";
  message_block_to_sequence (mb_locator, remote_data[0].data);
}

void
create_association_data_proto(DCPS::AssociationData& proto,
                              const ParticipantData_t& pdata) {
  proto.publication_transport_priority_ = 0;
  proto.remote_reliable_ = true;
  proto.remote_durable_ = true;
  DCPS::assign(proto.remote_id_.guidPrefix, pdata.participantProxy.guidPrefix);
  populate_locators(proto.remote_data_, pdata);
}

#ifdef OPENDDS_SECURITY
void
Sedp::associate_preauth(Security::SPDPdiscoveredParticipantData& pdata)
{
  // First create a 'prototypical' instance of AssociationData.  It will
  // be copied and modified for each of the (up to) four SEDP Endpoints.
  DCPS::AssociationData proto;
  create_association_data_proto(proto, pdata);
  proto.remote_reliable_ = false;
  proto.remote_durable_ = false;

  const BuiltinEndpointSet_t& avail =
    pdata.participantProxy.availableBuiltinEndpoints;
  /*
   * Stateless messages are associated here because they are the first step in the
   * security-enablement process and as such they are sent in the clear.
   */

  if (avail & DDS::Security::BUILTIN_PARTICIPANT_STATELESS_MESSAGE_WRITER &&
      (pdata.associated_endpoints & DDS::Security::BUILTIN_PARTICIPANT_STATELESS_MESSAGE_READER) == 0) {
    DCPS::AssociationData peer = proto;
    peer.remote_id_.entityId = ENTITYID_P2P_BUILTIN_PARTICIPANT_STATELESS_WRITER;
    participant_stateless_message_reader_->assoc(peer);
    pdata.associated_endpoints |= DDS::Security::BUILTIN_PARTICIPANT_STATELESS_MESSAGE_READER;
  }

  if (avail & DDS::Security::BUILTIN_PARTICIPANT_STATELESS_MESSAGE_READER &&
      (pdata.associated_endpoints & DDS::Security::BUILTIN_PARTICIPANT_STATELESS_MESSAGE_WRITER) == 0) {
    DCPS::AssociationData peer = proto;
    peer.remote_id_.entityId = ENTITYID_P2P_BUILTIN_PARTICIPANT_STATELESS_READER;
    participant_stateless_message_writer_->assoc(peer);
    pdata.associated_endpoints |= DDS::Security::BUILTIN_PARTICIPANT_STATELESS_MESSAGE_WRITER;
  }
}
#endif

void
Sedp::associate(ParticipantData_t& pdata)
{
  // First create a 'prototypical' instance of AssociationData.  It will
  // be copied and modified for each of the (up to) four SEDP Endpoints.
  DCPS::AssociationData proto;
  create_association_data_proto(proto, pdata);

  const BuiltinEndpointSet_t& avail =
    pdata.participantProxy.availableBuiltinEndpoints;

  const BuiltinEndpointQos_t& beq =
    pdata.participantProxy.builtinEndpointQos;

  // See RTPS v2.1 section 8.5.5.1
  if (avail & DISC_BUILTIN_ENDPOINT_PUBLICATION_ANNOUNCER &&
      (pdata.associated_endpoints & DISC_BUILTIN_ENDPOINT_PUBLICATION_DETECTOR) == 0) {
    DCPS::AssociationData peer = proto;
    peer.remote_id_.entityId = ENTITYID_SEDP_BUILTIN_PUBLICATIONS_WRITER;
    publications_reader_->assoc(peer);
    pdata.associated_endpoints |= DISC_BUILTIN_ENDPOINT_PUBLICATION_DETECTOR;
  }
  if (avail & DISC_BUILTIN_ENDPOINT_SUBSCRIPTION_ANNOUNCER &&
      (pdata.associated_endpoints & DISC_BUILTIN_ENDPOINT_SUBSCRIPTION_DETECTOR) == 0) {
    DCPS::AssociationData peer = proto;
    peer.remote_id_.entityId = ENTITYID_SEDP_BUILTIN_SUBSCRIPTIONS_WRITER;
    subscriptions_reader_->assoc(peer);
    pdata.associated_endpoints |= DISC_BUILTIN_ENDPOINT_SUBSCRIPTION_DETECTOR;
  }
  if (avail & BUILTIN_ENDPOINT_PARTICIPANT_MESSAGE_DATA_WRITER &&
      (pdata.associated_endpoints & BUILTIN_ENDPOINT_PARTICIPANT_MESSAGE_DATA_READER) == 0) {
    DCPS::AssociationData peer = proto;
    peer.remote_id_.entityId = ENTITYID_P2P_BUILTIN_PARTICIPANT_MESSAGE_WRITER;
    participant_message_reader_->assoc(peer);
    pdata.associated_endpoints |= BUILTIN_ENDPOINT_PARTICIPANT_MESSAGE_DATA_READER;
  }

  if (avail & BUILTIN_ENDPOINT_TYPE_LOOKUP_REQUEST_DATA_WRITER &&
      (pdata.associated_endpoints & BUILTIN_ENDPOINT_TYPE_LOOKUP_REQUEST_DATA_READER) == 0) {
    DCPS::AssociationData peer = proto;
    peer.remote_id_.entityId = ENTITYID_TL_SVC_REQ_WRITER;
    type_lookup_request_reader_->assoc(peer);
    pdata.associated_endpoints |= BUILTIN_ENDPOINT_TYPE_LOOKUP_REQUEST_DATA_READER;
  }
  if (avail & BUILTIN_ENDPOINT_TYPE_LOOKUP_REQUEST_DATA_READER &&
    (pdata.associated_endpoints & BUILTIN_ENDPOINT_TYPE_LOOKUP_REQUEST_DATA_WRITER) == 0) {
    DCPS::AssociationData peer = proto;
    peer.remote_id_.entityId = ENTITYID_TL_SVC_REQ_READER;
    type_lookup_request_writer_->assoc(peer);
    pdata.associated_endpoints |= BUILTIN_ENDPOINT_TYPE_LOOKUP_REQUEST_DATA_WRITER;
  }
  if (avail & BUILTIN_ENDPOINT_TYPE_LOOKUP_REPLY_DATA_WRITER &&
      (pdata.associated_endpoints & BUILTIN_ENDPOINT_TYPE_LOOKUP_REPLY_DATA_READER) == 0) {
    DCPS::AssociationData peer = proto;
    peer.remote_id_.entityId = ENTITYID_TL_SVC_REPLY_WRITER;
    type_lookup_reply_reader_->assoc(peer);
    pdata.associated_endpoints |= BUILTIN_ENDPOINT_TYPE_LOOKUP_REPLY_DATA_READER;
  }
  if (avail & BUILTIN_ENDPOINT_TYPE_LOOKUP_REPLY_DATA_READER &&
    (pdata.associated_endpoints & BUILTIN_ENDPOINT_TYPE_LOOKUP_REPLY_DATA_WRITER) == 0) {
    DCPS::AssociationData peer = proto;
    peer.remote_id_.entityId = ENTITYID_TL_SVC_REPLY_READER;
    type_lookup_reply_writer_->assoc(peer);
    pdata.associated_endpoints |= BUILTIN_ENDPOINT_TYPE_LOOKUP_REPLY_DATA_WRITER;
  }

  if (spdp_.available_builtin_endpoints() & DISC_BUILTIN_ENDPOINT_PUBLICATION_ANNOUNCER &&
      avail & DISC_BUILTIN_ENDPOINT_PUBLICATION_DETECTOR &&
      (pdata.associated_endpoints & DISC_BUILTIN_ENDPOINT_PUBLICATION_ANNOUNCER) == 0) {
    DCPS::AssociationData peer = proto;
    peer.remote_id_.entityId = ENTITYID_SEDP_BUILTIN_PUBLICATIONS_READER;
    publications_writer_->assoc(peer);
    pdata.associated_endpoints |= DISC_BUILTIN_ENDPOINT_PUBLICATION_ANNOUNCER;
  }
  if (spdp_.available_builtin_endpoints() & DISC_BUILTIN_ENDPOINT_SUBSCRIPTION_ANNOUNCER &&
      avail & DISC_BUILTIN_ENDPOINT_SUBSCRIPTION_DETECTOR &&
      (pdata.associated_endpoints & DISC_BUILTIN_ENDPOINT_SUBSCRIPTION_ANNOUNCER) == 0) {
    DCPS::AssociationData peer = proto;
    peer.remote_id_.entityId = ENTITYID_SEDP_BUILTIN_SUBSCRIPTIONS_READER;
    subscriptions_writer_->assoc(peer);
    pdata.associated_endpoints |= DISC_BUILTIN_ENDPOINT_SUBSCRIPTION_ANNOUNCER;
  }
  if (spdp_.available_builtin_endpoints() & BUILTIN_ENDPOINT_PARTICIPANT_MESSAGE_DATA_WRITER &&
      avail & BUILTIN_ENDPOINT_PARTICIPANT_MESSAGE_DATA_READER &&
      (pdata.associated_endpoints & BUILTIN_ENDPOINT_PARTICIPANT_MESSAGE_DATA_WRITER) == 0) {
    DCPS::AssociationData peer = proto;
    if (beq & BEST_EFFORT_PARTICIPANT_MESSAGE_DATA_READER) {
      peer.remote_reliable_ = false;
    }
    peer.remote_id_.entityId = ENTITYID_P2P_BUILTIN_PARTICIPANT_MESSAGE_READER;
    participant_message_writer_->assoc(peer);
    pdata.associated_endpoints |= BUILTIN_ENDPOINT_PARTICIPANT_MESSAGE_DATA_WRITER;
  }

  //FUTURE: if/when topic propagation is supported, add it here

  // Process deferred publications and subscriptions.
  for (DeferredSubscriptionMap::iterator pos = deferred_subscriptions_.lower_bound(proto.remote_id_),
         limit = deferred_subscriptions_.upper_bound(proto.remote_id_);
       pos != limit;
       /* Increment in body. */) {
    data_received (pos->second.first, pos->second.second);
    deferred_subscriptions_.erase (pos++);
  }
  for (DeferredPublicationMap::iterator pos = deferred_publications_.lower_bound(proto.remote_id_),
         limit = deferred_publications_.upper_bound(proto.remote_id_);
       pos != limit;
       /* Increment in body. */) {
    data_received (pos->second.first, pos->second.second);
    deferred_publications_.erase (pos++);
  }

  if (spdp_.shutting_down()) { return; }

  proto.remote_id_.entityId = ENTITYID_PARTICIPANT;
  associated_participants_.insert(proto.remote_id_);
}

#ifdef OPENDDS_SECURITY
void Sedp::associate_volatile(Security::SPDPdiscoveredParticipantData& pdata)
{
  using namespace DDS::Security;

  DCPS::AssociationData proto;
  create_association_data_proto(proto, pdata);
  proto.remote_reliable_ = true;
  proto.remote_durable_ = false;

  DCPS::RepoId part = proto.remote_id_;
  part.entityId = ENTITYID_PARTICIPANT;

  const BuiltinEndpointSet_t& avail = pdata.participantProxy.availableBuiltinEndpoints;

  if (avail & BUILTIN_PARTICIPANT_VOLATILE_MESSAGE_SECURE_WRITER &&
      (pdata.associated_endpoints & BUILTIN_PARTICIPANT_VOLATILE_MESSAGE_SECURE_READER) == 0) {
    DCPS::AssociationData peer = proto;
    peer.remote_id_.entityId = ENTITYID_P2P_BUILTIN_PARTICIPANT_VOLATILE_SECURE_WRITER;
    generate_remote_matched_writer_crypto_handle(
      peer.remote_id_, participant_volatile_message_secure_reader_->get_repo_id());
    participant_volatile_message_secure_reader_->assoc(peer);
    pdata.associated_endpoints |= BUILTIN_PARTICIPANT_VOLATILE_MESSAGE_SECURE_READER;
  }
  if (avail & BUILTIN_PARTICIPANT_VOLATILE_MESSAGE_SECURE_READER &&
      (pdata.associated_endpoints & BUILTIN_PARTICIPANT_VOLATILE_MESSAGE_SECURE_WRITER) == 0) {
    DCPS::AssociationData peer = proto;
    peer.remote_id_.entityId = ENTITYID_P2P_BUILTIN_PARTICIPANT_VOLATILE_SECURE_READER;
    generate_remote_matched_reader_crypto_handle(
      peer.remote_id_, participant_volatile_message_secure_writer_->get_repo_id(), false);
    participant_volatile_message_secure_writer_->assoc(peer);
    pdata.associated_endpoints |= BUILTIN_PARTICIPANT_VOLATILE_MESSAGE_SECURE_WRITER;
  }
}

void Sedp::cleanup_volatile_crypto(const DCPS::RepoId& remote)
{
  remove_remote_crypto_handle(remote, ENTITYID_P2P_BUILTIN_PARTICIPANT_VOLATILE_SECURE_WRITER);
  remove_remote_crypto_handle(remote, ENTITYID_P2P_BUILTIN_PARTICIPANT_VOLATILE_SECURE_READER);
}

void Sedp::disassociate_volatile(Security::SPDPdiscoveredParticipantData& pdata)
{
  using namespace DDS::Security;

  const RepoId part = make_id(pdata.participantProxy.guidPrefix, ENTITYID_PARTICIPANT);

  disassociate_helper(pdata.associated_endpoints,
                      BUILTIN_PARTICIPANT_VOLATILE_MESSAGE_SECURE_WRITER,
                      part,
                      ENTITYID_P2P_BUILTIN_PARTICIPANT_VOLATILE_SECURE_READER,
                      *participant_volatile_message_secure_writer_);
  disassociate_helper(pdata.associated_endpoints,
                      BUILTIN_PARTICIPANT_VOLATILE_MESSAGE_SECURE_READER,
                      part,
                      ENTITYID_P2P_BUILTIN_PARTICIPANT_VOLATILE_SECURE_WRITER,
                      *participant_volatile_message_secure_reader_);
}

void Sedp::associate_secure_endpoints(Security::SPDPdiscoveredParticipantData& pdata,
                                      const DDS::Security::ParticipantSecurityAttributes& participant_sec_attr)
{
  // If an endpoint needs a crypto token, then it will be associated after the crypto tokens have been received.

  using namespace DDS::Security;

  DCPS::AssociationData proto;
  create_association_data_proto(proto, pdata);

  const BuiltinEndpointSet_t& avail = pdata.participantProxy.availableBuiltinEndpoints;
  const DDS::Security::ExtendedBuiltinEndpointSet_t& avail_extended = pdata.participantProxy.availableExtendedBuiltinEndpoints;
  const BuiltinEndpointQos_t& beq = pdata.participantProxy.builtinEndpointQos;

  if (!participant_sec_attr.is_liveliness_protected &&
      avail & BUILTIN_PARTICIPANT_MESSAGE_SECURE_WRITER &&
      (pdata.associated_endpoints & BUILTIN_PARTICIPANT_MESSAGE_SECURE_READER) == 0) {
    DCPS::AssociationData peer = proto;
    peer.remote_id_.entityId = ENTITYID_P2P_BUILTIN_PARTICIPANT_MESSAGE_SECURE_WRITER;
    participant_message_secure_reader_->assoc(peer);
    pdata.associated_endpoints |= BUILTIN_PARTICIPANT_MESSAGE_SECURE_READER;
  }
  if (!participant_sec_attr.is_discovery_protected &&
      avail & SPDP_BUILTIN_PARTICIPANT_SECURE_WRITER &&
      (pdata.associated_endpoints & SPDP_BUILTIN_PARTICIPANT_SECURE_READER) == 0) {
    DCPS::AssociationData peer = proto;
    peer.remote_id_.entityId = ENTITYID_SPDP_RELIABLE_BUILTIN_PARTICIPANT_SECURE_WRITER;
    dcps_participant_secure_reader_->assoc(peer);
    pdata.associated_endpoints |= SPDP_BUILTIN_PARTICIPANT_SECURE_READER;
  }
  if (!participant_sec_attr.is_discovery_protected &&
      avail & SEDP_BUILTIN_PUBLICATIONS_SECURE_WRITER &&
      (pdata.associated_endpoints & SEDP_BUILTIN_PUBLICATIONS_SECURE_READER) == 0) {
    DCPS::AssociationData peer = proto;
    peer.remote_id_.entityId = ENTITYID_SEDP_BUILTIN_PUBLICATIONS_SECURE_WRITER;
    publications_secure_reader_->assoc(peer);
    pdata.associated_endpoints |= SEDP_BUILTIN_PUBLICATIONS_SECURE_READER;
  }
  if (!participant_sec_attr.is_discovery_protected &&
      avail & SEDP_BUILTIN_SUBSCRIPTIONS_SECURE_WRITER &&
      (pdata.associated_endpoints & SEDP_BUILTIN_SUBSCRIPTIONS_SECURE_READER) == 0) {
    DCPS::AssociationData peer = proto;
    peer.remote_id_.entityId = ENTITYID_SEDP_BUILTIN_SUBSCRIPTIONS_SECURE_WRITER;
    subscriptions_secure_reader_->assoc(peer);
    pdata.associated_endpoints |= SEDP_BUILTIN_SUBSCRIPTIONS_SECURE_READER;
  }

  if (!participant_sec_attr.is_discovery_protected &&
      avail_extended & TYPE_LOOKUP_SERVICE_REQUEST_WRITER_SECURE &&
      (pdata.extended_associated_endpoints & TYPE_LOOKUP_SERVICE_REQUEST_READER_SECURE) == 0) {
    DCPS::AssociationData peer = proto;
    peer.remote_id_.entityId = ENTITYID_TL_SVC_REQ_WRITER_SECURE;
    type_lookup_request_secure_writer_->assoc(peer);
    pdata.associated_endpoints |= TYPE_LOOKUP_SERVICE_REQUEST_READER_SECURE;
  }
  if (!participant_sec_attr.is_discovery_protected &&
      avail_extended & TYPE_LOOKUP_SERVICE_REQUEST_READER_SECURE &&
      (pdata.extended_associated_endpoints & TYPE_LOOKUP_SERVICE_REQUEST_WRITER_SECURE) == 0) {
    DCPS::AssociationData peer = proto;
    peer.remote_id_.entityId = ENTITYID_TL_SVC_REQ_READER_SECURE;
    type_lookup_request_secure_reader_->assoc(peer);
    pdata.associated_endpoints |= TYPE_LOOKUP_SERVICE_REQUEST_WRITER_SECURE;
  }
  if (!participant_sec_attr.is_discovery_protected &&
      avail_extended & TYPE_LOOKUP_SERVICE_REPLY_WRITER_SECURE &&
      (pdata.extended_associated_endpoints & TYPE_LOOKUP_SERVICE_REPLY_READER_SECURE) == 0) {
    DCPS::AssociationData peer = proto;
    peer.remote_id_.entityId = ENTITYID_TL_SVC_REPLY_WRITER_SECURE;
    type_lookup_reply_secure_writer_->assoc(peer);
    pdata.associated_endpoints |= TYPE_LOOKUP_SERVICE_REPLY_READER_SECURE;
  }
  if (!participant_sec_attr.is_discovery_protected &&
      avail_extended & TYPE_LOOKUP_SERVICE_REPLY_READER_SECURE &&
      (pdata.extended_associated_endpoints & TYPE_LOOKUP_SERVICE_REPLY_WRITER_SECURE) == 0) {
    DCPS::AssociationData peer = proto;
    peer.remote_id_.entityId = ENTITYID_TL_SVC_REPLY_READER_SECURE;
    type_lookup_reply_secure_reader_->assoc(peer);
    pdata.associated_endpoints |= TYPE_LOOKUP_SERVICE_REPLY_WRITER_SECURE;
  }

  if (!participant_sec_attr.is_liveliness_protected &&
      avail & BUILTIN_PARTICIPANT_MESSAGE_SECURE_READER &&
      (pdata.associated_endpoints & BUILTIN_PARTICIPANT_MESSAGE_SECURE_WRITER) == 0) {
    DCPS::AssociationData peer = proto;
    peer.remote_id_.entityId = ENTITYID_P2P_BUILTIN_PARTICIPANT_MESSAGE_SECURE_READER;
    if (beq & BEST_EFFORT_PARTICIPANT_MESSAGE_DATA_READER) {
      peer.remote_reliable_ = false;
    }
    participant_message_secure_writer_->assoc(peer);
    pdata.associated_endpoints |= BUILTIN_PARTICIPANT_MESSAGE_SECURE_WRITER;
  }
  if (!participant_sec_attr.is_discovery_protected &&
      avail & SPDP_BUILTIN_PARTICIPANT_SECURE_READER &&
      (pdata.associated_endpoints & SPDP_BUILTIN_PARTICIPANT_SECURE_WRITER) == 0) {
    DCPS::AssociationData peer = proto;
    peer.remote_id_.entityId = ENTITYID_SPDP_RELIABLE_BUILTIN_PARTICIPANT_SECURE_READER;
    dcps_participant_secure_writer_->assoc(peer);
    pdata.associated_endpoints |= SPDP_BUILTIN_PARTICIPANT_SECURE_WRITER;
  }
  if (!participant_sec_attr.is_discovery_protected &&
      spdp_.available_builtin_endpoints() & SEDP_BUILTIN_PUBLICATIONS_SECURE_WRITER &&
      avail & SEDP_BUILTIN_PUBLICATIONS_SECURE_READER &&
      (pdata.associated_endpoints & SEDP_BUILTIN_PUBLICATIONS_SECURE_WRITER) == 0) {
    DCPS::AssociationData peer = proto;
    peer.remote_id_.entityId = ENTITYID_SEDP_BUILTIN_PUBLICATIONS_SECURE_READER;
    publications_secure_writer_->assoc(peer);
    pdata.associated_endpoints |= SEDP_BUILTIN_PUBLICATIONS_SECURE_WRITER;
  }
  if (!participant_sec_attr.is_discovery_protected &&
      spdp_.available_builtin_endpoints() & SEDP_BUILTIN_SUBSCRIPTIONS_SECURE_WRITER &&
      avail & SEDP_BUILTIN_SUBSCRIPTIONS_SECURE_READER &&
      (pdata.associated_endpoints & SEDP_BUILTIN_SUBSCRIPTIONS_SECURE_WRITER) == 0) {
    DCPS::AssociationData peer = proto;
    peer.remote_id_.entityId = ENTITYID_SEDP_BUILTIN_SUBSCRIPTIONS_SECURE_READER;
    subscriptions_secure_writer_->assoc(peer);
    pdata.associated_endpoints |= SEDP_BUILTIN_SUBSCRIPTIONS_SECURE_WRITER;
  }
}

#endif // OPENDDS_SECURITY

void Sedp::disassociate_helper(BuiltinEndpointSet_t& associated_endpoints, const CORBA::ULong flags,
                               const RepoId& id, const EntityId_t& ent, DCPS::TransportClient& client)
{
  if (associated_endpoints & flags) {
    client.disassociate(make_id(id, ent));
    associated_endpoints &= ~flags;
  }
}

#ifdef OPENDDS_SECURITY

void disassociate_helper_extended(DDS::Security::ExtendedBuiltinEndpointSet_t& extended_associated_endpoints,
                                  const CORBA::ULong flags, const DCPS::RepoId& id, const EntityId_t& ent,
                                  DCPS::TransportClient& client)
{
  if (extended_associated_endpoints & flags) {
    client.disassociate(make_id(id, ent));
    extended_associated_endpoints &= ~flags;
  }
}

void Sedp::remove_remote_crypto_handle(const RepoId& participant, const EntityId_t& entity)
{
  using namespace DDS::Security;

  const RepoId remote = make_id(participant, entity);
  SecurityException se = {"", 0, 0};
  CryptoKeyFactory_var key_factory = spdp_.get_security_config()->get_crypto_key_factory();

  const DCPS::GuidConverter traits(remote);
  if (traits.isReader()) {
    const DDS::Security::DatareaderCryptoHandle drch =
      get_handle_registry()->get_remote_datareader_crypto_handle(remote);
    if (drch == DDS::HANDLE_NIL) {
      return;
    }
    if (!key_factory->unregister_datareader(drch, se)) {
      if (DCPS::security_debug.cleanup_error) {
        ACE_ERROR((LM_ERROR, ACE_TEXT("(%P|%t) {cleanup_error} Sedp::remove_remote_crypto_handle() - ")
                   ACE_TEXT("Failure calling unregister_datareader() (ch %d). Security Exception[%d.%d]: %C\n"),
                   drch, se.code, se.minor_code, se.message.in()));
      }
    }
    get_handle_registry()->erase_remote_datareader_crypto_handle(remote);
  } else if (traits.isWriter()) {
    const DDS::Security::DatawriterCryptoHandle dwch =
      get_handle_registry()->get_remote_datawriter_crypto_handle(remote);
    if (dwch == DDS::HANDLE_NIL) {
      return;
    }
    if (!key_factory->unregister_datawriter(dwch, se)) {
      if (DCPS::security_debug.cleanup_error) {
        ACE_ERROR((LM_ERROR, ACE_TEXT("(%P|%t) {cleanup_error} Sedp::remove_remote_crypto_handle() - ")
                   ACE_TEXT("Failure calling unregister_datawriter() (ch %d). Security Exception[%d.%d]: %C\n"),
                   dwch, se.code, se.minor_code, se.message.in()));
      }
    }
    get_handle_registry()->erase_remote_datawriter_crypto_handle(remote);
  }
}

void Sedp::generate_remote_crypto_handles(const Security::SPDPdiscoveredParticipantData& pdata)
{
  using namespace DDS::Security;

  const DCPS::RepoId part = make_id(pdata.participantProxy.guidPrefix, ENTITYID_PARTICIPANT);
  DCPS::RepoId remote_id = part;

  const BuiltinEndpointSet_t& avail = pdata.participantProxy.availableBuiltinEndpoints;
  const ExtendedBuiltinEndpointSet_t& extended_avail = pdata.participantProxy.availableExtendedBuiltinEndpoints;

  if (avail & BUILTIN_PARTICIPANT_MESSAGE_SECURE_WRITER) {
    remote_id.entityId = ENTITYID_P2P_BUILTIN_PARTICIPANT_MESSAGE_SECURE_WRITER;
    generate_remote_matched_writer_crypto_handle(
      remote_id, participant_message_secure_reader_->get_repo_id());
  }
  if (avail & SPDP_BUILTIN_PARTICIPANT_SECURE_WRITER) {
    remote_id.entityId = ENTITYID_SPDP_RELIABLE_BUILTIN_PARTICIPANT_SECURE_WRITER;
    generate_remote_matched_writer_crypto_handle(
      remote_id, dcps_participant_secure_reader_->get_repo_id());
  }
  if (avail & SEDP_BUILTIN_PUBLICATIONS_SECURE_WRITER) {
    remote_id.entityId = ENTITYID_SEDP_BUILTIN_PUBLICATIONS_SECURE_WRITER;
    generate_remote_matched_writer_crypto_handle(
      remote_id, publications_secure_reader_->get_repo_id());
  }
  if (avail & SEDP_BUILTIN_SUBSCRIPTIONS_SECURE_WRITER) {
    remote_id.entityId = ENTITYID_SEDP_BUILTIN_SUBSCRIPTIONS_SECURE_WRITER;
    generate_remote_matched_writer_crypto_handle(
      remote_id, subscriptions_secure_reader_->get_repo_id());
  }

  if (extended_avail & TYPE_LOOKUP_SERVICE_REQUEST_WRITER_SECURE) {
    remote_id.entityId = ENTITYID_TL_SVC_REQ_WRITER_SECURE;
    generate_remote_matched_writer_crypto_handle(
      remote_id, type_lookup_request_secure_reader_->get_repo_id());
  }
  if (extended_avail & TYPE_LOOKUP_SERVICE_REPLY_WRITER_SECURE) {
    remote_id.entityId = ENTITYID_TL_SVC_REPLY_WRITER_SECURE;
    generate_remote_matched_writer_crypto_handle(
      remote_id, type_lookup_reply_secure_reader_->get_repo_id());
  }

  if (avail & BUILTIN_PARTICIPANT_MESSAGE_SECURE_READER) {
    remote_id.entityId = ENTITYID_P2P_BUILTIN_PARTICIPANT_MESSAGE_SECURE_READER;
    generate_remote_matched_reader_crypto_handle(
      remote_id, participant_message_secure_writer_->get_repo_id(), false);
  }
  if (avail & SPDP_BUILTIN_PARTICIPANT_SECURE_READER) {
    remote_id.entityId = ENTITYID_SPDP_RELIABLE_BUILTIN_PARTICIPANT_SECURE_READER;
    generate_remote_matched_reader_crypto_handle(
      remote_id, dcps_participant_secure_writer_->get_repo_id(), false);
  }

  if (extended_avail & TYPE_LOOKUP_SERVICE_REQUEST_READER_SECURE) {
    remote_id.entityId = ENTITYID_TL_SVC_REQ_READER_SECURE;
    generate_remote_matched_reader_crypto_handle(
      remote_id, type_lookup_request_secure_writer_->get_repo_id(), false);
  }
  if (extended_avail & TYPE_LOOKUP_SERVICE_REPLY_READER_SECURE) {
    remote_id.entityId = ENTITYID_TL_SVC_REPLY_READER_SECURE;
    generate_remote_matched_reader_crypto_handle(
      remote_id, type_lookup_reply_secure_writer_->get_repo_id(), false);
  }

  if (spdp_.available_builtin_endpoints() & SEDP_BUILTIN_PUBLICATIONS_SECURE_WRITER &&
      avail & SEDP_BUILTIN_PUBLICATIONS_SECURE_READER) {
    remote_id.entityId = ENTITYID_SEDP_BUILTIN_PUBLICATIONS_SECURE_READER;
    generate_remote_matched_reader_crypto_handle(
      remote_id, publications_secure_writer_->get_repo_id(), false);
  }
  if (spdp_.available_builtin_endpoints() & SEDP_BUILTIN_SUBSCRIPTIONS_SECURE_WRITER &&
      avail & SEDP_BUILTIN_SUBSCRIPTIONS_SECURE_READER) {
    remote_id.entityId = ENTITYID_SEDP_BUILTIN_SUBSCRIPTIONS_SECURE_READER;
    generate_remote_matched_reader_crypto_handle(
      remote_id, subscriptions_secure_writer_->get_repo_id(), false);
  }
}

void Sedp::associate_secure_reader_to_writer(const RepoId& remote_writer)
{
  using namespace DDS::Security;

  ParticipantData_t& pdata = spdp_.get_participant_data(remote_writer);

  DCPS::AssociationData peer;
  create_association_data_proto(peer, pdata);
  peer.remote_id_ = remote_writer;

  const BuiltinEndpointSet_t& avail = pdata.participantProxy.availableBuiltinEndpoints;
  const ExtendedBuiltinEndpointSet_t& extended_avail = pdata.participantProxy.availableExtendedBuiltinEndpoints;

  if (avail & BUILTIN_PARTICIPANT_MESSAGE_SECURE_WRITER &&
      remote_writer.entityId == ENTITYID_P2P_BUILTIN_PARTICIPANT_MESSAGE_SECURE_WRITER &&
      (pdata.associated_endpoints & BUILTIN_PARTICIPANT_MESSAGE_SECURE_READER) == 0) {
    participant_message_secure_reader_->assoc(peer);
    pdata.associated_endpoints |= BUILTIN_PARTICIPANT_MESSAGE_SECURE_READER;
  }
  if (avail & SPDP_BUILTIN_PARTICIPANT_SECURE_WRITER &&
      remote_writer.entityId == ENTITYID_SPDP_RELIABLE_BUILTIN_PARTICIPANT_SECURE_WRITER &&
      (pdata.associated_endpoints & SPDP_BUILTIN_PARTICIPANT_SECURE_READER) == 0) {
    dcps_participant_secure_reader_->assoc(peer);
    pdata.associated_endpoints |= SPDP_BUILTIN_PARTICIPANT_SECURE_READER;
  }
  if (remote_writer.entityId == ENTITYID_SEDP_BUILTIN_PUBLICATIONS_SECURE_WRITER &&
      avail & SEDP_BUILTIN_PUBLICATIONS_SECURE_WRITER &&
      (pdata.associated_endpoints & SEDP_BUILTIN_PUBLICATIONS_SECURE_READER) == 0) {
    publications_secure_reader_->assoc(peer);
    pdata.associated_endpoints |= SEDP_BUILTIN_PUBLICATIONS_SECURE_READER;
  }
  if (avail & SEDP_BUILTIN_SUBSCRIPTIONS_SECURE_WRITER &&
      remote_writer.entityId == ENTITYID_SEDP_BUILTIN_SUBSCRIPTIONS_SECURE_WRITER &&
      (pdata.associated_endpoints & SEDP_BUILTIN_SUBSCRIPTIONS_SECURE_READER) == 0) {
    subscriptions_secure_reader_->assoc(peer);
    pdata.associated_endpoints |= SEDP_BUILTIN_SUBSCRIPTIONS_SECURE_READER;
  }
  if (extended_avail & TYPE_LOOKUP_SERVICE_REQUEST_WRITER_SECURE &&
      remote_writer.entityId == ENTITYID_TL_SVC_REQ_WRITER_SECURE &&
      (pdata.extended_associated_endpoints & TYPE_LOOKUP_SERVICE_REQUEST_READER_SECURE) == 0) {
    type_lookup_request_secure_reader_->assoc(peer);
    pdata.extended_associated_endpoints |= TYPE_LOOKUP_SERVICE_REQUEST_READER_SECURE;
  }
  if (extended_avail & TYPE_LOOKUP_SERVICE_REPLY_WRITER_SECURE &&
      remote_writer.entityId == ENTITYID_TL_SVC_REPLY_WRITER_SECURE &&
      (pdata.extended_associated_endpoints & TYPE_LOOKUP_SERVICE_REPLY_READER_SECURE) == 0) {
    type_lookup_reply_secure_reader_->assoc(peer);
    pdata.extended_associated_endpoints |= TYPE_LOOKUP_SERVICE_REPLY_READER_SECURE;
  }
}

void Sedp::associate_secure_writer_to_reader(const RepoId& remote_reader)
{
  using namespace DDS::Security;

  ParticipantData_t& pdata = spdp_.get_participant_data(remote_reader);

  DCPS::AssociationData peer;
  create_association_data_proto(peer, pdata);
  peer.remote_id_ = remote_reader;

  const BuiltinEndpointSet_t& avail = pdata.participantProxy.availableBuiltinEndpoints;
  const ExtendedBuiltinEndpointSet_t& extended_avail = pdata.participantProxy.availableExtendedBuiltinEndpoints;
  const BuiltinEndpointQos_t& beq = pdata.participantProxy.builtinEndpointQos;

  if (avail & BUILTIN_PARTICIPANT_MESSAGE_SECURE_READER &&
      (pdata.associated_endpoints & BUILTIN_PARTICIPANT_MESSAGE_SECURE_WRITER) == 0 &&
      remote_reader.entityId == ENTITYID_P2P_BUILTIN_PARTICIPANT_MESSAGE_SECURE_READER) {
    if (beq & BEST_EFFORT_PARTICIPANT_MESSAGE_DATA_READER) {
      peer.remote_reliable_ = false;
    }
    participant_message_secure_writer_->assoc(peer);
    pdata.associated_endpoints |= BUILTIN_PARTICIPANT_MESSAGE_SECURE_WRITER;
  }
  if (avail & SPDP_BUILTIN_PARTICIPANT_SECURE_READER &&
      (pdata.associated_endpoints & SPDP_BUILTIN_PARTICIPANT_SECURE_WRITER) == 0 &&
      remote_reader.entityId == ENTITYID_SPDP_RELIABLE_BUILTIN_PARTICIPANT_SECURE_READER) {
    dcps_participant_secure_writer_->assoc(peer);
    pdata.associated_endpoints |= SPDP_BUILTIN_PARTICIPANT_SECURE_WRITER;
  }
  if (spdp_.available_builtin_endpoints() & SEDP_BUILTIN_PUBLICATIONS_SECURE_WRITER &&
      avail & SEDP_BUILTIN_PUBLICATIONS_SECURE_READER &&
      (pdata.associated_endpoints & SEDP_BUILTIN_PUBLICATIONS_SECURE_WRITER) == 0 &&
      remote_reader.entityId == ENTITYID_SEDP_BUILTIN_PUBLICATIONS_SECURE_READER) {
    publications_secure_writer_->assoc(peer);
    pdata.associated_endpoints |= SEDP_BUILTIN_PUBLICATIONS_SECURE_WRITER;
  }
  if (spdp_.available_builtin_endpoints() & SEDP_BUILTIN_SUBSCRIPTIONS_SECURE_WRITER &&
      avail & SEDP_BUILTIN_SUBSCRIPTIONS_SECURE_READER &&
      (pdata.associated_endpoints & SEDP_BUILTIN_SUBSCRIPTIONS_SECURE_WRITER) == 0 &&
      remote_reader.entityId == ENTITYID_SEDP_BUILTIN_SUBSCRIPTIONS_SECURE_READER) {
    subscriptions_secure_writer_->assoc(peer);
    pdata.associated_endpoints |= SEDP_BUILTIN_SUBSCRIPTIONS_SECURE_WRITER;
  }
  if (extended_avail & TYPE_LOOKUP_SERVICE_REQUEST_READER_SECURE &&
      (pdata.extended_associated_endpoints & TYPE_LOOKUP_SERVICE_REQUEST_WRITER_SECURE) == 0 &&
      remote_reader.entityId == ENTITYID_TL_SVC_REQ_READER_SECURE) {
    type_lookup_request_secure_writer_->assoc(peer);
    pdata.extended_associated_endpoints |= TYPE_LOOKUP_SERVICE_REQUEST_WRITER_SECURE;
  }
  if (extended_avail & TYPE_LOOKUP_SERVICE_REPLY_READER_SECURE &&
      (pdata.extended_associated_endpoints & TYPE_LOOKUP_SERVICE_REPLY_WRITER_SECURE) == 0 &&
      remote_reader.entityId == ENTITYID_TL_SVC_REPLY_READER_SECURE) {
    type_lookup_reply_secure_writer_->assoc(peer);
    pdata.extended_associated_endpoints |= TYPE_LOOKUP_SERVICE_REPLY_WRITER_SECURE;
  }
}

void
Sedp::create_and_send_datareader_crypto_tokens(
  const DDS::Security::DatareaderCryptoHandle& drch, const DCPS::RepoId& local_reader,
  const DDS::Security::DatawriterCryptoHandle& dwch, const DCPS::RepoId& remote_writer)
{
  if (DCPS::security_debug.bookkeeping) {
    ACE_DEBUG((LM_DEBUG, ACE_TEXT("(%P|%t) {bookkeeping} ")
               ACE_TEXT("Sedp::create_and_send_datareader_crypto_tokens() - ")
               ACE_TEXT("sending tokens for local reader %C (ch %d) to remote writer %C (ch %d)\n"),
               DCPS::LogGuid(local_reader).c_str(), drch,
               DCPS::LogGuid(remote_writer).c_str(), dwch));
  }

  DDS::Security::DatareaderCryptoTokenSeq drcts;
  create_datareader_crypto_tokens(drch, dwch, drcts);

  send_datareader_crypto_tokens(local_reader, remote_writer, drcts);
}

void
Sedp::create_and_send_datawriter_crypto_tokens(
  const DDS::Security::DatawriterCryptoHandle& dwch, const DCPS::RepoId& local_writer,
  const DDS::Security::DatareaderCryptoHandle& drch, const DCPS::RepoId& remote_reader)
{
  if (DCPS::security_debug.bookkeeping) {
    ACE_DEBUG((LM_DEBUG, ACE_TEXT("(%P|%t) {bookkeeping} ")
               ACE_TEXT("Sedp::create_and_send_datawriter_crypto_tokens() - ")
               ACE_TEXT("sending tokens for local writer %C (ch %d) to remote reader %C (ch %d)\n"),
               DCPS::LogGuid(local_writer).c_str(), dwch,
               DCPS::LogGuid(remote_reader).c_str(), drch));
  }

  DDS::Security::DatawriterCryptoTokenSeq dwcts;
  create_datawriter_crypto_tokens(dwch, drch, dwcts);

  send_datawriter_crypto_tokens(local_writer, remote_reader, dwcts);
}

void
Sedp::send_builtin_crypto_tokens(
  const DCPS::RepoId& dstParticipant, const DCPS::EntityId_t& dstEntity, const DCPS::RepoId& src)
{
  const DCPS::RepoId dst = make_id(dstParticipant, dstEntity);
  if (DCPS::GuidConverter(src).isReader()) {
    create_and_send_datareader_crypto_tokens(get_handle_registry()->get_local_datareader_crypto_handle(src), src,
                                             get_handle_registry()->get_remote_datawriter_crypto_handle(dst), dst);
  } else {
    create_and_send_datawriter_crypto_tokens(get_handle_registry()->get_local_datawriter_crypto_handle(src), src,
                                             get_handle_registry()->get_remote_datareader_crypto_handle(dst), dst);
  }
}

void
Sedp::send_builtin_crypto_tokens(const DCPS::RepoId& remoteId)
{
  using namespace DDS::Security;

  const DCPS::RepoId part = make_id(remoteId, ENTITYID_PARTICIPANT);
  const ParticipantData_t& pdata = spdp_.get_participant_data(part);

  const BuiltinEndpointSet_t& avail = pdata.participantProxy.availableBuiltinEndpoints;

  if (avail & BUILTIN_PARTICIPANT_MESSAGE_SECURE_WRITER) {
    send_builtin_crypto_tokens(part, ENTITYID_P2P_BUILTIN_PARTICIPANT_MESSAGE_SECURE_WRITER,
                               participant_message_secure_reader_->get_repo_id());
  }

  if (avail & SPDP_BUILTIN_PARTICIPANT_SECURE_WRITER) {
    send_builtin_crypto_tokens(part, ENTITYID_SPDP_RELIABLE_BUILTIN_PARTICIPANT_SECURE_WRITER,
                               dcps_participant_secure_reader_->get_repo_id());
  }

  if (avail & SEDP_BUILTIN_PUBLICATIONS_SECURE_WRITER) {
    send_builtin_crypto_tokens(part, ENTITYID_SEDP_BUILTIN_PUBLICATIONS_SECURE_WRITER,
                               publications_secure_reader_->get_repo_id());
  }

  if (avail & SEDP_BUILTIN_SUBSCRIPTIONS_SECURE_WRITER) {
    send_builtin_crypto_tokens(part, ENTITYID_SEDP_BUILTIN_SUBSCRIPTIONS_SECURE_WRITER,
                               subscriptions_secure_reader_->get_repo_id());
  }

  if (avail & BUILTIN_PARTICIPANT_MESSAGE_SECURE_READER) {
    send_builtin_crypto_tokens(part, ENTITYID_P2P_BUILTIN_PARTICIPANT_MESSAGE_SECURE_READER,
                               participant_message_secure_writer_->get_repo_id());
  }

  if (avail & SPDP_BUILTIN_PARTICIPANT_SECURE_READER) {
    send_builtin_crypto_tokens(part, ENTITYID_SPDP_RELIABLE_BUILTIN_PARTICIPANT_SECURE_READER,
                               dcps_participant_secure_writer_->get_repo_id());
  }

  if (spdp_.available_builtin_endpoints() & SEDP_BUILTIN_PUBLICATIONS_SECURE_WRITER &&
      avail & SEDP_BUILTIN_PUBLICATIONS_SECURE_READER) {
    send_builtin_crypto_tokens(part, ENTITYID_SEDP_BUILTIN_PUBLICATIONS_SECURE_READER,
                               publications_secure_writer_->get_repo_id());
  }

  if (spdp_.available_builtin_endpoints() & SEDP_BUILTIN_SUBSCRIPTIONS_SECURE_WRITER &&
      avail & SEDP_BUILTIN_SUBSCRIPTIONS_SECURE_READER) {
    send_builtin_crypto_tokens(part, ENTITYID_SEDP_BUILTIN_SUBSCRIPTIONS_SECURE_READER,
                               subscriptions_secure_writer_->get_repo_id());
  }

  const ExtendedBuiltinEndpointSet_t& extended_avail = pdata.participantProxy.availableExtendedBuiltinEndpoints;

  if (extended_avail & TYPE_LOOKUP_SERVICE_REQUEST_WRITER_SECURE) {
    send_builtin_crypto_tokens(part, ENTITYID_TL_SVC_REQ_WRITER_SECURE,
      type_lookup_request_secure_reader_->get_repo_id());
  }

  if (extended_avail & TYPE_LOOKUP_SERVICE_REQUEST_READER_SECURE) {
    send_builtin_crypto_tokens(part, ENTITYID_TL_SVC_REQ_READER_SECURE,
      type_lookup_request_secure_writer_->get_repo_id());
  }

  if (extended_avail & TYPE_LOOKUP_SERVICE_REPLY_WRITER_SECURE) {
    send_builtin_crypto_tokens(part, ENTITYID_TL_SVC_REPLY_WRITER_SECURE,
      type_lookup_reply_secure_reader_->get_repo_id());
  }

  if (extended_avail & TYPE_LOOKUP_SERVICE_REPLY_READER_SECURE) {
    send_builtin_crypto_tokens(part, ENTITYID_TL_SVC_REPLY_READER_SECURE,
      type_lookup_reply_secure_writer_->get_repo_id());
  }
}
#endif

bool
Sedp::disassociate(ParticipantData_t& pdata)
{
  const RepoId part = make_id(pdata.participantProxy.guidPrefix, ENTITYID_PARTICIPANT);

  associated_participants_.erase(part);

#ifdef OPENDDS_SECURITY
  if (spdp_.is_security_enabled()) {
    static const EntityId_t secure_entities[] = {
      ENTITYID_SEDP_BUILTIN_PUBLICATIONS_SECURE_READER,
      ENTITYID_SEDP_BUILTIN_PUBLICATIONS_SECURE_WRITER,
      ENTITYID_SEDP_BUILTIN_SUBSCRIPTIONS_SECURE_READER,
      ENTITYID_SEDP_BUILTIN_SUBSCRIPTIONS_SECURE_WRITER,
      ENTITYID_P2P_BUILTIN_PARTICIPANT_MESSAGE_SECURE_READER,
      ENTITYID_P2P_BUILTIN_PARTICIPANT_MESSAGE_SECURE_WRITER,
      ENTITYID_P2P_BUILTIN_PARTICIPANT_VOLATILE_SECURE_READER,
      ENTITYID_P2P_BUILTIN_PARTICIPANT_VOLATILE_SECURE_WRITER,
      ENTITYID_SPDP_RELIABLE_BUILTIN_PARTICIPANT_SECURE_READER,
      ENTITYID_SPDP_RELIABLE_BUILTIN_PARTICIPANT_SECURE_WRITER,
      ENTITYID_TL_SVC_REQ_WRITER_SECURE,
      ENTITYID_TL_SVC_REQ_READER_SECURE,
      ENTITYID_TL_SVC_REPLY_WRITER_SECURE,
      ENTITYID_TL_SVC_REPLY_READER_SECURE
    };
    for (size_t i = 0; i < sizeof secure_entities / sizeof secure_entities[0]; ++i) {
      remove_remote_crypto_handle(part, secure_entities[i]);
    }

    const DDS::Security::CryptoKeyFactory_var key_factory = spdp_.get_security_config()->get_crypto_key_factory();
    DDS::Security::SecurityException se;

    typedef Security::HandleRegistry::DatareaderCryptoHandleList DatareaderCryptoHandleList;
    typedef Security::HandleRegistry::DatawriterCryptoHandleList DatawriterCryptoHandleList;

    const RepoId key = make_id(part, ENTITYID_UNKNOWN);
    const DatareaderCryptoHandleList drlist = get_handle_registry()->get_all_remote_datareaders(key);
    for (DatareaderCryptoHandleList::const_iterator pos = drlist.begin(), limit = drlist.end();
         pos != limit; ++pos) {
      if (!key_factory->unregister_datareader(pos->second, se)) {
        if (DCPS::security_debug.cleanup_error) {
          ACE_ERROR((LM_ERROR, ACE_TEXT("(%P|%t) {cleanup_error} Sedp::disassociate() - ")
                     ACE_TEXT("Failure calling unregister_datareader() (ch %d). Security Exception[%d.%d]: %C\n"),
                     pos->second, se.code, se.minor_code, se.message.in()));
        }
      }
      get_handle_registry()->erase_remote_datareader_crypto_handle(pos->first);
    }
    const DatawriterCryptoHandleList dwlist = get_handle_registry()->get_all_remote_datawriters(key);
    for (DatawriterCryptoHandleList::const_iterator pos = dwlist.begin(), limit = dwlist.end();
         pos != limit; ++pos) {
      if (!key_factory->unregister_datawriter(pos->second, se)) {
        if (DCPS::security_debug.cleanup_error) {
          ACE_ERROR((LM_ERROR, ACE_TEXT("(%P|%t) {cleanup_error} Sedp::disassociate() - ")
                     ACE_TEXT("Failure calling unregister_datawriter() (ch %d). Security Exception[%d.%d]: %C\n"),
                     pos->second, se.code, se.minor_code, se.message.in()));
        }
      }
      get_handle_registry()->erase_remote_datawriter_crypto_handle(pos->first);
    }
  }
#endif

  OPENDDS_VECTOR(DiscoveredPublication) pubs_to_remove_from_bit;
  OPENDDS_VECTOR(DiscoveredSubscription) subs_to_remove_from_bit;

  bool result = false;
  if (spdp_.has_discovered_participant(part)) {
    remove_entities_belonging_to(discovered_publications_, part, false, pubs_to_remove_from_bit);
    remove_entities_belonging_to(discovered_subscriptions_, part, true, subs_to_remove_from_bit);
    result = true;
  }

  for (OPENDDS_VECTOR(DiscoveredPublication)::iterator it = pubs_to_remove_from_bit.begin(); it != pubs_to_remove_from_bit.end(); ++it) {
    remove_from_bit_i(*it);
  }

  for (OPENDDS_VECTOR(DiscoveredSubscription)::iterator it = subs_to_remove_from_bit.begin(); it != subs_to_remove_from_bit.end(); ++it) {
    remove_from_bit_i(*it);
  }

  { // Release lock, so we can call into transport
    ACE_Reverse_Lock<ACE_Thread_Mutex> rev_lock(lock_);
    ACE_GUARD_RETURN(ACE_Reverse_Lock< ACE_Thread_Mutex>, rg, rev_lock, false);

    disassociate_helper(pdata.associated_endpoints,
                        DISC_BUILTIN_ENDPOINT_PUBLICATION_ANNOUNCER,
                        part,
                        ENTITYID_SEDP_BUILTIN_PUBLICATIONS_READER,
                        *publications_writer_);
    disassociate_helper(pdata.associated_endpoints,
                        DISC_BUILTIN_ENDPOINT_PUBLICATION_DETECTOR,
                        part,
                        ENTITYID_SEDP_BUILTIN_PUBLICATIONS_WRITER,
                        *publications_reader_);
    disassociate_helper(pdata.associated_endpoints,
                        DISC_BUILTIN_ENDPOINT_SUBSCRIPTION_ANNOUNCER,
                        part,
                        ENTITYID_SEDP_BUILTIN_SUBSCRIPTIONS_READER,
                        *subscriptions_writer_);
    disassociate_helper(pdata.associated_endpoints,
                        DISC_BUILTIN_ENDPOINT_SUBSCRIPTION_DETECTOR,
                        part,
                        ENTITYID_SEDP_BUILTIN_SUBSCRIPTIONS_WRITER,
                        *subscriptions_reader_);
    disassociate_helper(pdata.associated_endpoints,
                        BUILTIN_ENDPOINT_PARTICIPANT_MESSAGE_DATA_WRITER,
                        part,
                        ENTITYID_P2P_BUILTIN_PARTICIPANT_MESSAGE_READER,
                        *participant_message_writer_);
    disassociate_helper(pdata.associated_endpoints,
                        BUILTIN_ENDPOINT_PARTICIPANT_MESSAGE_DATA_READER,
                        part,
                        ENTITYID_P2P_BUILTIN_PARTICIPANT_MESSAGE_WRITER,
                        *participant_message_reader_);

    disassociate_helper(pdata.associated_endpoints,
                        BUILTIN_ENDPOINT_TYPE_LOOKUP_REQUEST_DATA_WRITER,
                        part,
                        ENTITYID_TL_SVC_REQ_READER,
                        *type_lookup_request_writer_);
    disassociate_helper(pdata.associated_endpoints,
                        BUILTIN_ENDPOINT_TYPE_LOOKUP_REQUEST_DATA_READER,
                        part,
                        ENTITYID_TL_SVC_REQ_WRITER,
                        *type_lookup_request_reader_);
    disassociate_helper(pdata.associated_endpoints,
                        BUILTIN_ENDPOINT_TYPE_LOOKUP_REPLY_DATA_WRITER,
                        part,
                        ENTITYID_TL_SVC_REPLY_READER,
                        *type_lookup_reply_writer_);
    disassociate_helper(pdata.associated_endpoints,
                        BUILTIN_ENDPOINT_TYPE_LOOKUP_REPLY_DATA_READER,
                        part,
                        ENTITYID_TL_SVC_REPLY_WRITER,
                        *type_lookup_reply_reader_);

    //FUTURE: if/when topic propagation is supported, add it here

#ifdef OPENDDS_SECURITY
    disassociate_security_builtins(pdata);
#endif
  }

  return result;
}

#ifdef OPENDDS_SECURITY
void Sedp::disassociate_security_builtins(ParticipantData_t& pdata)
{
  using namespace DDS::Security;

  const RepoId part = make_id(pdata.participantProxy.guidPrefix, ENTITYID_PARTICIPANT);

  disassociate_helper(pdata.associated_endpoints,
                      SEDP_BUILTIN_PUBLICATIONS_SECURE_WRITER,
                      part,
                      ENTITYID_SEDP_BUILTIN_PUBLICATIONS_SECURE_READER,
                      *publications_secure_writer_);
  disassociate_helper(pdata.associated_endpoints,
                      SEDP_BUILTIN_PUBLICATIONS_SECURE_READER,
                      part,
                      ENTITYID_SEDP_BUILTIN_PUBLICATIONS_SECURE_WRITER,
                      *publications_secure_reader_);
  disassociate_helper(pdata.associated_endpoints,
                      SEDP_BUILTIN_SUBSCRIPTIONS_SECURE_WRITER,
                      part,
                      ENTITYID_SEDP_BUILTIN_SUBSCRIPTIONS_SECURE_READER,
                      *subscriptions_secure_writer_);
  disassociate_helper(pdata.associated_endpoints,
                      SEDP_BUILTIN_SUBSCRIPTIONS_SECURE_READER,
                      part,
                      ENTITYID_SEDP_BUILTIN_SUBSCRIPTIONS_SECURE_WRITER,
                      *subscriptions_secure_reader_);
  disassociate_helper(pdata.associated_endpoints,
                      BUILTIN_PARTICIPANT_MESSAGE_SECURE_WRITER,
                      part,
                      ENTITYID_P2P_BUILTIN_PARTICIPANT_MESSAGE_SECURE_READER,
                      *participant_message_secure_writer_);
  disassociate_helper(pdata.associated_endpoints,
                      BUILTIN_PARTICIPANT_MESSAGE_SECURE_READER,
                      part,
                      ENTITYID_P2P_BUILTIN_PARTICIPANT_MESSAGE_SECURE_WRITER,
                      *participant_message_secure_reader_);
  disassociate_helper(pdata.associated_endpoints,
                      BUILTIN_PARTICIPANT_STATELESS_MESSAGE_WRITER,
                      part,
                      ENTITYID_P2P_BUILTIN_PARTICIPANT_STATELESS_READER,
                      *participant_stateless_message_writer_);
  disassociate_helper(pdata.associated_endpoints,
                      BUILTIN_PARTICIPANT_STATELESS_MESSAGE_READER,
                      part,
                      ENTITYID_P2P_BUILTIN_PARTICIPANT_STATELESS_WRITER,
                      *participant_stateless_message_reader_);
  disassociate_helper(pdata.associated_endpoints,
                      BUILTIN_PARTICIPANT_VOLATILE_MESSAGE_SECURE_WRITER,
                      part,
                      ENTITYID_P2P_BUILTIN_PARTICIPANT_VOLATILE_SECURE_READER,
                      *participant_volatile_message_secure_writer_);
  disassociate_helper(pdata.associated_endpoints,
                      BUILTIN_PARTICIPANT_VOLATILE_MESSAGE_SECURE_READER,
                      part,
                      ENTITYID_P2P_BUILTIN_PARTICIPANT_VOLATILE_SECURE_WRITER,
                      *participant_volatile_message_secure_reader_);
  disassociate_helper(pdata.associated_endpoints,
                      SPDP_BUILTIN_PARTICIPANT_SECURE_WRITER,
                      part,
                      ENTITYID_SPDP_RELIABLE_BUILTIN_PARTICIPANT_SECURE_READER,
                      *dcps_participant_secure_writer_);
  disassociate_helper(pdata.associated_endpoints,
                      SPDP_BUILTIN_PARTICIPANT_SECURE_READER,
                      part,
                      ENTITYID_SPDP_RELIABLE_BUILTIN_PARTICIPANT_SECURE_WRITER,
                      *dcps_participant_secure_reader_);

  disassociate_helper(pdata.associated_endpoints,
                      TYPE_LOOKUP_SERVICE_REQUEST_WRITER_SECURE,
                      part,
                      ENTITYID_TL_SVC_REQ_READER_SECURE,
                      *type_lookup_request_secure_writer_);
  disassociate_helper(pdata.associated_endpoints,
                      TYPE_LOOKUP_SERVICE_REQUEST_READER_SECURE,
                      part,
                      ENTITYID_TL_SVC_REQ_WRITER_SECURE,
                      *type_lookup_request_secure_reader_);
  disassociate_helper(pdata.associated_endpoints,
                      TYPE_LOOKUP_SERVICE_REPLY_WRITER_SECURE,
                      part,
                      ENTITYID_TL_SVC_REPLY_READER_SECURE,
                      *type_lookup_reply_secure_writer_);
  disassociate_helper(pdata.associated_endpoints,
                      TYPE_LOOKUP_SERVICE_REPLY_READER_SECURE,
                      part,
                      ENTITYID_TL_SVC_REPLY_WRITER_SECURE,
                      *type_lookup_reply_secure_reader_);
}
#endif

void
Sedp::replay_durable_data_for(const DCPS::RepoId& remote_sub_id)
{
  DCPS::GuidConverter conv(remote_sub_id);
  ACE_DEBUG((LM_DEBUG, "Sedp::replay_durable_data_for %C\n", OPENDDS_STRING(conv).c_str()));
  if (remote_sub_id.entityId == ENTITYID_SEDP_BUILTIN_PUBLICATIONS_READER) {
    write_durable_publication_data(remote_sub_id, false);
  } else if (remote_sub_id.entityId == ENTITYID_SEDP_BUILTIN_SUBSCRIPTIONS_READER) {
    write_durable_subscription_data(remote_sub_id, false);
  } else if (remote_sub_id.entityId == ENTITYID_P2P_BUILTIN_PARTICIPANT_MESSAGE_READER) {
    write_durable_participant_message_data(remote_sub_id);
#ifdef OPENDDS_SECURITY
  } else if (remote_sub_id.entityId == ENTITYID_SEDP_BUILTIN_PUBLICATIONS_SECURE_READER) {
    write_durable_publication_data(remote_sub_id, true);
  } else if (remote_sub_id.entityId == ENTITYID_SEDP_BUILTIN_SUBSCRIPTIONS_SECURE_READER) {
    write_durable_subscription_data(remote_sub_id, true);
  } else if (remote_sub_id.entityId == ENTITYID_P2P_BUILTIN_PARTICIPANT_MESSAGE_SECURE_READER) {
    write_durable_participant_message_data_secure(remote_sub_id);
  } else if (remote_sub_id.entityId == ENTITYID_SPDP_RELIABLE_BUILTIN_PARTICIPANT_SECURE_READER) {
    write_durable_dcps_participant_secure(remote_sub_id);
#endif
  }
}

void
Sedp::update_locators(const ParticipantData_t& pdata)
{
  DCPS::TransportLocatorSeq remote_data;
  populate_locators(remote_data, pdata);

  DCPS::RepoId remote_id = make_id(pdata.participantProxy.guidPrefix, ENTITYID_PARTICIPANT);

  if (DCPS::DCPS_debug_level > 3) {
    ACE_DEBUG((LM_INFO, ACE_TEXT("(%P|%t) Sedp::update_locators updating locators for %C\n"), DCPS::LogGuid(remote_id).c_str()));
  }

  const BuiltinEndpointSet_t& avail =
    pdata.participantProxy.availableBuiltinEndpoints;

  if (avail & DISC_BUILTIN_ENDPOINT_PARTICIPANT_ANNOUNCER) {
    remote_id.entityId = ENTITYID_SPDP_BUILTIN_PARTICIPANT_WRITER;
    transport_inst_->update_locators(remote_id, remote_data);
  }
  if (avail & DISC_BUILTIN_ENDPOINT_PARTICIPANT_DETECTOR) {
    remote_id.entityId = ENTITYID_SPDP_BUILTIN_PARTICIPANT_READER;
    transport_inst_->update_locators(remote_id, remote_data);
  }
  if (avail & DISC_BUILTIN_ENDPOINT_PUBLICATION_ANNOUNCER) {
    remote_id.entityId = ENTITYID_SEDP_BUILTIN_PUBLICATIONS_WRITER;
    transport_inst_->update_locators(remote_id, remote_data);
  }
  if (avail & DISC_BUILTIN_ENDPOINT_PUBLICATION_DETECTOR) {
    remote_id.entityId = ENTITYID_SEDP_BUILTIN_PUBLICATIONS_READER;
    transport_inst_->update_locators(remote_id, remote_data);
  }
  if (avail & DISC_BUILTIN_ENDPOINT_SUBSCRIPTION_ANNOUNCER) {
    remote_id.entityId = ENTITYID_SEDP_BUILTIN_SUBSCRIPTIONS_WRITER;
    transport_inst_->update_locators(remote_id, remote_data);
  }
  if (avail & DISC_BUILTIN_ENDPOINT_SUBSCRIPTION_DETECTOR) {
    remote_id.entityId = ENTITYID_SEDP_BUILTIN_SUBSCRIPTIONS_READER;
    transport_inst_->update_locators(remote_id, remote_data);
  }
  if (avail & BUILTIN_ENDPOINT_PARTICIPANT_MESSAGE_DATA_WRITER) {
    remote_id.entityId = ENTITYID_P2P_BUILTIN_PARTICIPANT_MESSAGE_WRITER;
    transport_inst_->update_locators(remote_id, remote_data);
  }
  if (avail & BUILTIN_ENDPOINT_PARTICIPANT_MESSAGE_DATA_READER) {
    remote_id.entityId = ENTITYID_P2P_BUILTIN_PARTICIPANT_MESSAGE_READER;
    transport_inst_->update_locators(remote_id, remote_data);
  }
  if (avail & BUILTIN_ENDPOINT_TYPE_LOOKUP_REQUEST_DATA_WRITER) {
    remote_id.entityId = ENTITYID_TL_SVC_REQ_WRITER;
    transport_inst_->update_locators(remote_id, remote_data);
  }
  if (avail & BUILTIN_ENDPOINT_TYPE_LOOKUP_REQUEST_DATA_READER) {
    remote_id.entityId = ENTITYID_TL_SVC_REQ_READER;
    transport_inst_->update_locators(remote_id, remote_data);
  }
  if (avail & BUILTIN_ENDPOINT_TYPE_LOOKUP_REPLY_DATA_WRITER) {
    remote_id.entityId = ENTITYID_TL_SVC_REPLY_WRITER;
    transport_inst_->update_locators(remote_id, remote_data);
  }
  if (avail & BUILTIN_ENDPOINT_TYPE_LOOKUP_REPLY_DATA_READER) {
    remote_id.entityId = ENTITYID_TL_SVC_REPLY_READER;
    transport_inst_->update_locators(remote_id, remote_data);
  }

#ifdef OPENDDS_SECURITY
  if (avail & DDS::Security::SEDP_BUILTIN_PUBLICATIONS_SECURE_WRITER) {
    remote_id.entityId = ENTITYID_SEDP_BUILTIN_PUBLICATIONS_SECURE_WRITER;
    transport_inst_->update_locators(remote_id, remote_data);
  }
  if (avail & DDS::Security::SEDP_BUILTIN_PUBLICATIONS_SECURE_READER) {
    remote_id.entityId = ENTITYID_SEDP_BUILTIN_PUBLICATIONS_SECURE_READER;
    transport_inst_->update_locators(remote_id, remote_data);
  }
  if (avail & DDS::Security::SEDP_BUILTIN_SUBSCRIPTIONS_SECURE_WRITER) {
    remote_id.entityId = ENTITYID_SEDP_BUILTIN_SUBSCRIPTIONS_SECURE_WRITER;
    transport_inst_->update_locators(remote_id, remote_data);
  }
  if (avail & DDS::Security::SEDP_BUILTIN_SUBSCRIPTIONS_SECURE_READER) {
    remote_id.entityId = ENTITYID_SEDP_BUILTIN_SUBSCRIPTIONS_SECURE_READER;
    transport_inst_->update_locators(remote_id, remote_data);
  }
  if (avail & DDS::Security::BUILTIN_PARTICIPANT_MESSAGE_SECURE_WRITER) {
    remote_id.entityId = ENTITYID_P2P_BUILTIN_PARTICIPANT_MESSAGE_SECURE_WRITER;
    transport_inst_->update_locators(remote_id, remote_data);
  }
  if (avail & DDS::Security::BUILTIN_PARTICIPANT_MESSAGE_SECURE_READER) {
    remote_id.entityId = ENTITYID_P2P_BUILTIN_PARTICIPANT_MESSAGE_SECURE_READER;
    transport_inst_->update_locators(remote_id, remote_data);
  }
  if (avail & DDS::Security::BUILTIN_PARTICIPANT_STATELESS_MESSAGE_WRITER) {
    remote_id.entityId = ENTITYID_P2P_BUILTIN_PARTICIPANT_STATELESS_WRITER;
    transport_inst_->update_locators(remote_id, remote_data);
  }
  if (avail & DDS::Security::BUILTIN_PARTICIPANT_STATELESS_MESSAGE_READER) {
    remote_id.entityId = ENTITYID_P2P_BUILTIN_PARTICIPANT_STATELESS_READER;
    transport_inst_->update_locators(remote_id, remote_data);
  }
  if (avail & DDS::Security::BUILTIN_PARTICIPANT_VOLATILE_MESSAGE_SECURE_WRITER) {
    remote_id.entityId = ENTITYID_P2P_BUILTIN_PARTICIPANT_VOLATILE_SECURE_WRITER;
    transport_inst_->update_locators(remote_id, remote_data);
  }
  if (avail & DDS::Security::BUILTIN_PARTICIPANT_VOLATILE_MESSAGE_SECURE_READER) {
    remote_id.entityId = ENTITYID_P2P_BUILTIN_PARTICIPANT_VOLATILE_SECURE_READER;
    transport_inst_->update_locators(remote_id, remote_data);
  }
  if (avail & DDS::Security::SPDP_BUILTIN_PARTICIPANT_SECURE_WRITER) {
    remote_id.entityId = ENTITYID_SPDP_RELIABLE_BUILTIN_PARTICIPANT_SECURE_WRITER;
    transport_inst_->update_locators(remote_id, remote_data);
  }
  if (avail & DDS::Security::SPDP_BUILTIN_PARTICIPANT_SECURE_READER) {
    remote_id.entityId = ENTITYID_SPDP_RELIABLE_BUILTIN_PARTICIPANT_SECURE_READER;
    transport_inst_->update_locators(remote_id, remote_data);
  }

  const DDS::Security::ExtendedBuiltinEndpointSet_t& extended_avail =
    pdata.participantProxy.availableExtendedBuiltinEndpoints;

  if (extended_avail & DDS::Security::TYPE_LOOKUP_SERVICE_REQUEST_WRITER_SECURE) {
    remote_id.entityId = ENTITYID_TL_SVC_REQ_WRITER_SECURE;
    transport_inst_->update_locators(remote_id, remote_data);
  }
  if (extended_avail & DDS::Security::TYPE_LOOKUP_SERVICE_REQUEST_READER_SECURE) {
    remote_id.entityId = ENTITYID_TL_SVC_REQ_READER_SECURE;
    transport_inst_->update_locators(remote_id, remote_data);
  }
  if (extended_avail & DDS::Security::TYPE_LOOKUP_SERVICE_REPLY_WRITER_SECURE) {
    remote_id.entityId = ENTITYID_TL_SVC_REPLY_WRITER_SECURE;
    transport_inst_->update_locators(remote_id, remote_data);
  }
  if (extended_avail & DDS::Security::TYPE_LOOKUP_SERVICE_REPLY_READER_SECURE) {
    remote_id.entityId = ENTITYID_TL_SVC_REPLY_READER_SECURE;
    transport_inst_->update_locators(remote_id, remote_data);
  }
#endif
}

template<typename Map>
void
Sedp::remove_entities_belonging_to(Map& m, RepoId participant, bool subscription, OPENDDS_VECTOR(typename Map::mapped_type)& to_remove_from_bit)
{
  participant.entityId = ENTITYID_UNKNOWN;
  for (typename Map::iterator i = m.lower_bound(participant);
       i != m.end() && 0 == std::memcmp(i->first.guidPrefix,
                                        participant.guidPrefix,
                                        sizeof(GuidPrefix_t));) {
    OPENDDS_STRING topic_name = i->second.get_topic_name();
    OPENDDS_MAP(OPENDDS_STRING, TopicDetails)::iterator top_it =
      topics_.find(topic_name);
    if (top_it != topics_.end()) {
      if (subscription) {
        top_it->second.remove_discovered_subscription(i->first);
      } else {
        top_it->second.remove_discovered_publication(i->first);
      }
      if (DCPS::DCPS_debug_level > 3) {
        ACE_DEBUG((LM_DEBUG,
                   ACE_TEXT("(%P|%t) Sedp::remove_entities_belonging_to - ")
                   ACE_TEXT("calling match_endpoints remove\n")));
      }
      match_endpoints(i->first, top_it->second, true /*remove*/);
      if (spdp_.shutting_down()) { return; }
      if (top_it->second.is_dead()) {
        purge_dead_topic(topic_name);
      }
    }
    to_remove_from_bit.push_back(i->second);
    m.erase(i++);
  }
}

void
Sedp::remove_from_bit_i(const DiscoveredPublication& pub)
{
#ifndef DDS_HAS_MINIMUM_BIT
  ACE_Reverse_Lock<ACE_Thread_Mutex> rev_lock(lock_);
  ACE_GUARD(ACE_Reverse_Lock< ACE_Thread_Mutex>, rg, rev_lock);

  DCPS::PublicationBuiltinTopicDataDataReaderImpl* bit = pub_bit();
  // bit may be null if the DomainParticipant is shutting down
  if (bit && pub.bit_ih_ != DDS::HANDLE_NIL) {
    bit->set_instance_state(pub.bit_ih_,
                            DDS::NOT_ALIVE_DISPOSED_INSTANCE_STATE);
  }
#else
  ACE_UNUSED_ARG(pub);
#endif /* DDS_HAS_MINIMUM_BIT */
}

void
Sedp::remove_from_bit_i(const DiscoveredSubscription& sub)
{
#ifndef DDS_HAS_MINIMUM_BIT
  ACE_Reverse_Lock<ACE_Thread_Mutex> rev_lock(lock_);
  ACE_GUARD(ACE_Reverse_Lock< ACE_Thread_Mutex>, rg, rev_lock);

  DCPS::SubscriptionBuiltinTopicDataDataReaderImpl* bit = sub_bit();
  // bit may be null if the DomainParticipant is shutting down
  if (bit && sub.bit_ih_ != DDS::HANDLE_NIL) {
    bit->set_instance_state(sub.bit_ih_,
                            DDS::NOT_ALIVE_DISPOSED_INSTANCE_STATE);
  }
#else
  ACE_UNUSED_ARG(sub);
#endif /* DDS_HAS_MINIMUM_BIT */
}

#ifndef DDS_HAS_MINIMUM_BIT
DCPS::TopicBuiltinTopicDataDataReaderImpl*
Sedp::topic_bit()
{
  DDS::Subscriber_var sub = spdp_.bit_subscriber();
  if (!sub.in())
    return 0;

  DDS::DataReader_var d =
    sub->lookup_datareader(DCPS::BUILT_IN_TOPIC_TOPIC);
  return dynamic_cast<DCPS::TopicBuiltinTopicDataDataReaderImpl*>(d.in());
}

DCPS::PublicationBuiltinTopicDataDataReaderImpl*
Sedp::pub_bit()
{
  DDS::Subscriber_var sub = spdp_.bit_subscriber();
  if (!sub.in())
    return 0;

  DDS::DataReader_var d =
    sub->lookup_datareader(DCPS::BUILT_IN_PUBLICATION_TOPIC);
  return dynamic_cast<DCPS::PublicationBuiltinTopicDataDataReaderImpl*>(d.in());
}

DCPS::SubscriptionBuiltinTopicDataDataReaderImpl*
Sedp::sub_bit()
{
  DDS::Subscriber_var sub = spdp_.bit_subscriber();
  if (!sub.in())
    return 0;

  DDS::DataReader_var d =
    sub->lookup_datareader(DCPS::BUILT_IN_SUBSCRIPTION_TOPIC);
  return dynamic_cast<DCPS::SubscriptionBuiltinTopicDataDataReaderImpl*>(d.in());
}

#endif /* DDS_HAS_MINIMUM_BIT */

bool
Sedp::update_topic_qos(const RepoId& topicId, const DDS::TopicQos& qos)
{
  ACE_GUARD_RETURN(ACE_Thread_Mutex, g, lock_, false);
  OPENDDS_MAP_CMP(RepoId, OPENDDS_STRING, DCPS::GUID_tKeyLessThan)::iterator iter =
    topic_names_.find(topicId);
  if (iter == topic_names_.end()) {
    return false;
  }
  const OPENDDS_STRING& name = iter->second;
  TopicDetails& topic = topics_[name];
  using namespace DCPS;
  // If the TOPIC_DATA QoS changed our local endpoints must be resent
  // with new QoS
  if (qos.topic_data != topic.local_qos().topic_data) {
    topic.update(qos);
    // For each endpoint associated on this topic
    for (RepoIdSet::const_iterator topic_endpoints = topic.local_publications().begin();
         topic_endpoints != topic.local_publications().end(); ++topic_endpoints) {

      const RepoId& rid = *topic_endpoints;
      LocalPublicationIter lp = local_publications_.find(rid);
      OPENDDS_ASSERT(lp != local_publications_.end());
      write_publication_data(rid, lp->second);
    }
    for (RepoIdSet::const_iterator topic_endpoints = topic.local_subscriptions().begin();
         topic_endpoints != topic.local_subscriptions().end(); ++topic_endpoints) {

      const RepoId& rid = *topic_endpoints;
      LocalSubscriptionIter ls = local_subscriptions_.find(rid);
      OPENDDS_ASSERT(ls != local_subscriptions_.end());
      write_subscription_data(rid, ls->second);
    }
  }

  return true;
}

DDS::ReturnCode_t
Sedp::remove_publication_i(const RepoId& publicationId, LocalPublication& pub)
{
#ifdef OPENDDS_SECURITY
  DCPS::DataWriterCallbacks_rch pl = pub.publication_.lock();
  if (pl) {
    ICE::Endpoint* endpoint = pl->get_ice_endpoint();
    if (endpoint) {
      ICE::Agent::instance()->remove_local_agent_info_listener(endpoint, publicationId);
    }
  }

  if (is_security_enabled() && pub.security_attribs_.base.is_discovery_protected) {
    return publications_secure_writer_->write_unregister_dispose(publicationId);
  } else {
    return publications_writer_->write_unregister_dispose(publicationId);
  }
#else
  ACE_UNUSED_ARG(pub);
  return publications_writer_->write_unregister_dispose(publicationId);
#endif
}

bool
Sedp::update_publication_qos(const RepoId& publicationId,
                             const DDS::DataWriterQos& qos,
                             const DDS::PublisherQos& publisherQos)
{
  ACE_GUARD_RETURN(ACE_Thread_Mutex, g, lock_, false);
  LocalPublicationIter iter = local_publications_.find(publicationId);
  if (iter != local_publications_.end()) {
    LocalPublication& pb = iter->second;
    pb.qos_ = qos;
    pb.publisher_qos_ = publisherQos;

    if (DDS::RETCODE_OK != write_publication_data(publicationId, pb)) {
      return false;
    }
    // Match/unmatch with subscriptions
    OPENDDS_STRING topic_name = topic_names_[pb.topic_id_];
    OPENDDS_MAP(OPENDDS_STRING, TopicDetails)::iterator top_it =
          topics_.find(topic_name);
    if (top_it != topics_.end()) {
      match_endpoints(publicationId, top_it->second);
    }
    return true;
  }
  return false;
}

DDS::ReturnCode_t
Sedp::remove_subscription_i(const RepoId& subscriptionId,
                            LocalSubscription& sub)
{
#ifdef OPENDDS_SECURITY
  DCPS::DataReaderCallbacks_rch sl = sub.subscription_.lock();
  if (sl) {
    ICE::Endpoint* endpoint = sl->get_ice_endpoint();
    if (endpoint) {
      ICE::Agent::instance()->remove_local_agent_info_listener(endpoint, subscriptionId);
    }
  }

  if (is_security_enabled() && sub.security_attribs_.base.is_discovery_protected) {
    return subscriptions_secure_writer_->write_unregister_dispose(subscriptionId);
  } else {
    return subscriptions_writer_->write_unregister_dispose(subscriptionId);
  }
#else
  ACE_UNUSED_ARG(sub);
  return subscriptions_writer_->write_unregister_dispose(subscriptionId);
#endif
}

bool
Sedp::update_subscription_qos(const RepoId& subscriptionId,
                              const DDS::DataReaderQos& qos,
                              const DDS::SubscriberQos& subscriberQos)
{
  ACE_GUARD_RETURN(ACE_Thread_Mutex, g, lock_, false);
  LocalSubscriptionIter iter = local_subscriptions_.find(subscriptionId);
  if (iter != local_subscriptions_.end()) {
    LocalSubscription& sb = iter->second;
    sb.qos_ = qos;
    sb.subscriber_qos_ = subscriberQos;

    if (DDS::RETCODE_OK != write_subscription_data(subscriptionId, sb)) {
      return false;
    }
    // Match/unmatch with subscriptions
    OPENDDS_STRING topic_name = topic_names_[sb.topic_id_];
    OPENDDS_MAP(OPENDDS_STRING, TopicDetails)::iterator top_it =
          topics_.find(topic_name);
    if (top_it != topics_.end()) {
      match_endpoints(subscriptionId, top_it->second);
    }
    return true;
  }
  return false;
}

bool
Sedp::update_subscription_params(const RepoId& subId,
                                 const DDS::StringSeq& params)
{
  ACE_GUARD_RETURN(ACE_Thread_Mutex, g, lock_, false);
  const LocalSubscriptionIter iter = local_subscriptions_.find(subId);
  if (iter != local_subscriptions_.end()) {
    LocalSubscription& sb = iter->second;
    sb.filterProperties.expressionParameters = params;

    if (DDS::RETCODE_OK != write_subscription_data(subId, sb)) {
      return false;
    }

    // Let any associated local publications know about the change
    for (DCPS::RepoIdSet::iterator i = iter->second.matched_endpoints_.begin();
         i != iter->second.matched_endpoints_.end(); ++i) {
      const LocalPublicationIter lpi = local_publications_.find(*i);
      if (lpi != local_publications_.end()) {
        DCPS::DataWriterCallbacks_rch pl = lpi->second.publication_.lock();
        if (pl) {
          pl->update_subscription_params(subId, params);
        }
      }
    }

    return true;
  }
  return false;
}

void
Sedp::shutdown()
{
  publications_reader_->shutting_down();
  subscriptions_reader_->shutting_down();
  participant_message_reader_->shutting_down();
  type_lookup_request_reader_->shutting_down();
  type_lookup_reply_reader_->shutting_down();
#ifdef OPENDDS_SECURITY
  publications_secure_reader_->shutting_down();
  subscriptions_secure_reader_->shutting_down();
  participant_message_secure_reader_->shutting_down();
  participant_stateless_message_reader_->shutting_down();
  participant_volatile_message_secure_reader_->shutting_down();
  dcps_participant_secure_reader_->shutting_down();
  type_lookup_request_secure_reader_->shutting_down();
  type_lookup_reply_secure_reader_->shutting_down();
#endif
  publications_writer_->shutting_down();
  subscriptions_writer_->shutting_down();
  participant_message_writer_->shutting_down();
  type_lookup_request_writer_->shutting_down();
  type_lookup_reply_writer_->shutting_down();
#ifdef OPENDDS_SECURITY
  publications_secure_writer_->shutting_down();
  subscriptions_secure_writer_->shutting_down();
  participant_message_secure_writer_->shutting_down();
  participant_stateless_message_writer_->shutting_down();
  participant_volatile_message_secure_writer_->shutting_down();
  dcps_participant_secure_writer_->shutting_down();
  type_lookup_request_secure_writer_->shutting_down();
  type_lookup_reply_secure_writer_->shutting_down();
#endif
}

void Sedp::process_discovered_writer_data(DCPS::MessageId message_id,
                                          const DCPS::DiscoveredWriterData& wdata,
                                          const RepoId& guid,
                                          const XTypes::TypeInformation& type_info
#ifdef OPENDDS_SECURITY
                                          ,
                                          bool have_ice_agent_info,
                                          const ICE::AgentInfo& ice_agent_info,
                                          const DDS::Security::EndpointSecurityInfo* security_info
#endif
                                          )
{
  OPENDDS_STRING topic_name;

  RepoId participant_id = guid;
  participant_id.entityId = ENTITYID_PARTICIPANT;

  // Find the publication - iterator valid only as long as we hold the lock
  DiscoveredPublicationIter iter = discovered_publications_.find(guid);

  if (message_id == DCPS::SAMPLE_DATA) {
    DCPS::DiscoveredWriterData wdata_copy;

#ifdef OPENDDS_SECURITY
    if (iter != discovered_publications_.end()) {
      DiscoveredPublication& dpub = iter->second;
      if (!dpub.have_ice_agent_info_ && have_ice_agent_info) {
        dpub.have_ice_agent_info_ = have_ice_agent_info;
        dpub.ice_agent_info_ = ice_agent_info;
        start_ice(guid, dpub);
      } else if (dpub.have_ice_agent_info_ && !have_ice_agent_info) {
        dpub.have_ice_agent_info_ = have_ice_agent_info;
        dpub.ice_agent_info_ = ice_agent_info;
        stop_ice(guid, dpub);
      } else if (dpub.ice_agent_info_ != ice_agent_info) {
        dpub.ice_agent_info_ = ice_agent_info;
        start_ice(guid, dpub);
      }
    }
#endif

    if (iter == discovered_publications_.end()) { // add new
      // Must unlock when calling into pub_bit() as it may call back into us
      ACE_Reverse_Lock<ACE_Thread_Mutex> rev_lock(lock_);

      { // Reduce scope of pub and td
        DiscoveredPublication prepub(wdata);
        prepub.transport_context_ = spdp_.get_participant_flags(participant_id);
        prepub.type_info_ = type_info;

#ifdef OPENDDS_SECURITY
        prepub.have_ice_agent_info_ = have_ice_agent_info;
        prepub.ice_agent_info_ = ice_agent_info;
#endif
        topic_name = prepub.get_topic_name();

#ifdef OPENDDS_SECURITY
        if (is_security_enabled()) {

          DDS::Security::SecurityException ex = {"", 0, 0};

          DDS::TopicBuiltinTopicData data;
          data.key = wdata.ddsPublicationData.key;
          data.name = wdata.ddsPublicationData.topic_name;
          data.type_name = wdata.ddsPublicationData.type_name;
          data.durability = wdata.ddsPublicationData.durability;
          data.durability_service = wdata.ddsPublicationData.durability_service;
          data.deadline = wdata.ddsPublicationData.deadline;
          data.latency_budget = wdata.ddsPublicationData.latency_budget;
          data.liveliness = wdata.ddsPublicationData.liveliness;
          data.reliability = wdata.ddsPublicationData.reliability;
          data.lifespan = wdata.ddsPublicationData.lifespan;
          data.destination_order = wdata.ddsPublicationData.destination_order;
          data.ownership = wdata.ddsPublicationData.ownership;
          data.topic_data = wdata.ddsPublicationData.topic_data;

          DCPS::AuthState auth_state = spdp_.lookup_participant_auth_state(participant_id);
          if (auth_state == DCPS::AUTH_STATE_AUTHENTICATED) {

            DDS::Security::PermissionsHandle remote_permissions = spdp_.lookup_participant_permissions(participant_id);

            if (participant_sec_attr_.is_access_protected &&
                !get_access_control()->check_remote_topic(remote_permissions, spdp_.get_domain_id(), data, ex))
            {
              ACE_ERROR((LM_WARNING,
                ACE_TEXT("(%P|%t) WARNING: ")
                ACE_TEXT("Sedp::data_received(dwd) - ")
                ACE_TEXT("Unable to check remote topic '%C'. SecurityException[%d.%d]: %C\n"),
                topic_name.data(), ex.code, ex.minor_code, ex.message.in()));
              return;
            }

            DDS::Security::TopicSecurityAttributes topic_sec_attr;
            if (!get_access_control()->get_topic_sec_attributes(remote_permissions, topic_name.data(), topic_sec_attr, ex))
            {
              ACE_ERROR((LM_WARNING,
                ACE_TEXT("(%P|%t) WARNING: ")
                ACE_TEXT("Sedp::data_received(dwd) - ")
                ACE_TEXT("Unable to get security attributes for remote topic '%C'. SecurityException[%d.%d]: %C\n"),
                topic_name.data(), ex.code, ex.minor_code, ex.message.in()));
              return;
            }

            DDS::Security::PublicationBuiltinTopicDataSecure pub_data_sec;
            pub_data_sec.base.base = wdata.ddsPublicationData;

            if (security_info != NULL) {
              pub_data_sec.base.security_info.endpoint_security_attributes =
                security_info->endpoint_security_attributes;
              pub_data_sec.base.security_info.plugin_endpoint_security_attributes =
                security_info->plugin_endpoint_security_attributes;
            }

            if (topic_sec_attr.is_write_protected &&
              !get_access_control()->check_remote_datawriter(remote_permissions, spdp_.get_domain_id(), pub_data_sec, ex))
            {
              ACE_ERROR((LM_WARNING,
                ACE_TEXT("(%P|%t) WARNING: ")
                ACE_TEXT("Sedp::data_received(dwd) - ")
                ACE_TEXT("Unable to check remote datawriter '%C'. SecurityException[%d.%d]: %C\n"),
                topic_name.data(), ex.code, ex.minor_code, ex.message.in()));
              return;
            }
          } else if (auth_state != DCPS::AUTH_STATE_UNAUTHENTICATED) {
            ACE_ERROR((LM_WARNING,
              ACE_TEXT("(%P|%t) WARNING: ")
              ACE_TEXT("Sedp::data_received(dwd) - ")
              ACE_TEXT("Unsupported remote participant authentication state for discovered datawriter '%C'. ")
              ACE_TEXT("SecurityException[%d.%d]: %C\n"),
              topic_name.data(), ex.code, ex.minor_code, ex.message.in()));
            return;
          }
        }
#endif

        DiscoveredPublication& pub = discovered_publications_[guid] = prepub;

        // Create a topic if necessary.
        OPENDDS_MAP(OPENDDS_STRING, TopicDetails)::iterator top_it = topics_.find(topic_name);
        if (top_it == topics_.end()) {
          top_it = topics_.insert(std::make_pair(topic_name, TopicDetails())).first;
          DCPS::RepoId topic_id = make_topic_guid();
          top_it->second.init(topic_name, topic_id);
          topic_names_[topic_id] = topic_name;
        }

        TopicDetails& td = top_it->second;

        // Upsert the remote topic.
        td.add_discovered_publication(guid);

        assign_bit_key(pub);
        wdata_copy = pub.writer_data_;
      }

      // Iter no longer valid once lock released
      iter = discovered_publications_.end();

      DDS::InstanceHandle_t instance_handle = DDS::HANDLE_NIL;
#ifndef DDS_HAS_MINIMUM_BIT
      {
        // Release lock for call into pub_bit
        DCPS::PublicationBuiltinTopicDataDataReaderImpl* bit = pub_bit();
        if (bit) { // bit may be null if the DomainParticipant is shutting down
          ACE_GUARD(ACE_Reverse_Lock< ACE_Thread_Mutex>, rg, rev_lock);
          instance_handle =
            bit->store_synthetic_data(wdata_copy.ddsPublicationData,
                                      DDS::NEW_VIEW_STATE);
        }
      }
      if (spdp_.shutting_down()) { return; }
#endif /* DDS_HAS_MINIMUM_BIT */

      // Publication may have been removed while lock released
      iter = discovered_publications_.find(guid);
      if (iter != discovered_publications_.end()) {
        iter->second.bit_ih_ = instance_handle;
        OPENDDS_MAP(OPENDDS_STRING, TopicDetails)::iterator top_it =
            topics_.find(topic_name);
        if (top_it != topics_.end()) {
          if (DCPS::DCPS_debug_level > 3) {
            ACE_DEBUG((LM_DEBUG, ACE_TEXT("(%P|%t) Sedp::data_received(dwd) - ")
                                 ACE_TEXT("calling match_endpoints new\n")));
          }
          match_endpoints(guid, top_it->second);
        }
      }

    } else {
      if (checkAndAssignQos(iter->second.writer_data_.ddsPublicationData,
                            wdata.ddsPublicationData)) { // update existing

#ifndef DDS_HAS_MINIMUM_BIT
        DCPS::PublicationBuiltinTopicDataDataReaderImpl* bit = pub_bit();
        if (bit) { // bit may be null if the DomainParticipant is shutting down
          ACE_Reverse_Lock<ACE_Thread_Mutex> rev_lock(lock_);
          ACE_GUARD(ACE_Reverse_Lock< ACE_Thread_Mutex>, rg, rev_lock);
          bit->store_synthetic_data(iter->second.writer_data_.ddsPublicationData,
                                    DDS::NOT_NEW_VIEW_STATE);
        }
        if (spdp_.shutting_down()) { return; }
#endif /* DDS_HAS_MINIMUM_BIT */

        // Match/unmatch local subscription(s)
        topic_name = iter->second.get_topic_name();
        OPENDDS_MAP(OPENDDS_STRING, TopicDetails)::iterator top_it =
          topics_.find(topic_name);
        if (top_it != topics_.end()) {
          if (DCPS::DCPS_debug_level > 3) {
            ACE_DEBUG((LM_DEBUG, ACE_TEXT("(%P|%t) Sedp::data_received(dwd) - ")
                       ACE_TEXT("calling match_endpoints update\n")));
          }
          match_endpoints(guid, top_it->second);
          iter = discovered_publications_.find(guid);
          if (iter == discovered_publications_.end()) {
            return;
          }
        }
      }

      if (checkAndAssignLocators(iter->second.writer_data_.writerProxy, wdata.writerProxy)) {
        topic_name = iter->second.get_topic_name();
        OPENDDS_MAP(OPENDDS_STRING, TopicDetails)::const_iterator top_it = topics_.find(topic_name);
        using DCPS::RepoIdSet;
        const RepoIdSet& assoc =
          (top_it == topics_.end()) ? RepoIdSet() : top_it->second.local_subscriptions();
        for (RepoIdSet::const_iterator i = assoc.begin(); i != assoc.end(); ++i) {
          LocalSubscriptionIter lsi = local_subscriptions_.find(*i);
          if (lsi != local_subscriptions_.end()) {
            DCPS::DataReaderCallbacks_rch sl = lsi->second.subscription_.lock();
            if (sl) {
              sl->update_locators(guid, wdata.writerProxy.allLocators);
            }
          }
        }
      }
    }

  } else if (message_id == DCPS::UNREGISTER_INSTANCE ||
             message_id == DCPS::DISPOSE_INSTANCE ||
             message_id == DCPS::DISPOSE_UNREGISTER_INSTANCE) {
    if (iter != discovered_publications_.end()) {
      // Unmatch local subscription(s)
      topic_name = iter->second.get_topic_name();
      OPENDDS_MAP(OPENDDS_STRING, TopicDetails)::iterator top_it =
          topics_.find(topic_name);
      if (top_it != topics_.end()) {
        top_it->second.remove_discovered_publication(guid);
        match_endpoints(guid, top_it->second, true /*remove*/);
        if (spdp_.shutting_down()) { return; }
        if (top_it->second.is_dead()) {
          purge_dead_topic(topic_name);
        }
      }
      DiscoveredPublication p = iter->second;
      discovered_publications_.erase(iter);
      remove_from_bit(p);
      if (DCPS::DCPS_debug_level > 3) {
        ACE_DEBUG((LM_DEBUG, ACE_TEXT("(%P|%t) Sedp::data_received(dwd) - ")
                             ACE_TEXT("calling match_endpoints disp/unreg\n")));
      }
    }
  }
}

void
Sedp::data_received(DCPS::MessageId message_id,
                    const DiscoveredPublication& dpub)
{
  if (spdp_.shutting_down()) { return; }

  const DCPS::DiscoveredWriterData& wdata = dpub.writer_data_;
  const RepoId& guid = wdata.writerProxy.remoteWriterGuid;
  RepoId guid_participant = guid;
  guid_participant.entityId = ENTITYID_PARTICIPANT;

  ACE_GUARD(ACE_Thread_Mutex, g, lock_);

  if (ignoring(guid)
      || ignoring(guid_participant)
      || ignoring(wdata.ddsPublicationData.topic_name)) {
    return;
  }

#ifdef OPENDDS_SECURITY
  if (message_id == DCPS::SAMPLE_DATA && should_drop_message(wdata.ddsPublicationData.topic_name)) {
    return;
  }
#endif

  if (!spdp_.has_discovered_participant(guid_participant)) {
    deferred_publications_[guid] = std::make_pair(message_id, dpub);
    return;
  }

  process_discovered_writer_data(message_id, wdata, guid, dpub.type_info_
#ifdef OPENDDS_SECURITY
                                 , dpub.have_ice_agent_info_, dpub.ice_agent_info_
#endif
                                 );
}

#ifdef OPENDDS_SECURITY
void Sedp::data_received(DCPS::MessageId message_id,
                         const DiscoveredPublication_SecurityWrapper& wrapper)
{
  if (spdp_.shutting_down()) { return; }

  const RepoId& guid = wrapper.data.writerProxy.remoteWriterGuid;
  RepoId guid_participant = guid;
  guid_participant.entityId = ENTITYID_PARTICIPANT;

  ACE_GUARD(ACE_Thread_Mutex, g, lock_);

  if (ignoring(guid)
      || ignoring(guid_participant)
      || ignoring(wrapper.data.ddsPublicationData.topic_name)) {
    return;
  }

  process_discovered_writer_data(message_id, wrapper.data, guid, wrapper.type_info, wrapper.have_ice_agent_info, wrapper.ice_agent_info, &wrapper.security_info);
}
#endif

void Sedp::process_discovered_reader_data(DCPS::MessageId message_id,
                                          const DCPS::DiscoveredReaderData& rdata,
                                          const RepoId& guid,
                                          const XTypes::TypeInformation& type_info
#ifdef OPENDDS_SECURITY
                                          ,
                                          bool have_ice_agent_info,
                                          const ICE::AgentInfo& ice_agent_info,
                                          const DDS::Security::EndpointSecurityInfo* security_info
#endif
                                          )
{
  OPENDDS_STRING topic_name;

  RepoId participant_id = guid;
  participant_id.entityId = ENTITYID_PARTICIPANT;

  // Find the subscripion - iterator valid only as long as we hold the lock
  DiscoveredSubscriptionIter iter = discovered_subscriptions_.find(guid);

  // Must unlock when calling into sub_bit() as it may call back into us
  ACE_Reverse_Lock<ACE_Thread_Mutex> rev_lock(lock_);

  if (message_id == DCPS::SAMPLE_DATA) {
    DCPS::DiscoveredReaderData rdata_copy;

#ifdef OPENDDS_SECURITY
    if (iter != discovered_subscriptions_.end()) {
      DiscoveredSubscription& dsub = iter->second;
      if (!dsub.have_ice_agent_info_ && have_ice_agent_info) {
        dsub.have_ice_agent_info_ = have_ice_agent_info;
        dsub.ice_agent_info_ = ice_agent_info;
        start_ice(guid, dsub);
      } else if (dsub.have_ice_agent_info_ && !have_ice_agent_info) {
        dsub.have_ice_agent_info_ = have_ice_agent_info;
        dsub.ice_agent_info_ = ice_agent_info;
        stop_ice(guid, dsub);
      } else if (dsub.ice_agent_info_ != ice_agent_info) {
        dsub.ice_agent_info_ = ice_agent_info;
        start_ice(guid, dsub);
      }
    }
#endif

    if (iter == discovered_subscriptions_.end()) { // add new
      { // Reduce scope of sub and td
        DiscoveredSubscription presub(rdata);
        presub.transport_context_ = spdp_.get_participant_flags(participant_id);
        presub.type_info_ = type_info;
#ifdef OPENDDS_SECURITY
        presub.have_ice_agent_info_ = have_ice_agent_info;
        presub.ice_agent_info_ = ice_agent_info;
#endif

        topic_name = presub.get_topic_name();

#ifdef OPENDDS_SECURITY
        if (is_security_enabled()) {

          DDS::Security::SecurityException ex = {"", 0, 0};

          DDS::TopicBuiltinTopicData data;
          data.key = rdata.ddsSubscriptionData.key;
          data.name = rdata.ddsSubscriptionData.topic_name;
          data.type_name = rdata.ddsSubscriptionData.type_name;
          data.durability = rdata.ddsSubscriptionData.durability;
          data.deadline = rdata.ddsSubscriptionData.deadline;
          data.latency_budget = rdata.ddsSubscriptionData.latency_budget;
          data.liveliness = rdata.ddsSubscriptionData.liveliness;
          data.reliability = rdata.ddsSubscriptionData.reliability;
          data.destination_order = rdata.ddsSubscriptionData.destination_order;
          data.ownership = rdata.ddsSubscriptionData.ownership;
          data.topic_data = rdata.ddsSubscriptionData.topic_data;

          DCPS::AuthState auth_state = spdp_.lookup_participant_auth_state(participant_id);
          if (auth_state == DCPS::AUTH_STATE_AUTHENTICATED) {

            DDS::Security::PermissionsHandle remote_permissions = spdp_.lookup_participant_permissions(participant_id);

            if (participant_sec_attr_.is_access_protected &&
                !get_access_control()->check_remote_topic(remote_permissions, spdp_.get_domain_id(), data, ex))
            {
              ACE_ERROR((LM_WARNING,
                ACE_TEXT("(%P|%t) WARNING: ")
                ACE_TEXT("Sedp::data_received(drd) - ")
                ACE_TEXT("Unable to check remote topic '%C'. SecurityException[%d.%d]: %C\n"),
                topic_name.data(), ex.code, ex.minor_code, ex.message.in()));
              return;
            }

            DDS::Security::TopicSecurityAttributes topic_sec_attr;
            if (!get_access_control()->get_topic_sec_attributes(remote_permissions, topic_name.data(), topic_sec_attr, ex))
            {
              ACE_ERROR((LM_WARNING,
                ACE_TEXT("(%P|%t) WARNING: ")
                ACE_TEXT("Sedp::data_received(drd) - ")
                ACE_TEXT("Unable to get security attributes for remote topic '%C'. SecurityException[%d.%d]: %C\n"),
                topic_name.data(), ex.code, ex.minor_code, ex.message.in()));
              return;
            }

            DDS::Security::SubscriptionBuiltinTopicDataSecure sub_data_sec;
            sub_data_sec.base.base = rdata.ddsSubscriptionData;

            if (security_info != NULL) {
              sub_data_sec.base.security_info.endpoint_security_attributes =
                security_info->endpoint_security_attributes;
              sub_data_sec.base.security_info.plugin_endpoint_security_attributes =
                security_info->plugin_endpoint_security_attributes;
            }

            bool relay_only = false;
            if (topic_sec_attr.is_read_protected &&
                !get_access_control()->check_remote_datareader(
                  remote_permissions, spdp_.get_domain_id(), sub_data_sec, relay_only, ex))
            {
              ACE_ERROR((LM_WARNING,
                ACE_TEXT("(%P|%t) WARNING: ")
                ACE_TEXT("Sedp::data_received(drd) - ")
                ACE_TEXT("Unable to check remote datareader '%C'. SecurityException[%d.%d]: %C\n"),
                topic_name.data(), ex.code, ex.minor_code, ex.message.in()));
              return;
            }

            if (relay_only) {
              relay_only_readers_.insert(guid);
            } else {
              relay_only_readers_.erase(guid);
            }
          } else if (auth_state != DCPS::AUTH_STATE_UNAUTHENTICATED) {
            ACE_ERROR((LM_WARNING,
              ACE_TEXT("(%P|%t) WARNING: ")
              ACE_TEXT("Sedp::data_received(dwd) - ")
              ACE_TEXT("Unsupported remote participant authentication state for discovered datawriter '%C'. ")
              ACE_TEXT("SecurityException[%d.%d]: %C\n"),
              topic_name.data(), ex.code, ex.minor_code, ex.message.in()));
            return;
          }
        }
#endif

        DiscoveredSubscription& sub = discovered_subscriptions_[guid] = presub;

        // Create a topic if necessary.
        OPENDDS_MAP(OPENDDS_STRING, TopicDetails)::iterator top_it = topics_.find(topic_name);
        if (top_it == topics_.end()) {
          top_it = topics_.insert(std::make_pair(topic_name, TopicDetails())).first;
          DCPS::RepoId topic_id = make_topic_guid();
          top_it->second.init(topic_name, topic_id);
          topic_names_[topic_id] = topic_name;
        }

        TopicDetails& td = top_it->second;

        // Upsert the remote topic.
        td.add_discovered_subscription(guid);

        assign_bit_key(sub);
        rdata_copy = sub.reader_data_;
      }

      // Iter no longer valid once lock released
      iter = discovered_subscriptions_.end();

      DDS::InstanceHandle_t instance_handle = DDS::HANDLE_NIL;
#ifndef DDS_HAS_MINIMUM_BIT
      {
        // Release lock for call into sub_bit
        DCPS::SubscriptionBuiltinTopicDataDataReaderImpl* bit = sub_bit();
        if (bit) { // bit may be null if the DomainParticipant is shutting down
          ACE_GUARD(ACE_Reverse_Lock< ACE_Thread_Mutex>, rg, rev_lock);
          instance_handle =
            bit->store_synthetic_data(rdata_copy.ddsSubscriptionData,
                                      DDS::NEW_VIEW_STATE);
        }
      }
      if (spdp_.shutting_down()) { return; }
#endif /* DDS_HAS_MINIMUM_BIT */

      // Subscription may have been removed while lock released
      iter = discovered_subscriptions_.find(guid);
      if (iter != discovered_subscriptions_.end()) {
        iter->second.bit_ih_ = instance_handle;
        OPENDDS_MAP(OPENDDS_STRING, TopicDetails)::iterator top_it =
            topics_.find(topic_name);
        if (top_it != topics_.end()) {
          if (DCPS::DCPS_debug_level > 3) {
            ACE_DEBUG((LM_DEBUG, ACE_TEXT("(%P|%t) Sedp::data_received(drd) - ")
                                 ACE_TEXT("calling match_endpoints new\n")));
          }
          match_endpoints(guid, top_it->second);
        }
      }

    } else { // update existing
      if (checkAndAssignQos(iter->second.reader_data_.ddsSubscriptionData,
                            rdata.ddsSubscriptionData)) {
#ifndef DDS_HAS_MINIMUM_BIT
        DCPS::SubscriptionBuiltinTopicDataDataReaderImpl* bit = sub_bit();
        if (bit) { // bit may be null if the DomainParticipant is shutting down
          ACE_Reverse_Lock<ACE_Thread_Mutex> rev_lock(lock_);
          ACE_GUARD(ACE_Reverse_Lock< ACE_Thread_Mutex>, rg, rev_lock);
          bit->store_synthetic_data(
                iter->second.reader_data_.ddsSubscriptionData,
                DDS::NOT_NEW_VIEW_STATE);
        }
        if (spdp_.shutting_down()) { return; }
#endif /* DDS_HAS_MINIMUM_BIT */

        // Match/unmatch local publication(s)
        topic_name = iter->second.get_topic_name();
        OPENDDS_MAP(OPENDDS_STRING, TopicDetails)::iterator top_it =
            topics_.find(topic_name);
        if (top_it != topics_.end()) {
          if (DCPS::DCPS_debug_level > 3) {
            ACE_DEBUG((LM_DEBUG, ACE_TEXT("(%P|%t) Sedp::data_received(drd) - ")
                                 ACE_TEXT("calling match_endpoints update\n")));
          }
          match_endpoints(guid, top_it->second);
          iter = discovered_subscriptions_.find(guid);
          if (iter == discovered_subscriptions_.end()) {
            return;
          }
        }
      }

      if (checkAndAssignParams(iter->second.reader_data_.contentFilterProperty,
                               rdata.contentFilterProperty)) {
        // Let any associated local publications know about the change
        topic_name = iter->second.get_topic_name();
        OPENDDS_MAP(OPENDDS_STRING, TopicDetails)::iterator top_it =
            topics_.find(topic_name);
        using DCPS::RepoIdSet;
        const RepoIdSet& assoc =
          (top_it == topics_.end()) ? RepoIdSet() : top_it->second.local_publications();
        for (RepoIdSet::const_iterator i = assoc.begin(); i != assoc.end(); ++i) {
          const LocalPublicationIter lpi = local_publications_.find(*i);
          if (lpi != local_publications_.end()) {
            DCPS::DataWriterCallbacks_rch pl = lpi->second.publication_.lock();
            if (pl) {
              pl->update_subscription_params(guid, rdata.contentFilterProperty.expressionParameters);
            }
          }
        }
      }

      if (checkAndAssignLocators(iter->second.reader_data_.readerProxy, rdata.readerProxy)) {
        topic_name = iter->second.get_topic_name();
        OPENDDS_MAP(OPENDDS_STRING, TopicDetails)::const_iterator top_it =
          topics_.find(topic_name);
        using DCPS::RepoIdSet;
        const RepoIdSet& assoc =
          (top_it == topics_.end()) ? RepoIdSet() : top_it->second.local_publications();
        for (RepoIdSet::const_iterator i = assoc.begin(); i != assoc.end(); ++i) {
          LocalPublicationIter lpi = local_publications_.find(*i);
          OPENDDS_ASSERT(lpi != local_publications_.end());
          if (lpi != local_publications_.end()) {
            DCPS::DataWriterCallbacks_rch pl = lpi->second.publication_.lock();
            if (pl) {
              pl->update_locators(guid, rdata.readerProxy.allLocators);
            }
          }
        }
      }
    }

    if (is_expectant_opendds(guid)) {
      // For each associated opendds writer to this reader
      CORBA::ULong len = rdata.readerProxy.associatedWriters.length();
      for (CORBA::ULong writerIndex = 0; writerIndex < len; ++writerIndex)
      {
        GUID_t writerGuid = rdata.readerProxy.associatedWriters[writerIndex];

        // If the associated writer is in this participant
        LocalPublicationIter lp = local_publications_.find(writerGuid);
        if (lp != local_publications_.end()) {
          // If the local writer is not fully associated with the reader
          lp->second.remote_expectant_opendds_associations_.insert(guid);
        }
      }
    }

  } else if (message_id == DCPS::UNREGISTER_INSTANCE ||
             message_id == DCPS::DISPOSE_INSTANCE ||
             message_id == DCPS::DISPOSE_UNREGISTER_INSTANCE) {
    if (iter != discovered_subscriptions_.end()) {
      // Unmatch local publication(s)
      topic_name = iter->second.get_topic_name();
      OPENDDS_MAP(OPENDDS_STRING, TopicDetails)::iterator top_it =
          topics_.find(topic_name);
      if (top_it != topics_.end()) {
        top_it->second.remove_discovered_subscription(guid);
        if (DCPS::DCPS_debug_level > 3) {
          ACE_DEBUG((LM_DEBUG, ACE_TEXT("(%P|%t) Sedp::data_received(drd) - ")
                               ACE_TEXT("calling match_endpoints disp/unreg\n")));
        }
        match_endpoints(guid, top_it->second, true /*remove*/);
        if (top_it->second.is_dead()) {
          purge_dead_topic(topic_name);
        }
        if (spdp_.shutting_down()) { return; }
      }
      DiscoveredSubscription s = iter->second;
      discovered_subscriptions_.erase(iter);
      remove_from_bit(s);
    }
  }
}

void
Sedp::data_received(DCPS::MessageId message_id,
                    const DiscoveredSubscription& dsub)
{
  if (spdp_.shutting_down()) { return; }

  const DCPS::DiscoveredReaderData& rdata = dsub.reader_data_;
  const RepoId& guid = rdata.readerProxy.remoteReaderGuid;
  RepoId guid_participant = guid;
  guid_participant.entityId = ENTITYID_PARTICIPANT;

  ACE_GUARD(ACE_Thread_Mutex, g, lock_);

  if (ignoring(guid)
      || ignoring(guid_participant)
      || ignoring(rdata.ddsSubscriptionData.topic_name)) {
    return;
  }

#ifdef OPENDDS_SECURITY
  if (message_id == DCPS::SAMPLE_DATA && should_drop_message(rdata.ddsSubscriptionData.topic_name)) {
    return;
  }
#endif

  if (!spdp_.has_discovered_participant(guid_participant)) {
    deferred_subscriptions_[guid] = std::make_pair(message_id, dsub);
    return;
  }

  process_discovered_reader_data(message_id, rdata, guid, dsub.type_info_
#ifdef OPENDDS_SECURITY
                                 , dsub.have_ice_agent_info_, dsub.ice_agent_info_
#endif
                                 );
}

#ifdef OPENDDS_SECURITY
void Sedp::data_received(DCPS::MessageId message_id,
                         const DiscoveredSubscription_SecurityWrapper& wrapper)
{
  if (spdp_.shutting_down()) { return; }

  const RepoId& guid = wrapper.data.readerProxy.remoteReaderGuid;
  RepoId guid_participant = guid;
  guid_participant.entityId = ENTITYID_PARTICIPANT;

  ACE_GUARD(ACE_Thread_Mutex, g, lock_);

  if (ignoring(guid)
      || ignoring(guid_participant)
      || ignoring(wrapper.data.ddsSubscriptionData.topic_name)) {
    return;
  }

  process_discovered_reader_data(message_id, wrapper.data, guid, wrapper.type_info, wrapper.have_ice_agent_info, wrapper.ice_agent_info, &wrapper.security_info);
}
#endif

void
Sedp::data_received(DCPS::MessageId /*message_id*/,
                    const ParticipantMessageData& data)
{
  if (spdp_.shutting_down()) { return; }

  const RepoId& guid = data.participantGuid;
  RepoId guid_participant = guid;
  guid_participant.entityId = ENTITYID_PARTICIPANT;
  RepoId prefix = data.participantGuid;
  prefix.entityId = EntityId_t(); // Clear the entityId so lower bound will work.

  ACE_GUARD(ACE_Thread_Mutex, g, lock_);

  if (ignoring(guid)
      || ignoring(guid_participant)) {
    return;
  }

  if (!spdp_.has_discovered_participant(guid_participant)) {
    return;
  }

  for (LocalSubscriptionMap::const_iterator sub_pos = local_subscriptions_.begin(),
         sub_limit = local_subscriptions_.end();
       sub_pos != sub_limit; ++sub_pos) {
    const DCPS::RepoIdSet::const_iterator pos =
      sub_pos->second.matched_endpoints_.lower_bound(prefix);
    if (pos != sub_pos->second.matched_endpoints_.end() &&
        DCPS::GuidPrefixEqual()(pos->guidPrefix, prefix.guidPrefix)) {
      DCPS::DataReaderCallbacks_rch sl = sub_pos->second.subscription_.lock();
      if (sl) {
        sl->signal_liveliness(guid_participant);
      }
    }
  }
}

#ifdef OPENDDS_SECURITY
void
Sedp::received_participant_message_data_secure(DCPS::MessageId /*message_id*/,
            const ParticipantMessageData& data)
{
  if (spdp_.shutting_down()) {
      return;
  }

  const RepoId& guid = data.participantGuid;
  RepoId guid_participant = guid;
  guid_participant.entityId = ENTITYID_PARTICIPANT;
  RepoId prefix = data.participantGuid;
  prefix.entityId = EntityId_t(); // Clear the entityId so lower bound will work.

  ACE_GUARD(ACE_Thread_Mutex, g, lock_);

  if (ignoring(guid) || ignoring(guid_participant)) {
    return;
  }

  if (!spdp_.has_discovered_participant(guid_participant)) {
    return;
  }

  LocalSubscriptionMap::const_iterator i, n;
  for (i = local_subscriptions_.begin(), n = local_subscriptions_.end(); i != n; ++i) {
    const DCPS::RepoIdSet::const_iterator pos = i->second.matched_endpoints_.lower_bound(prefix);

    if (pos != i->second.matched_endpoints_.end() && DCPS::GuidPrefixEqual()(pos->guidPrefix, prefix.guidPrefix)) {
      DCPS::DataReaderCallbacks_rch sl = i->second.subscription_.lock();
      if (sl) {
        sl->signal_liveliness(guid_participant);
      }
    }
  }
}

bool Sedp::should_drop_stateless_message(const DDS::Security::ParticipantGenericMessage& msg)
{
  using DCPS::GUID_t;
  using DCPS::GUID_UNKNOWN;

  ACE_GUARD_RETURN(ACE_Thread_Mutex, g, lock_, true);

  const GUID_t& src_endpoint = msg.source_endpoint_guid;
  const GUID_t& dst_endpoint = msg.destination_endpoint_guid;
  const GUID_t& this_endpoint = participant_stateless_message_reader_->get_repo_id();
  const GUID_t& dst_participant = msg.destination_participant_guid;
  const GUID_t& this_participant = participant_id_;

  if (ignoring(src_endpoint)) {
    return true;
  }

  if (dst_participant != GUID_UNKNOWN && dst_participant != this_participant) {
    return true;
  }

  if (dst_endpoint != GUID_UNKNOWN && dst_endpoint != this_endpoint) {
    return true;
  }

  return false;
}

bool Sedp::should_drop_volatile_message(const DDS::Security::ParticipantGenericMessage& msg)
{
  using DCPS::GUID_t;
  using DCPS::GUID_UNKNOWN;

  ACE_GUARD_RETURN(ACE_Thread_Mutex, g, lock_, true);

  const GUID_t src_endpoint = msg.source_endpoint_guid;
  const GUID_t dst_participant = msg.destination_participant_guid;
  const GUID_t this_participant = participant_id_;

  if (ignoring(src_endpoint) || !msg.message_data.length()) {
    return true;
  }

  if (dst_participant != GUID_UNKNOWN && dst_participant != this_participant) {
    return true;
  }

  return false;
}

bool Sedp::should_drop_message(const char* unsecure_topic_name)
{
  if (is_security_enabled()) {
    DDS::Security::TopicSecurityAttributes attribs;
    DDS::Security::SecurityException ex = {"", 0, 0};

    bool ok = get_access_control()->get_topic_sec_attributes(
      get_permissions_handle(),
      unsecure_topic_name,
      attribs,
      ex);

    if (!ok || attribs.is_discovery_protected) {
      return true;
    }
  }

  return false;
}

void
Sedp::received_stateless_message(DCPS::MessageId /*message_id*/,
                                 const DDS::Security::ParticipantStatelessMessage& msg)
{
  if (spdp_.shutting_down()) {
    return;
  }

  if (should_drop_stateless_message(msg)) {
    if (DCPS::security_debug.auth_debug) {
      ACE_DEBUG((LM_DEBUG, ACE_TEXT("(%P|%t) {auth_debug} DEBUG: Sedp::received_stateless_message() - ")
                 ACE_TEXT("dropping\n")));
    }
    return;
  }

  if (0 == std::strcmp(msg.message_class_id,
                       DDS::Security::GMCLASSID_SECURITY_AUTH_REQUEST)) {
    spdp_.handle_auth_request(msg);
  } else if (0 == std::strcmp(msg.message_class_id,
                              DDS::Security::GMCLASSID_SECURITY_AUTH_HANDSHAKE)) {
    spdp_.handle_handshake_message(msg);
  } else {
    if (DCPS::security_debug.auth_debug) {
      ACE_DEBUG((LM_DEBUG, ACE_TEXT("(%P|%t) {auth_debug} DEBUG: Sedp::received_stateless_message() - ")
                 ACE_TEXT("Unknown message class id\n")));
    }
  }
}

void
Sedp::received_volatile_message_secure(DCPS::MessageId /* message_id */,
                                       const DDS::Security::ParticipantVolatileMessageSecure& msg)
{
  if (spdp_.shutting_down()) {
    return;
  }

  if (should_drop_volatile_message(msg)) {
    return;
  }

  if (0 == std::strcmp(msg.message_class_id,
                       DDS::Security::GMCLASSID_SECURITY_PARTICIPANT_CRYPTO_TOKENS)) {
    if (!spdp_.handle_participant_crypto_tokens(msg)) {
      ACE_DEBUG((LM_DEBUG, "Sedp::received_volatile_message_secure handle_participant_crypto_tokens failed\n"));
      return;
    }
  } else if (0 == std::strcmp(msg.message_class_id,
                              DDS::Security::GMCLASSID_SECURITY_DATAWRITER_CRYPTO_TOKENS)) {
    if (!handle_datawriter_crypto_tokens(msg)) {
      ACE_DEBUG((LM_DEBUG, "Sedp::received_volatile_message_secure handle_datawriter_crypto_tokens failed\n"));
      return;
    }
  } else if (0 == std::strcmp(msg.message_class_id,
                              DDS::Security::GMCLASSID_SECURITY_DATAREADER_CRYPTO_TOKENS)) {
    if (!handle_datareader_crypto_tokens(msg)) {
      ACE_DEBUG((LM_DEBUG, "Sedp::received_volatile_message_secure handle_datareader_crypto_tokens failed\n"));
      return;
    }
  } else {
    return;
  }
}
#endif

bool
Sedp::is_expectant_opendds(const GUID_t& endpoint) const
{
  GUID_t participant = endpoint;
  participant.entityId = DCPS::ENTITYID_PARTICIPANT;
  return spdp_.is_expectant_opendds(participant);
}

void
Sedp::association_complete_i(const RepoId& localId,
                             const RepoId& remoteId)
{
  if (DCPS::DCPS_debug_level) {
    ACE_DEBUG((LM_DEBUG,
               ACE_TEXT("(%P|%t) DEBUG: Sedp::association_complete_i local %C remote %C\n"),
               DCPS::LogGuid(localId).c_str(),
               DCPS::LogGuid(remoteId).c_str()));
  }

  // If the remote endpoint is an opendds endpoint that expects associated datawriter announcements
  if (is_expectant_opendds(remoteId)) {
    LocalSubscriptionIter sub = local_subscriptions_.find(localId);
    // If the local endpoint is a reader
    if (sub != local_subscriptions_.end()) {
      std::pair<DCPS::RepoIdSet::iterator, bool> result =
          sub->second.remote_expectant_opendds_associations_.insert(remoteId);
      // If this is a new association for the local reader
      if (result.second) {
        // Tell other participants
        write_subscription_data(localId, sub->second);
      }
    }
  }

#ifdef OPENDDS_SECURITY
  if (remoteId.entityId == ENTITYID_SEDP_BUILTIN_PUBLICATIONS_SECURE_READER) {
    write_durable_publication_data(remoteId, true);
  } else if (remoteId.entityId == ENTITYID_SEDP_BUILTIN_SUBSCRIPTIONS_SECURE_READER) {
    write_durable_subscription_data(remoteId, true);
  } else if (remoteId.entityId == ENTITYID_P2P_BUILTIN_PARTICIPANT_MESSAGE_SECURE_READER) {
    write_durable_participant_message_data_secure(remoteId);
  } else if (remoteId.entityId == ENTITYID_SPDP_RELIABLE_BUILTIN_PARTICIPANT_SECURE_READER) {
    write_durable_dcps_participant_secure(remoteId);
  } else if (remoteId.entityId == ENTITYID_P2P_BUILTIN_PARTICIPANT_VOLATILE_SECURE_READER) {
    spdp_.send_participant_crypto_tokens(remoteId);
    send_builtin_crypto_tokens(remoteId);
    resend_user_crypto_tokens(remoteId);
  }
#endif
  if (remoteId.entityId == ENTITYID_SEDP_BUILTIN_PUBLICATIONS_READER) {
    write_durable_publication_data(remoteId, false);
  } else if (remoteId.entityId == ENTITYID_SEDP_BUILTIN_SUBSCRIPTIONS_READER) {
    write_durable_subscription_data(remoteId, false);
  } else if (remoteId.entityId == ENTITYID_P2P_BUILTIN_PARTICIPANT_MESSAGE_READER) {
    write_durable_participant_message_data(remoteId);
  }
}

void Sedp::signal_liveliness(DDS::LivelinessQosPolicyKind kind)
{

#ifdef OPENDDS_SECURITY
  DDS::Security::SecurityException se = {"", 0, 0};
  DDS::Security::TopicSecurityAttributes attribs;

  if (is_security_enabled()) {
    // TODO: Pending issue DDSSEC12-28 Topic security attributes
    // may get changed to a different set of security attributes.
    bool ok = get_access_control()->get_topic_sec_attributes(
      get_permissions_handle(), "DCPSParticipantMessageSecure", attribs, se);

    if (ok) {

      if (attribs.is_liveliness_protected) {
        signal_liveliness_secure(kind);

      } else {
        signal_liveliness_unsecure(kind);
      }

    } else {
      ACE_DEBUG((LM_WARNING, ACE_TEXT("(%P|%t) WARNING: Sedp::signal_liveliness() - ")
        ACE_TEXT("Failure calling get_topic_sec_attributes(). Security Exception[%d.%d]: %C\n"),
          se.code, se.minor_code, se.message.in()));
    }

  } else {
#endif

    signal_liveliness_unsecure(kind);

#ifdef OPENDDS_SECURITY
  }
#endif
}

void
Sedp::signal_liveliness_unsecure(DDS::LivelinessQosPolicyKind kind)
{
  if (!(spdp_.available_builtin_endpoints() & BUILTIN_ENDPOINT_PARTICIPANT_MESSAGE_DATA_WRITER)) {
    return;
  }

  switch (kind) {
  case DDS::AUTOMATIC_LIVELINESS_QOS: {
    const RepoId& guid = make_id(participant_id_, DCPS::EntityIdConverter(PARTICIPANT_MESSAGE_DATA_KIND_AUTOMATIC_LIVELINESS_UPDATE));
    write_participant_message_data(guid, local_participant_messages_[guid], GUID_UNKNOWN);
    break;
  }

  case DDS::MANUAL_BY_PARTICIPANT_LIVELINESS_QOS: {
    const RepoId& guid = make_id(participant_id_, DCPS::EntityIdConverter(PARTICIPANT_MESSAGE_DATA_KIND_MANUAL_LIVELINESS_UPDATE));
    write_participant_message_data(guid, local_participant_messages_[guid], GUID_UNKNOWN);
    break;
  }

  case DDS::MANUAL_BY_TOPIC_LIVELINESS_QOS:
    // Do nothing.
    break;
  }
}


bool Sedp::send_type_lookup_request(const XTypes::TypeIdentifierSeq& type_ids,
                                    const DCPS::RepoId& reader,
                                    bool is_discovery_protected,
                                    bool send_get_types)
{
  DCPS::SequenceNumber sequence = 0;
  TypeLookupRequestWriter_rch writer = type_lookup_request_writer_;
  DCPS::RepoId remote_reader = make_id(reader, ENTITYID_TL_SVC_REQ_READER);
#ifdef OPENDDS_SECURITY
  if (is_security_enabled() && is_discovery_protected) {
    writer = type_lookup_request_secure_writer_;
    remote_reader = make_id(reader, ENTITYID_TL_SVC_REQ_READER_SECURE);
  }
#else
  ACE_UNUSED_ARG(is_discovery_protected);
#endif

  return writer->send_type_lookup_request(type_ids,
    remote_reader,
    sequence,
    type_lookup_service_sequence_number_,
    send_get_types ? XTypes::TypeLookup_getTypes_HashId : XTypes::TypeLookup_getDependencies_HashId) == DDS::RETCODE_OK;
}

#ifdef OPENDDS_SECURITY
void
Sedp::signal_liveliness_secure(DDS::LivelinessQosPolicyKind kind)
{
  if (!(spdp_.available_builtin_endpoints() & DDS::Security::BUILTIN_PARTICIPANT_MESSAGE_SECURE_WRITER)) {
    return;
  }

  switch (kind) {
  case DDS::AUTOMATIC_LIVELINESS_QOS: {
    const RepoId& guid = make_id(participant_id_, DCPS::EntityIdConverter(PARTICIPANT_MESSAGE_DATA_KIND_AUTOMATIC_LIVELINESS_UPDATE));
    write_participant_message_data_secure(guid, local_participant_messages_secure_[guid], GUID_UNKNOWN);
    break;
  }

  case DDS::MANUAL_BY_PARTICIPANT_LIVELINESS_QOS: {
    const RepoId& guid = make_id(participant_id_, DCPS::EntityIdConverter(PARTICIPANT_MESSAGE_DATA_KIND_MANUAL_LIVELINESS_UPDATE));
    write_participant_message_data_secure(guid, local_participant_messages_secure_[guid], GUID_UNKNOWN);
    break;
  }

  case DDS::MANUAL_BY_TOPIC_LIVELINESS_QOS:
    // Do nothing.
    break;
  }
}
#endif

ICE::Endpoint* Sedp::get_ice_endpoint() {
  return transport_inst_->get_ice_endpoint();
}

Sedp::Endpoint::~Endpoint()
{
  remove_all_msgs();
  transport_stop();
}

DDS::Subscriber_var
Sedp::Endpoint::get_builtin_subscriber() const
{
  return sedp_.spdp_.bit_subscriber();
}

//---------------------------------------------------------------
Sedp::Writer::Writer(const RepoId& pub_id, Sedp& sedp, ACE_INT64 seq_init)
  : Endpoint(pub_id, sedp), seq_(seq_init)
{
}

Sedp::Writer::~Writer()
{
}

bool
Sedp::Writer::assoc(const DCPS::AssociationData& subscription)
{
  return associate(subscription, true);
}

void
Sedp::Writer::transport_assoc_done(int flags, const RepoId& remote) {
  if (!(flags & ASSOC_OK)) {
    ACE_ERROR((LM_ERROR,
               ACE_TEXT("(%P|%t) Sedp::Writer::transport_assoc_done: ")
               ACE_TEXT("ERROR: transport layer failed to associate %C\n"),
               DCPS::LogGuid(remote).c_str()));
    return;
  }

  if (shutting_down_ == true) {
    return;
  }

  sedp_.association_complete_i(repo_id_, remote);
}

void
Sedp::Writer::data_delivered(const DCPS::DataSampleElement* dsle)
{
  delete dsle;
}

void
Sedp::Writer::data_dropped(const DCPS::DataSampleElement* dsle, bool)
{
  delete dsle;
}

void
Sedp::Writer::control_delivered(const DCPS::Message_Block_Ptr& /* sample */)
{
}

void
Sedp::Writer::control_dropped(const DCPS::Message_Block_Ptr& /* sample */, bool)
{
}

void
Sedp::Writer::replay_durable_data_for(const DCPS::RepoId& remote_sub_id)
{
  // Ideally, we would have the data cached and ready for replay but we do not.
  sedp_.replay_durable_data_for(remote_sub_id);
}

void Sedp::Writer::send_sample(const ACE_Message_Block& data,
                               size_t size,
                               const RepoId& reader,
                               DCPS::SequenceNumber& sequence,
                               bool historic)
{
  DCPS::DataSampleElement* el = new DCPS::DataSampleElement(repo_id_, this, DCPS::PublicationInstance_rch());
  set_header_fields(el->get_header(), size, reader, sequence, historic);

  DCPS::Message_Block_Ptr sample(new ACE_Message_Block(size));
  el->set_sample(DCPS::move(sample));
  *el->get_sample() << el->get_header();
  el->get_sample()->cont(data.duplicate());

  if (reader != GUID_UNKNOWN) {
    el->set_sub_id(0, reader);
    el->set_num_subs(1);
  }

  DCPS::SendStateDataSampleList list;
  list.enqueue_tail(el);

  send(list);
}

DDS::ReturnCode_t
Sedp::Writer::write_parameter_list(const ParameterList& plist,
                                   const RepoId& reader,
                                   DCPS::SequenceNumber& sequence)
{
  DDS::ReturnCode_t result = DDS::RETCODE_OK;

  // Determine message length
  size_t size = 0;
  DCPS::primitive_serialized_size_ulong(sedp_encoding, size);
  DCPS::serialized_size(sedp_encoding, size, plist);

  // Build and send RTPS message
  ACE_Message_Block payload(DCPS::DataSampleHeader::get_max_serialized_size(),
                            ACE_Message_Block::MB_DATA,
                            new ACE_Message_Block(size));
  Serializer serializer(payload.cont(), sedp_encoding);
  DCPS::EncapsulationHeader encap;
  if (encap.from_encoding(sedp_encoding, DCPS::MUTABLE) &&
      serializer << encap && serializer << plist) {
    send_sample(payload, size, reader, sequence, reader != GUID_UNKNOWN);
  } else {
    result = DDS::RETCODE_ERROR;
  }

  delete payload.cont();
  return result;
}

DDS::ReturnCode_t
Sedp::LivelinessWriter::write_participant_message(const ParticipantMessageData& pmd,
                                                  const RepoId& reader,
                                                  DCPS::SequenceNumber& sequence)
{
  DDS::ReturnCode_t result = DDS::RETCODE_OK;

  // Determine message length
  size_t size = 0;
  DCPS::primitive_serialized_size_ulong(sedp_encoding, size);
  DCPS::serialized_size(sedp_encoding, size, pmd);

  // Build and send RTPS message
  ACE_Message_Block payload(DCPS::DataSampleHeader::get_max_serialized_size(),
                            ACE_Message_Block::MB_DATA,
                            new ACE_Message_Block(size));
  Serializer serializer(payload.cont(), sedp_encoding);
  DCPS::EncapsulationHeader encap;
  if (encap.from_encoding(sedp_encoding, DCPS::FINAL) &&
      serializer << encap && serializer << pmd) {
    send_sample(payload, size, reader, sequence, reader != GUID_UNKNOWN);
  } else {
    result = DDS::RETCODE_ERROR;
  }

  delete payload.cont();
  return result;
}

#ifdef OPENDDS_SECURITY
DDS::ReturnCode_t
Sedp::SecurityWriter::write_stateless_message(const DDS::Security::ParticipantStatelessMessage& msg,
                                              const RepoId& reader,
                                              DCPS::SequenceNumber& sequence)
{
  DDS::ReturnCode_t result = DDS::RETCODE_OK;

  size_t size = 0;
  DCPS::primitive_serialized_size_ulong(sedp_encoding, size);
  DCPS::serialized_size(sedp_encoding, size, msg);

  ACE_Message_Block payload(
    DCPS::DataSampleHeader::get_max_serialized_size(),
    ACE_Message_Block::MB_DATA,
    new ACE_Message_Block(size));
  Serializer serializer(payload.cont(), sedp_encoding);
  DCPS::EncapsulationHeader encap;
  if (encap.from_encoding(sedp_encoding, DCPS::FINAL) &&
      serializer << encap && serializer << msg) {
    send_sample(payload, size, reader, sequence);
  } else {
    result = DDS::RETCODE_ERROR;
  }

  delete payload.cont();
  return result;
}

DDS::ReturnCode_t
Sedp::SecurityWriter::write_volatile_message_secure(const DDS::Security::ParticipantVolatileMessageSecure& msg,
                                                    const RepoId& reader,
                                                    DCPS::SequenceNumber& sequence)
{
  DDS::ReturnCode_t result = DDS::RETCODE_OK;

  size_t size = 0;
  DCPS::primitive_serialized_size_ulong(sedp_encoding, size);
  DCPS::serialized_size(sedp_encoding, size, msg);

  ACE_Message_Block payload(
    DCPS::DataSampleHeader::get_max_serialized_size(),
    ACE_Message_Block::MB_DATA,
    new ACE_Message_Block(size));
  Serializer serializer(payload.cont(), sedp_encoding);
  DCPS::EncapsulationHeader encap;
  if (encap.from_encoding(sedp_encoding, DCPS::FINAL) &&
      serializer << encap && serializer << msg) {
    send_sample(payload, size, reader, sequence);
  } else {
    result = DDS::RETCODE_ERROR;
  }

  delete payload.cont();
  return result;
}

DDS::ReturnCode_t
Sedp::DiscoveryWriter::write_dcps_participant_secure(const Security::SPDPdiscoveredParticipantData& msg,
                                                     const RepoId& reader, DCPS::SequenceNumber& sequence)
{
  ParameterList plist;

  if (!ParameterListConverter::to_param_list(msg, plist)) {
    ACE_ERROR((LM_ERROR,
               ACE_TEXT("(%P|%t) ERROR: Sedp::write_dcps_participant_secure - ")
               ACE_TEXT("Failed to convert SPDPdiscoveredParticipantData ")
               ACE_TEXT("to ParameterList\n")));

    return DDS::RETCODE_ERROR;
  }

  ICE::AgentInfoMap ai_map;
  ICE::Endpoint* sedp_endpoint = get_ice_endpoint();
  if (sedp_endpoint) {
    ai_map[SEDP_AGENT_INFO_KEY] = ICE::Agent::instance()->get_local_agent_info(sedp_endpoint);
  }
  ICE::Endpoint* spdp_endpoint = sedp_.spdp_.get_ice_endpoint_if_added();
  if (spdp_endpoint) {
    ai_map[SPDP_AGENT_INFO_KEY] = ICE::Agent::instance()->get_local_agent_info(spdp_endpoint);
  }
  if (!ParameterListConverter::to_param_list(ai_map, plist)) {
    ACE_ERROR((LM_ERROR, ACE_TEXT("(%P|%t) ERROR: ")
               ACE_TEXT("Sedp::write_dcps_participant_secure() - ")
               ACE_TEXT("failed to convert from ICE::AgentInfo ")
               ACE_TEXT("to ParameterList\n")));
    return DDS::RETCODE_ERROR;
  }

  return write_parameter_list(plist, reader, sequence);
}
#endif

DDS::ReturnCode_t
Sedp::DiscoveryWriter::write_unregister_dispose(const RepoId& rid, CORBA::UShort pid)
{
  // Build param list for message
  Parameter param;
  param.guid(rid);
  param._d(pid);
  ParameterList plist;
  plist.length(1);
  plist[0] = param;

  // Determine message length
  size_t size = 0;
  DCPS::primitive_serialized_size_ulong(sedp_encoding, size);
  DCPS::serialized_size(sedp_encoding, size, plist);

  DCPS::Message_Block_Ptr payload(
    new ACE_Message_Block(
      DCPS::DataSampleHeader::get_max_serialized_size(),
      ACE_Message_Block::MB_DATA,
      new ACE_Message_Block(size)));
  if (!payload) {
    ACE_ERROR((LM_ERROR,
               ACE_TEXT("(%P|%t) ERROR: Sedp::Writer::write_unregister_dispose")
               ACE_TEXT(" - Failed to allocate message block message\n")));
    return DDS::RETCODE_ERROR;
  }

  Serializer serializer(payload->cont(), sedp_encoding);
  DCPS::EncapsulationHeader encap;
  if (encap.from_encoding(sedp_encoding, DCPS::MUTABLE) &&
      serializer << encap && serializer << plist) {
    // Send
    write_control_msg(move(payload), size, DCPS::DISPOSE_UNREGISTER_INSTANCE);
    return DDS::RETCODE_OK;
  } else {
    // Error
    ACE_ERROR((LM_ERROR,
               ACE_TEXT("(%P|%t) ERROR: Sedp::Writer::write_unregister_dispose")
               ACE_TEXT(" - Failed to serialize RTPS control message\n")));
    return DDS::RETCODE_ERROR;
  }
}

void
Sedp::Writer::end_historic_samples(const RepoId& reader)
{
  DCPS::Message_Block_Ptr mb(
    new ACE_Message_Block(
      DCPS::DataSampleHeader::get_max_serialized_size(),
      ACE_Message_Block::MB_DATA,
      new ACE_Message_Block(
        reinterpret_cast<const char*>(&reader),
        sizeof(reader))));
  if (mb.get()) {
    mb->cont()->wr_ptr(sizeof(reader));
    // 'mb' would contain the DSHeader, but we skip it. mb.cont() has the data
    write_control_msg(move(mb), sizeof(reader), DCPS::END_HISTORIC_SAMPLES,
                      DCPS::SequenceNumber::SEQUENCENUMBER_UNKNOWN());
  } else {
    ACE_ERROR((LM_ERROR,
               ACE_TEXT("(%P|%t) ERROR: Sedp::Writer::end_historic_samples")
               ACE_TEXT(" - Failed to allocate message block message\n")));
  }
}

void
Sedp::Writer::write_control_msg(DCPS::Message_Block_Ptr payload,
                                size_t size,
                                DCPS::MessageId id,
                                DCPS::SequenceNumber seq)
{
  DCPS::DataSampleHeader header;
  Writer::set_header_fields(header, size, GUID_UNKNOWN, seq, false, id);
  // no need to serialize header since rtps_udp transport ignores it
  send_control(header, DCPS::move(payload));
}

void
Sedp::Writer::set_header_fields(DCPS::DataSampleHeader& dsh,
                                size_t size,
                                const RepoId& reader,
                                DCPS::SequenceNumber& sequence,
                                bool historic_sample,
                                DCPS::MessageId id)
{
  dsh.message_id_ = id;
  dsh.byte_order_ = ACE_CDR_BYTE_ORDER;
  dsh.message_length_ = static_cast<ACE_UINT32>(size);
  dsh.publication_id_ = repo_id_;

  if (id != DCPS::END_HISTORIC_SAMPLES &&
      (reader == GUID_UNKNOWN ||
       sequence == DCPS::SequenceNumber::SEQUENCENUMBER_UNKNOWN())) {
    sequence = seq_++;
  }

  if (historic_sample && reader != GUID_UNKNOWN) {
    // retransmit with same seq# for durability
    dsh.historic_sample_ = true;
  }

  dsh.sequence_ = sequence;

  const SystemTimePoint now = SystemTimePoint::now();
  dsh.source_timestamp_sec_ = static_cast<ACE_INT32>(now.value().sec());
  dsh.source_timestamp_nanosec_ = now.value().usec() * 1000;
}

Sedp::SecurityWriter::~SecurityWriter()
{
}

Sedp::DiscoveryWriter::~DiscoveryWriter()
{
}

Sedp::LivelinessWriter::~LivelinessWriter()
{
}

Sedp::TypeLookupRequestWriter::~TypeLookupRequestWriter()
{
}

Sedp::TypeLookupReplyWriter::~TypeLookupReplyWriter()
{
}

Sedp::TypeLookupRequestReader::~TypeLookupRequestReader()
{
<<<<<<< HEAD
}
=======
  if (shutting_down_ == true) {
    return;
  }
>>>>>>> b47c44c9

Sedp::TypeLookupReplyReader::~TypeLookupReplyReader()
{
}

DDS::ReturnCode_t
Sedp::TypeLookupRequestWriter::send_type_lookup_request(const XTypes::TypeIdentifierSeq& type_ids,
  const DCPS::RepoId& reader,
  DCPS::SequenceNumber& sequence,
  const DCPS::SequenceNumber& rpc_sequence,
  CORBA::ULong tl_kind)
{
  if (tl_kind != XTypes::TypeLookup_getTypes_HashId &&
      tl_kind != XTypes::TypeLookup_getDependencies_HashId) {
    return DDS::RETCODE_BAD_PARAMETER;
  }

  XTypes::TypeLookup_Request type_lookup_request;
  type_lookup_request.header.request_id.writer_guid = get_repo_id();
  type_lookup_request.header.request_id.sequence_number.high = rpc_sequence.getHigh();
  type_lookup_request.header.request_id.sequence_number.low = rpc_sequence.getLow();
  type_lookup_request.header.instance_name = get_instance_name(reader).c_str();
  type_lookup_request.data.kind = tl_kind;

  if (tl_kind == XTypes::TypeLookup_getTypes_HashId) {
    type_lookup_request.data.getTypes.type_ids = type_ids;
  } else {
    type_lookup_request.data.getTypeDependencies.type_ids = type_ids;
    sedp_.type_lookup_reply_reader_->get_continuation_point(reader.guidPrefix, type_ids[0],
      type_lookup_request.data.getTypeDependencies.continuation_point);
  }

  // Determine message length
  size_t size = 0;
  DCPS::primitive_serialized_size_ulong(sedp_encoding, size);
  DCPS::serialized_size(sedp_encoding, size, type_lookup_request);

  // Build and send type lookup message
  ACE_Message_Block payload(DCPS::DataSampleHeader::get_max_serialized_size(),
                            ACE_Message_Block::MB_DATA,
                            new ACE_Message_Block(size));
  Serializer serializer(payload.cont(), sedp_encoding);
  DCPS::EncapsulationHeader encap;
  DDS::ReturnCode_t retcode = DDS::RETCODE_OK;
  if (encap.from_encoding(sedp_encoding, DCPS::APPENDABLE) &&
      serializer << encap && serializer << type_lookup_request) {
    send_sample(payload, size, reader, sequence);
  } else {
    retcode = DDS::RETCODE_ERROR;
  }

  delete payload.cont();
  return retcode;
}

DDS::ReturnCode_t
Sedp::TypeLookupReplyWriter::send_type_lookup_reply(XTypes::TypeLookup_Reply& type_lookup_reply,
                                                    const DCPS::RepoId& reader)
{
  DCPS::SequenceNumber sequence = 0;
  type_lookup_reply.header.remote_ex = DDS::RPC::REMOTE_EX_OK;

  // Determine message length
  size_t size = 0;
  DCPS::primitive_serialized_size_ulong(sedp_encoding, size);
  DCPS::serialized_size(sedp_encoding, size, type_lookup_reply);

  // Build and send type lookup message
  ACE_Message_Block payload(DCPS::DataSampleHeader::get_max_serialized_size(),
    ACE_Message_Block::MB_DATA,
    new ACE_Message_Block(size));
  Serializer serializer(payload.cont(), sedp_encoding);
  DCPS::EncapsulationHeader encap;
  DDS::ReturnCode_t result = DDS::RETCODE_OK;
  if (encap.from_encoding(sedp_encoding, DCPS::APPENDABLE) &&
      serializer << encap && serializer << type_lookup_reply) {
    send_sample(payload, size, reader, sequence);
  } else {
    result = DDS::RETCODE_ERROR;
  }

  delete payload.cont();
  return result;
}

DDS::ReturnCode_t
Sedp::TypeLookupRequestReader::process_type_lookup_request(DCPS::Serializer& ser,
  XTypes::TypeLookup_Reply& type_lookup_reply)
{
  XTypes::TypeLookup_Request type_lookup_request;
  if (!(ser >> type_lookup_request)) {
    ACE_ERROR((LM_ERROR, ACE_TEXT("(%P|%t) ERROR: Sedp::TypeLookupRequestReader::process_type_lookup_request - ")
               ACE_TEXT("failed to deserialize type lookup request\n")));
    return DDS::RETCODE_ERROR;
  }

  if (OPENDDS_STRING(type_lookup_request.header.instance_name) != instance_name_) {
    return DDS::RETCODE_OK;
  }

  switch (type_lookup_request.data.kind) {
  case XTypes::TypeLookup_getTypes_HashId:
    return process_get_types_request(type_lookup_request, type_lookup_reply);
  case XTypes::TypeLookup_getDependencies_HashId:
    return process_get_dependencies_request(type_lookup_request, type_lookup_reply);
  default:
    return DDS::RETCODE_UNSUPPORTED;
  }
}

DDS::ReturnCode_t
Sedp::TypeLookupRequestReader::process_get_types_request(const XTypes::TypeLookup_Request& type_lookup_request,
  XTypes::TypeLookup_Reply& type_lookup_reply)
{
  sedp_.type_lookup_service_->get_type_objects(type_lookup_request.data.getTypes.type_ids,
    type_lookup_reply._cxx_return.getType.result.types);
  type_lookup_reply._cxx_return.getType.result.complete_to_minimal.length(0);
  if (type_lookup_reply._cxx_return.getType.result.types.length() > 0) {
    type_lookup_reply._cxx_return.getType.return_code = DDS::RETCODE_OK;
    type_lookup_reply._cxx_return.kind = XTypes::TypeLookup_getTypes_HashId;
    type_lookup_reply.header.related_request_id = type_lookup_request.header.request_id;
    return DDS::RETCODE_OK;
  }
  return DDS::RETCODE_NO_DATA;
}

void Sedp::TypeLookupRequestReader::gen_continuation_point(XTypes::OctetSeq32& cont_point) const
{
  // We are sending all dependencies of requested types in 1 reply, and thus
  // the continuation_point will be "absent" by setting its length to zero.
  cont_point.length(0);
}

DDS::ReturnCode_t
Sedp::TypeLookupRequestReader::process_get_dependencies_request(const XTypes::TypeLookup_Request& request,
  XTypes::TypeLookup_Reply& reply)
{
  // Send all dependencies (may be empty) of the requested types
  sedp_.type_lookup_service_->get_type_dependencies(request.data.getTypeDependencies.type_ids,
    reply._cxx_return.getTypeDependencies.result.dependent_typeids);
  reply._cxx_return.kind = XTypes::TypeLookup_getDependencies_HashId;
  reply._cxx_return.getTypeDependencies.return_code = DDS::RETCODE_OK;
  gen_continuation_point(reply._cxx_return.getTypeDependencies.result.continuation_point);
  reply.header.related_request_id = request.header.request_id;
  return DDS::RETCODE_OK;
}

void Sedp::TypeLookupReplyReader::get_continuation_point(const GuidPrefix_t& guid_prefix,
                                                         const XTypes::TypeIdentifier& remote_ti,
                                                         XTypes::OctetSeq32& cont_point) const
{
  ACE_GUARD(ACE_Thread_Mutex, g, sedp_.lock_);
  const GuidPrefixWrapper guid_pref_wrap(guid_prefix);
  const DependenciesMap::const_iterator it = dependencies_.find(guid_pref_wrap);
  if (it == dependencies_.end() || it->second.find(remote_ti) == it->second.end()) {
    cont_point.length(0);
  } else {
    cont_point = it->second.find(remote_ti)->second.first;
  }
}

void Sedp::TypeLookupReplyReader::cleanup(const DCPS::GuidPrefix_t& guid_prefix,
                                          const XTypes::TypeIdentifier& type_id)
{
  const DependenciesMap::iterator it = dependencies_.find(guid_prefix);
  if (it != dependencies_.end() && it->second.find(type_id) != it->second.end()) {
    it->second.erase(type_id);
  }

  if (it != dependencies_.end() && it->second.empty()) {
    dependencies_.erase(it);
  }
}

DDS::ReturnCode_t
Sedp::TypeLookupReplyReader::process_type_lookup_reply(const DCPS::ReceivedDataSample& sample,
                                                       DCPS::Serializer& ser,
                                                       bool is_discovery_protected)
{
  XTypes::TypeLookup_Reply type_lookup_reply;
  if (!(ser >> type_lookup_reply)) {
    ACE_ERROR((LM_ERROR, ACE_TEXT("(%P|%t) ERROR: Sedp::TypeLookupReplyReader::process_type_lookup_reply - ")
      ACE_TEXT("failed to deserialize type lookup reply\n")));
    return DDS::RETCODE_ERROR;
  }

  DCPS::SequenceNumber seq_num;
  seq_num.setValue(type_lookup_reply.header.related_request_id.sequence_number.high,
                   type_lookup_reply.header.related_request_id.sequence_number.low);

  ACE_GUARD_RETURN(ACE_Thread_Mutex, g, sedp_.lock_, DDS::RETCODE_ERROR);
  const OrigSeqNumberMap::const_iterator seq_num_it = sedp_.orig_seq_numbers_.find(seq_num);
  if (seq_num_it == sedp_.orig_seq_numbers_.end()) {
    ACE_DEBUG((LM_WARNING,
               ACE_TEXT("(%P|%t) WARNING: Sedp::TypeLookupReplyReader::process_type_lookup_reply - ")
               ACE_TEXT("could not find request corresponding to the reply\n")));
    return DDS::RETCODE_ERROR;
  }

  DDS::ReturnCode_t retcode;
  switch (type_lookup_reply._cxx_return.kind) {
  case XTypes::TypeLookup_getTypes_HashId:
    retcode = process_get_types_reply(type_lookup_reply);
    break;
  case XTypes::TypeLookup_getDependencies_HashId:
    retcode = process_get_dependencies_reply(sample, type_lookup_reply, seq_num, is_discovery_protected);
    break;
  default:
    return DDS::RETCODE_UNSUPPORTED;
  }

  if (XTypes::TypeLookup_getTypes_HashId == static_cast<ACE_CDR::ULong>(
        type_lookup_reply._cxx_return.kind)) {
    const DCPS::SequenceNumber key_seq_num = seq_num_it->second.seq_number;

    // Cleanup data
    cleanup(sample.header_.publication_id_.guidPrefix, seq_num_it->second.type_id);
    sedp_.orig_seq_numbers_.erase(seq_num);

    if (DDS::RETCODE_OK == retcode) {
      sedp_.match_continue(key_seq_num);
    }
  }
  return DDS::RETCODE_OK;
}

DDS::ReturnCode_t
Sedp::TypeLookupReplyReader::process_get_types_reply(const XTypes::TypeLookup_Reply& reply)
{
  if (reply._cxx_return.getType.result.types.length() == 0) {
    ACE_ERROR((LM_WARNING, ACE_TEXT("(%P|%t) ERROR: Sedp::TypeLookupReplyReader::process_get_types_reply - ")
      ACE_TEXT("received reply with no data\n")));
    return DDS::RETCODE_NO_DATA;
  }

  sedp_.type_lookup_service_->add_type_objects_to_cache(reply._cxx_return.getType.result.types);
  return DDS::RETCODE_OK;
}

DDS::ReturnCode_t
Sedp::TypeLookupReplyReader::process_get_dependencies_reply(const DCPS::ReceivedDataSample& sample,
                                                            const XTypes::TypeLookup_Reply& reply,
                                                            const DCPS::SequenceNumber& seq_num,
                                                            bool is_discovery_protected)
{
  if (reply._cxx_return.getTypeDependencies.result.continuation_point.length() != 0 &&
      reply._cxx_return.getTypeDependencies.result.dependent_typeids.length() == 0) {
    ACE_ERROR((LM_WARNING, ACE_TEXT("(%P|%t) ERROR: Sedp::TypeLookupReplyReader::process_get_dependencies_reply - ")
      ACE_TEXT("received reply with no data\n")));
    return DDS::RETCODE_NO_DATA;
  }

  const XTypes::TypeLookup_getTypeDependencies_Out& data = reply._cxx_return.getTypeDependencies.result;
  const DCPS::RepoId remote_id = sample.header_.publication_id_;

  const XTypes::TypeIdentifier remote_ti = sedp_.orig_seq_numbers_[seq_num].type_id;
  const GuidPrefixWrapper guid_pref(remote_id.guidPrefix);
  XTypes::TypeIdentifierSeq& deps = dependencies_[guid_pref][remote_ti].second;
  for (unsigned i = 0; i < data.dependent_typeids.length(); ++i) {
    const XTypes::TypeIdentifier& ti = data.dependent_typeids[i].type_id;
    // Optimization - only store TypeIdentifiers for which TypeObjects haven't
    // already been in the type objects cache yet
    if (!sedp_.type_lookup_service_->type_object_in_cache(ti)) {
      deps.append(ti);
    }
  }
  dependencies_[guid_pref][remote_ti].first = data.continuation_point;

  // Update internal data
  sedp_.orig_seq_numbers_.insert(std::make_pair(++sedp_.type_lookup_service_sequence_number_,
                                                sedp_.orig_seq_numbers_[seq_num]));
  sedp_.orig_seq_numbers_.erase(seq_num);

  if (data.continuation_point.length() == 0) { // Get all type objects
    deps.append(remote_ti);
    if (!sedp_.send_type_lookup_request(deps, remote_id, is_discovery_protected, true)) {
      ACE_ERROR((LM_ERROR, ACE_TEXT("(%P|%t) ERROR: Sedp::TypeLookupReplyReader::process_get_dependencies_reply - ")
        ACE_TEXT("failed to send getTypes request\n")));
      return DDS::RETCODE_ERROR;
    }
  } else { // Get more dependencies
    XTypes::TypeIdentifierSeq type_ids;
    type_ids.append(remote_ti);
    if (!sedp_.send_type_lookup_request(type_ids, remote_id, is_discovery_protected, false)) {
      ACE_ERROR((LM_ERROR, ACE_TEXT("(%P|%t) ERROR: Sedp::TypeLookupReplyReader::process_get_dependencies_reply - ")
        ACE_TEXT("failed to send getTypeDependencies request\n")));
      return DDS::RETCODE_ERROR;
    }
  }

  return DDS::RETCODE_OK;
}

void Sedp::cleanup_type_lookup_data(const DCPS::GuidPrefix_t& guid_prefix,
                                    const XTypes::TypeIdentifier& ti,
                                    bool secure)
{
#ifdef OPENDDS_SECURITY
  if (secure) {
    type_lookup_reply_secure_reader_->cleanup(guid_prefix, ti);
  } else {
    type_lookup_reply_reader_->cleanup(guid_prefix, ti);
  }
#else
  ACE_UNUSED_ARG(secure);
  type_lookup_reply_reader_->cleanup(guid_prefix, ti);
#endif
}

Sedp::Reader::~Reader()
{
}

Sedp::DiscoveryReader::~DiscoveryReader()
{
}

Sedp::LivelinessReader::~LivelinessReader()
{
}

Sedp::SecurityReader::~SecurityReader()
{
}

bool
Sedp::Reader::assoc(const DCPS::AssociationData& publication)
{
  return associate(publication, false);
}

// Implementing TransportReceiveListener

static bool decode_parameter_list(
  const DCPS::ReceivedDataSample& sample,
  Serializer& ser,
  DCPS::Extensibility extensibility,
  ParameterList& data)
{
  if (sample.header_.key_fields_only_ && extensibility == DCPS::FINAL) {
    GUID_t guid;
    if (!(ser >> guid)) return false;
    data.length(1);
    data[0].guid(guid);
    data[0]._d(PID_ENDPOINT_GUID);
  } else {
    return ser >> data;
  }
  return true;
}

void
Sedp::Reader::data_received(const DCPS::ReceivedDataSample& sample)
{
  if (shutting_down_.value()) {
    return;
  }

  const DCPS::MessageId id =
    static_cast<DCPS::MessageId>(sample.header_.message_id_);

  switch (id) {
  case DCPS::SAMPLE_DATA:
  case DCPS::DISPOSE_INSTANCE:
  case DCPS::UNREGISTER_INSTANCE:
  case DCPS::DISPOSE_UNREGISTER_INSTANCE: {
    const DCPS::EntityId_t entity_id = sample.header_.publication_id_.entityId;
    const bool full_message = !sample.header_.key_fields_only_;

    // Figure Out Extensibility of Data Based On Entity Id
    const bool is_mutable =
      entity_id == ENTITYID_SEDP_BUILTIN_PUBLICATIONS_WRITER ||
#ifdef OPENDDS_SECURITY
      entity_id == ENTITYID_SEDP_BUILTIN_PUBLICATIONS_SECURE_WRITER ||
#endif
      entity_id == ENTITYID_SEDP_BUILTIN_SUBSCRIPTIONS_WRITER ||
#ifdef OPENDDS_SECURITY
      entity_id == ENTITYID_SEDP_BUILTIN_SUBSCRIPTIONS_SECURE_WRITER ||
      entity_id == ENTITYID_SPDP_RELIABLE_BUILTIN_PARTICIPANT_SECURE_WRITER ||
#endif
      entity_id == ENTITYID_TL_SVC_REQ_WRITER ||
      entity_id == ENTITYID_TL_SVC_REPLY_WRITER ||
#ifdef OPENDDS_SECURITY
      entity_id == ENTITYID_TL_SVC_REQ_WRITER_SECURE ||
      entity_id == ENTITYID_TL_SVC_REPLY_WRITER_SECURE ||
#endif
      false;
    const bool is_final =
      (entity_id == ENTITYID_P2P_BUILTIN_PARTICIPANT_MESSAGE_WRITER && full_message) ||
#ifdef OPENDDS_SECURITY
      (entity_id == ENTITYID_P2P_BUILTIN_PARTICIPANT_MESSAGE_SECURE_WRITER && full_message) ||
      entity_id == ENTITYID_P2P_BUILTIN_PARTICIPANT_STATELESS_WRITER ||
      entity_id == ENTITYID_P2P_BUILTIN_PARTICIPANT_VOLATILE_SECURE_WRITER ||
#endif
      false;
    if (is_mutable == is_final) {
      if (is_mutable) {
        ACE_ERROR((LM_ERROR, ACE_TEXT("(%P|%t) Sedp::Reader::data_received: ")
          ACE_TEXT("Error in entity id logic\n")));
      }
      break;
    }
    const DCPS::Extensibility extensibility =
      is_mutable ? DCPS::MUTABLE : DCPS::FINAL;

    // Get Encoding from Encapsulation
    Encoding encoding;
    Serializer ser(sample.sample_.get(), encoding);
    DCPS::EncapsulationHeader encap;
    if (!(ser >> encap)) {
      ACE_ERROR((LM_ERROR, ACE_TEXT("(%P|%t) ERROR: Sedp::Reader::data_received - ")
        ACE_TEXT("failed to deserialize encapsulation header\n")));
      return;
    }
    if (!encap.to_encoding(encoding, extensibility)) {
      return;
    }
    ser.encoding(encoding);

    data_received_i(sample, entity_id, ser, extensibility);
    break;
  }

  default:
    break;
  }
}

void
Sedp::LivelinessReader::data_received_i(const DCPS::ReceivedDataSample& sample,
  const DCPS::EntityId_t& entity_id,
  DCPS::Serializer& ser,
  DCPS::Extensibility)
{
  const DCPS::MessageId id = static_cast<DCPS::MessageId>(sample.header_.message_id_);
  const bool full_message = !sample.header_.key_fields_only_;

  if (entity_id == ENTITYID_P2P_BUILTIN_PARTICIPANT_MESSAGE_WRITER && full_message) {
    ParticipantMessageData data;
    if (!(ser >> data)) {
      ACE_ERROR((LM_ERROR, ACE_TEXT("ERROR: Sedp::LivelinessReader::data_received_i - ")
                 ACE_TEXT("failed to deserialize data\n")));
      return;
    }
    sedp_.data_received(id, data);

#ifdef OPENDDS_SECURITY
  } else if (entity_id == ENTITYID_P2P_BUILTIN_PARTICIPANT_MESSAGE_SECURE_WRITER && full_message) {
    ParticipantMessageData data;
    if (!(ser >> data)) {
      ACE_ERROR((LM_ERROR, ACE_TEXT("ERROR: Sedp::LivelinessReader::data_received_i - ")
                 ACE_TEXT("failed to deserialize data\n")));
      return;
    }
    sedp_.received_participant_message_data_secure(id, data);
#endif
  }
}

void
Sedp::SecurityReader::data_received_i(const DCPS::ReceivedDataSample& sample,
  const DCPS::EntityId_t& entity_id,
  DCPS::Serializer& ser,
  DCPS::Extensibility)
{
#ifdef OPENDDS_SECURITY
  const DCPS::MessageId id = static_cast<DCPS::MessageId>(sample.header_.message_id_);

  if (entity_id == ENTITYID_P2P_BUILTIN_PARTICIPANT_STATELESS_WRITER) {
    DDS::Security::ParticipantStatelessMessage data;
    ser.reset_alignment(); // https://issues.omg.org/browse/DDSIRTP23-63
    if (!(ser >> data)) {
      ACE_ERROR((LM_ERROR, ACE_TEXT("ERROR: Sedp::SecurityReader::data_received_i - ")
                 ACE_TEXT("failed to deserialize data\n")));
      return;
    }
    sedp_.received_stateless_message(id, data);
  } else if (entity_id == ENTITYID_P2P_BUILTIN_PARTICIPANT_VOLATILE_SECURE_WRITER) {
    DDS::Security::ParticipantVolatileMessageSecure data;
    if (!(ser >> data)) {
      ACE_ERROR((LM_ERROR, ACE_TEXT("ERROR: Sedp::SecurityReader::data_received_i - ")
                 ACE_TEXT("failed to deserialize data\n")));
      return;
    }
    sedp_.received_volatile_message_secure(id, data);
  }
#else
  ACE_UNUSED_ARG(sample);
  ACE_UNUSED_ARG(entity_id);
  ACE_UNUSED_ARG(ser);
#endif
}

void
Sedp::DiscoveryReader::data_received_i(const DCPS::ReceivedDataSample& sample,
  const DCPS::EntityId_t& entity_id,
  DCPS::Serializer& ser,
  DCPS::Extensibility extensibility)
{
  const DCPS::MessageId id = static_cast<DCPS::MessageId>(sample.header_.message_id_);

  if (entity_id == ENTITYID_SEDP_BUILTIN_PUBLICATIONS_WRITER) {
    ParameterList data;
    if (!decode_parameter_list(sample, ser, extensibility, data)) {
      ACE_ERROR((LM_ERROR, ACE_TEXT("ERROR: Sedp::DiscoveryReader::data_received_i - ")
        ACE_TEXT("failed to deserialize data\n")));
      return;
    }

    DiscoveredPublication wdata;
    if (!ParameterListConverter::from_param_list(data, wdata.writer_data_, sedp_.use_xtypes_, wdata.type_info_)) {
      ACE_ERROR((LM_ERROR,
                 ACE_TEXT("(%P|%t) ERROR: Sedp::DiscoveryReader::data_received_i - ")
                 ACE_TEXT("failed to convert from ParameterList ")
                 ACE_TEXT("to DiscoveredWriterData\n")));
      return;
    }
#ifdef OPENDDS_SECURITY
    wdata.have_ice_agent_info_ = false;
    ICE::AgentInfoMap ai_map;
    if (!ParameterListConverter::from_param_list(data, ai_map)) {
      ACE_ERROR((LM_ERROR,
        ACE_TEXT("(%P|%t) ERROR: Sedp::DiscoveryReader::data_received_i - ")
        ACE_TEXT("failed to convert from ParameterList ")
        ACE_TEXT("to ICE Agent info\n")));
      return;
}
    ICE::AgentInfoMap::const_iterator pos = ai_map.find("DATA");
    if (pos != ai_map.end()) {
      wdata.have_ice_agent_info_ = true;
      wdata.ice_agent_info_ = pos->second;
    }
#endif
    sedp_.data_received(id, wdata);

#ifdef OPENDDS_SECURITY
  } else if (entity_id == ENTITYID_SEDP_BUILTIN_PUBLICATIONS_SECURE_WRITER) {
    ParameterList data;
    if (!decode_parameter_list(sample, ser, extensibility, data)) {
      ACE_ERROR((LM_ERROR, ACE_TEXT("ERROR: Sedp::DiscoveryReader::data_received_i - ")
        ACE_TEXT("failed to deserialize data\n")));
      return;
    }

    DiscoveredPublication_SecurityWrapper wdata_secure;

    if (!ParameterListConverter::from_param_list(data, wdata_secure, sedp_.use_xtypes_, wdata_secure.type_info)) {
      ACE_ERROR((LM_ERROR,
                 ACE_TEXT("(%P|%t) ERROR: Sedp::DiscoveryReader::data_received_i - ")
                 ACE_TEXT("failed to convert from ParameterList ")
                 ACE_TEXT("to DiscoveredPublication_SecurityWrapper\n")));
      return;
    }

    wdata_secure.have_ice_agent_info = false;
    ICE::AgentInfoMap ai_map;
    if (!ParameterListConverter::from_param_list(data, ai_map)) {
      ACE_ERROR((LM_ERROR,
        ACE_TEXT("(%P|%t) ERROR: Sedp::DiscoveryReader::data_received_i - ")
        ACE_TEXT("failed to convert from ParameterList ")
        ACE_TEXT("to ICE Agent info\n")));
      return;
    }
    ICE::AgentInfoMap::const_iterator pos = ai_map.find("DATA");
    if (pos != ai_map.end()) {
      wdata_secure.have_ice_agent_info = true;
      wdata_secure.ice_agent_info = pos->second;
    }
    sedp_.data_received(id, wdata_secure);
#endif
  } else if (entity_id == ENTITYID_SEDP_BUILTIN_SUBSCRIPTIONS_WRITER) {
    ParameterList data;
    if (!decode_parameter_list(sample, ser, extensibility, data)) {
      ACE_ERROR((LM_ERROR, ACE_TEXT("ERROR: Sedp::DiscoveryReader::data_received_i - ")
        ACE_TEXT("failed to deserialize data\n")));
      return;
    }

    DiscoveredSubscription rdata;
    if (!ParameterListConverter::from_param_list(data, rdata.reader_data_, sedp_.use_xtypes_, rdata.type_info_)) {
      ACE_ERROR((LM_ERROR,
                 ACE_TEXT("(%P|%t) ERROR Sedp::DiscoveryReader::data_received_i - ")
                 ACE_TEXT("failed to convert from ParameterList ")
                 ACE_TEXT("to DiscoveredReaderData\n")));
      return;
    }
#ifdef OPENDDS_SECURITY
    rdata.have_ice_agent_info_ = false;
    ICE::AgentInfoMap ai_map;
    if (!ParameterListConverter::from_param_list(data, ai_map)) {
      ACE_ERROR((LM_ERROR,
        ACE_TEXT("(%P|%t) ERROR: Sedp::DiscoveryReader::data_received_i - ")
        ACE_TEXT("failed to convert from ParameterList ")
        ACE_TEXT("to ICE Agent info\n")));
      return;
    }
    ICE::AgentInfoMap::const_iterator pos = ai_map.find("DATA");
    if (pos != ai_map.end()) {
      rdata.have_ice_agent_info_ = true;
      rdata.ice_agent_info_ = pos->second;
    }
#endif
    if (rdata.reader_data_.readerProxy.expectsInlineQos) {
      set_inline_qos(rdata.reader_data_.readerProxy.allLocators);
    }
    sedp_.data_received(id, rdata);

#ifdef OPENDDS_SECURITY
  } else if (entity_id == ENTITYID_SEDP_BUILTIN_SUBSCRIPTIONS_SECURE_WRITER) {
    ParameterList data;
    if (!decode_parameter_list(sample, ser, extensibility, data)) {
      ACE_ERROR((LM_ERROR, ACE_TEXT("ERROR: Sedp::DiscoveryReader::data_received_i - ")
        ACE_TEXT("failed to deserialize data\n")));
      return;
    }

    DiscoveredSubscription_SecurityWrapper rdata_secure;
    if (!ParameterListConverter::from_param_list(data, rdata_secure, sedp_.use_xtypes_, rdata_secure.type_info)) {
      ACE_ERROR((LM_ERROR,
                 ACE_TEXT("(%P|%t) ERROR Sedp::DiscoveryReader::data_received_i - ")
                 ACE_TEXT("failed to convert from ParameterList ")
                 ACE_TEXT("to DiscoveredSubscription_SecurityWrapper\n")));
      return;
    }

    rdata_secure.have_ice_agent_info = false;
    ICE::AgentInfoMap ai_map;
    if (!ParameterListConverter::from_param_list(data, ai_map)) {
      ACE_ERROR((LM_ERROR,
        ACE_TEXT("(%P|%t) ERROR: Sedp::DiscoveryReader::data_received_i - ")
        ACE_TEXT("failed to convert from ParameterList ")
        ACE_TEXT("to ICE Agent info\n")));
      return;
    }
    ICE::AgentInfoMap::const_iterator pos = ai_map.find("DATA");
    if (pos != ai_map.end()) {
      rdata_secure.have_ice_agent_info = true;
      rdata_secure.ice_agent_info = pos->second;
    }

    if ((rdata_secure.data).readerProxy.expectsInlineQos) {
      set_inline_qos((rdata_secure.data).readerProxy.allLocators);
    }
    sedp_.data_received(id, rdata_secure);

  } else if (entity_id == ENTITYID_SPDP_RELIABLE_BUILTIN_PARTICIPANT_SECURE_WRITER) {

    ParameterList data;
    if (!decode_parameter_list(sample, ser, extensibility, data)) {
      ACE_ERROR((LM_ERROR, ACE_TEXT("ERROR: Sedp::DiscoveryReader::data_received_i - ")
        ACE_TEXT("failed to deserialize data\n")));
      return;
    }

    Security::SPDPdiscoveredParticipantData pdata;

    if (!ParameterListConverter::from_param_list(data, pdata)) {
      ACE_ERROR((LM_ERROR,
                 ACE_TEXT("(%P|%t) ERROR: Sedp::DiscoveryReader::data_received_i - ")
                 ACE_TEXT("failed to convert from ParameterList ")
                 ACE_TEXT("to Security::SPDPdiscoveredParticipantData\n")));
      return;
    }
    const DCPS::RepoId guid = make_id(sample.header_.publication_id_.guidPrefix, DCPS::ENTITYID_PARTICIPANT);
    sedp_.spdp_.process_participant_ice(data, pdata, guid);
    sedp_.spdp_.handle_participant_data(id, pdata, DCPS::SequenceNumber::ZERO(), ACE_INET_Addr(), true);

  #endif
  }
}

void
Sedp::TypeLookupRequestReader::data_received_i(const DCPS::ReceivedDataSample& sample,
  const DCPS::EntityId_t& entity_id,
  DCPS::Serializer& ser,
  DCPS::Extensibility)
{
  XTypes::TypeLookup_Reply type_lookup_reply;
  if (DDS::RETCODE_OK != process_type_lookup_request(ser, type_lookup_reply)) {
    ACE_ERROR((LM_ERROR, ACE_TEXT("(%P|%t) ERROR: Sedp::TypeLookupRequestReader::data_received_i - ")
      ACE_TEXT("failed to take type lookup request\n")));
    return;
  }

#ifdef OPENDDS_SECURITY
  if (entity_id == ENTITYID_TL_SVC_REQ_WRITER_SECURE) {
    const DCPS::RepoId reader = make_id(sample.header_.publication_id_, ENTITYID_TL_SVC_REPLY_READER_SECURE);
    if (DDS::RETCODE_OK != sedp_.type_lookup_reply_secure_writer_->send_type_lookup_reply(type_lookup_reply, reader)) {
      ACE_ERROR((LM_ERROR, ACE_TEXT("(%P|%t) ERROR: Sedp::TypeLookupRequestReader::data_received_i - ")
        ACE_TEXT("failed to send secure type lookup reply\n")));
      return;
    }
  } else if (entity_id == ENTITYID_TL_SVC_REQ_WRITER) {
    const DCPS::RepoId reader = make_id(sample.header_.publication_id_, ENTITYID_TL_SVC_REPLY_READER);
    if (DDS::RETCODE_OK != sedp_.type_lookup_reply_writer_->send_type_lookup_reply(type_lookup_reply, reader)) {
      ACE_ERROR((LM_ERROR, ACE_TEXT("(%P|%t) ERROR: Sedp::TypeLookupRequestReader::data_received_i - ")
        ACE_TEXT("failed to send type lookup reply\n")));
      return;
    }
  }
#else
  const DCPS::RepoId reader = make_id(sample.header_.publication_id_, ENTITYID_TL_SVC_REPLY_READER);
  if (DDS::RETCODE_OK != sedp_.type_lookup_reply_writer_->send_type_lookup_reply(type_lookup_reply, reader)) {
    ACE_ERROR((LM_ERROR, ACE_TEXT("(%P|%t) ERROR: Sedp::TypeLookupRequestReader::data_received_i - ")
      ACE_TEXT("failed to send type lookup reply\n")));
    return;
  }
  ACE_UNUSED_ARG(entity_id);
#endif
}

void
Sedp::TypeLookupReplyReader::data_received_i(const DCPS::ReceivedDataSample& sample,
  const DCPS::EntityId_t& remote_id,
  DCPS::Serializer& ser,
  DCPS::Extensibility)
{
#ifdef OPENDDS_SECURITY
  if (remote_id == ENTITYID_TL_SVC_REPLY_WRITER_SECURE) {
    if (!process_type_lookup_reply(sample, ser, true)) {
      ACE_ERROR((LM_ERROR, ACE_TEXT("(%P|%t) ERROR: Sedp::TypeLookupReplyReader::data_received_i - ")
        ACE_TEXT("failed to process secure type lookup reply\n")));
      return;
    }
  } else if (remote_id == ENTITYID_TL_SVC_REPLY_WRITER) {
    if (!process_type_lookup_reply(sample, ser, false)) {
      ACE_ERROR((LM_ERROR, ACE_TEXT("(%P|%t) ERROR: Sedp::TypeLookupReplyReader::data_received_i - ")
        ACE_TEXT("failed to process type lookup reply\n")));
      return;
    }
  }
#else
  ACE_UNUSED_ARG(remote_id);
  if (!process_type_lookup_reply(sample, ser, false)) {
    ACE_ERROR((LM_ERROR, ACE_TEXT("(%P|%t) ERROR: Sedp::TypeLookupReplyReader::data_received_i - ")
      ACE_TEXT("failed to process type lookup reply\n")));
    return;
  }
#endif
}

void
Sedp::populate_discovered_writer_msg(
    DCPS::DiscoveredWriterData& dwd,
    const RepoId& publication_id,
    const LocalPublication& pub)
{
  // Ignored on the wire dwd.ddsPublicationData.key
  // Ignored on the wire dwd.ddsPublicationData.participant_key
  OPENDDS_STRING topic_name = topic_names_[pub.topic_id_];
  dwd.ddsPublicationData.topic_name = topic_name.c_str();
  TopicDetails& topic_details = topics_[topic_name];
  dwd.ddsPublicationData.type_name = topic_details.local_data_type_name().c_str();
  dwd.ddsPublicationData.durability = pub.qos_.durability;
  dwd.ddsPublicationData.durability_service = pub.qos_.durability_service;
  dwd.ddsPublicationData.deadline = pub.qos_.deadline;
  dwd.ddsPublicationData.latency_budget = pub.qos_.latency_budget;
  dwd.ddsPublicationData.liveliness = pub.qos_.liveliness;
  dwd.ddsPublicationData.reliability = pub.qos_.reliability;
  dwd.ddsPublicationData.lifespan = pub.qos_.lifespan;
  dwd.ddsPublicationData.user_data = pub.qos_.user_data;
  dwd.ddsPublicationData.ownership = pub.qos_.ownership;
  dwd.ddsPublicationData.ownership_strength = pub.qos_.ownership_strength;
  dwd.ddsPublicationData.destination_order = pub.qos_.destination_order;
  dwd.ddsPublicationData.representation = pub.qos_.representation;
  dwd.ddsPublicationData.presentation = pub.publisher_qos_.presentation;
  dwd.ddsPublicationData.partition = pub.publisher_qos_.partition;
  dwd.ddsPublicationData.topic_data = topic_details.local_qos().topic_data;
  dwd.ddsPublicationData.group_data = pub.publisher_qos_.group_data;
  dwd.writerProxy.remoteWriterGuid = publication_id;
  // Ignore dwd.writerProxy.unicastLocatorList;
  // Ignore dwd.writerProxy.multicastLocatorList;
  dwd.writerProxy.allLocators = pub.trans_info_;
}

void
Sedp::populate_discovered_reader_msg(
    DCPS::DiscoveredReaderData& drd,
    const RepoId& subscription_id,
    const LocalSubscription& sub)
{
  // Ignored on the wire drd.ddsSubscription.key
  // Ignored on the wire drd.ddsSubscription.participant_key
  OPENDDS_STRING topic_name = topic_names_[sub.topic_id_];
  drd.ddsSubscriptionData.topic_name = topic_name.c_str();
  TopicDetails& topic_details = topics_[topic_name];
  drd.ddsSubscriptionData.type_name = topic_details.local_data_type_name().c_str();
  drd.ddsSubscriptionData.durability = sub.qos_.durability;
  drd.ddsSubscriptionData.deadline = sub.qos_.deadline;
  drd.ddsSubscriptionData.latency_budget = sub.qos_.latency_budget;
  drd.ddsSubscriptionData.liveliness = sub.qos_.liveliness;
  drd.ddsSubscriptionData.reliability = sub.qos_.reliability;
  drd.ddsSubscriptionData.ownership = sub.qos_.ownership;
  drd.ddsSubscriptionData.destination_order = sub.qos_.destination_order;
  drd.ddsSubscriptionData.user_data = sub.qos_.user_data;
  drd.ddsSubscriptionData.time_based_filter = sub.qos_.time_based_filter;
  drd.ddsSubscriptionData.representation  = sub.qos_.representation;
  drd.ddsSubscriptionData.presentation = sub.subscriber_qos_.presentation;
  drd.ddsSubscriptionData.partition = sub.subscriber_qos_.partition;
  drd.ddsSubscriptionData.topic_data = topic_details.local_qos().topic_data;
  drd.ddsSubscriptionData.group_data = sub.subscriber_qos_.group_data;
  drd.readerProxy.remoteReaderGuid = subscription_id;
  drd.readerProxy.expectsInlineQos = false;  // We never expect inline qos
  // Ignore drd.readerProxy.unicastLocatorList;
  // Ignore drd.readerProxy.multicastLocatorList;
  drd.readerProxy.allLocators = sub.trans_info_;
  drd.contentFilterProperty.contentFilteredTopicName =
    OPENDDS_STRING(DCPS::GuidConverter(subscription_id)).c_str();
  drd.contentFilterProperty.relatedTopicName = topic_name.c_str();
  drd.contentFilterProperty.filterClassName = ""; // PLConverter adds default
  drd.contentFilterProperty.filterExpression = sub.filterProperties.filterExpression;
  drd.contentFilterProperty.expressionParameters = sub.filterProperties.expressionParameters;
  for (DCPS::RepoIdSet::const_iterator writer =
        sub.remote_expectant_opendds_associations_.begin();
       writer != sub.remote_expectant_opendds_associations_.end();
       ++writer) {
    CORBA::ULong len = drd.readerProxy.associatedWriters.length();
    drd.readerProxy.associatedWriters.length(len + 1);
    drd.readerProxy.associatedWriters[len] = *writer;
  }
}

void
Sedp::write_durable_publication_data(const RepoId& reader, bool secure)
{
  if (!(spdp_.available_builtin_endpoints() & (DISC_BUILTIN_ENDPOINT_PUBLICATION_ANNOUNCER
#ifdef OPENDDS_SECURITY
                                               | DDS::Security::SEDP_BUILTIN_PUBLICATIONS_SECURE_WRITER
#endif
                                               ))) {
    return;
  }

  if (secure) {
#ifdef OPENDDS_SECURITY
    LocalPublicationIter pub, end = local_publications_.end();
    for (pub = local_publications_.begin(); pub != end; ++pub) {
      if (pub->second.security_attribs_.base.is_discovery_protected) {
        write_publication_data_secure(pub->first, pub->second, reader);
      }
    }
    publications_secure_writer_->end_historic_samples(reader);
#endif
  } else {
    LocalPublicationIter pub, end = local_publications_.end();
    for (pub = local_publications_.begin(); pub != end; ++pub) {
#ifdef OPENDDS_SECURITY
      if (!pub->second.security_attribs_.base.is_discovery_protected) {
        write_publication_data(pub->first, pub->second, reader);
      }
#else
      write_publication_data(pub->first, pub->second, reader);
#endif
    }
    publications_writer_->end_historic_samples(reader);
  }
}

void
Sedp::write_durable_subscription_data(const RepoId& reader, bool secure)
{
  if (!(spdp_.available_builtin_endpoints() & (DISC_BUILTIN_ENDPOINT_SUBSCRIPTION_ANNOUNCER
#ifdef OPENDDS_SECURITY
                                               | DDS::Security::SEDP_BUILTIN_SUBSCRIPTIONS_SECURE_WRITER
#endif
                                               ))) {
    return;
  }

  if (secure) {
#ifdef OPENDDS_SECURITY
    LocalSubscriptionIter sub, end = local_subscriptions_.end();
    for (sub = local_subscriptions_.begin(); sub != end; ++sub) {
      if (is_security_enabled() && sub->second.security_attribs_.base.is_discovery_protected) {
        write_subscription_data_secure(sub->first, sub->second, reader);
      }
    }
    subscriptions_secure_writer_->end_historic_samples(reader);
#endif
  } else {
    LocalSubscriptionIter sub, end = local_subscriptions_.end();
    for (sub = local_subscriptions_.begin(); sub != end; ++sub) {
#ifdef OPENDDS_SECURITY
      if (!(is_security_enabled() && sub->second.security_attribs_.base.is_discovery_protected)) {
        write_subscription_data(sub->first, sub->second, reader);
      }
#else
      write_subscription_data(sub->first, sub->second, reader);
#endif
    }
    subscriptions_writer_->end_historic_samples(reader);
  }
}

void
Sedp::write_durable_participant_message_data(const RepoId& reader)
{
  if (!(spdp_.available_builtin_endpoints() & BUILTIN_ENDPOINT_PARTICIPANT_MESSAGE_DATA_WRITER)) {
    return;
  }

  LocalParticipantMessageIter part, end = local_participant_messages_.end();
  for (part = local_participant_messages_.begin(); part != end; ++part) {
    write_participant_message_data(part->first, part->second, reader);
  }
  participant_message_writer_->end_historic_samples(reader);
}

#ifdef OPENDDS_SECURITY
void
Sedp::write_durable_participant_message_data_secure(const RepoId& reader)
{
  if (!(spdp_.available_builtin_endpoints() & DDS::Security::BUILTIN_PARTICIPANT_MESSAGE_SECURE_WRITER)) {
    return;
  }

  LocalParticipantMessageIter part, end = local_participant_messages_secure_.end();
  for (part = local_participant_messages_secure_.begin(); part != end; ++part) {
    write_participant_message_data_secure(part->first, part->second, reader);
  }
  participant_message_secure_writer_->end_historic_samples(reader);
}

DDS::ReturnCode_t
Sedp::write_stateless_message(const DDS::Security::ParticipantStatelessMessage& msg,
                              const RepoId& reader)
{
  DCPS::SequenceNumber sequence = DCPS::SequenceNumber::SEQUENCENUMBER_UNKNOWN();
  return participant_stateless_message_writer_->write_stateless_message(msg, reader, sequence);
}

DDS::ReturnCode_t
Sedp::write_volatile_message(DDS::Security::ParticipantVolatileMessageSecure& msg,
                             const RepoId& reader)
{
  msg.message_identity.sequence_number = static_cast<unsigned long>(participant_volatile_message_secure_writer_->get_seq().getValue());
  DCPS::SequenceNumber sequence = DCPS::SequenceNumber::SEQUENCENUMBER_UNKNOWN();
  return participant_volatile_message_secure_writer_->write_volatile_message_secure(msg, reader, sequence);
}

void
Sedp::write_durable_dcps_participant_secure(const DCPS::RepoId& reader)
{
  if (!(spdp_.available_builtin_endpoints() & DDS::Security::SPDP_BUILTIN_PARTICIPANT_SECURE_WRITER)) {
    return;
  }

  write_dcps_participant_secure(
    spdp_.build_local_pdata(false, Security::DPDK_SECURE), reader);
  dcps_participant_secure_writer_->end_historic_samples(reader);
}

DDS::ReturnCode_t
Sedp::write_dcps_participant_secure(const Security::SPDPdiscoveredParticipantData& msg,
                                    const RepoId& part)
{
  DCPS::RepoId remote_reader(part);
  if (part != GUID_UNKNOWN) {
    remote_reader.entityId = ENTITYID_SPDP_RELIABLE_BUILTIN_PARTICIPANT_SECURE_READER;
  }

  return dcps_participant_secure_writer_->write_dcps_participant_secure(msg, remote_reader, participant_secure_sequence_);
}

DDS::ReturnCode_t
Sedp::write_dcps_participant_dispose(const RepoId& part)
{
  return dcps_participant_secure_writer_->write_unregister_dispose(part, PID_PARTICIPANT_GUID);
}
#endif

DDS::ReturnCode_t
Sedp::add_publication_i(const DCPS::RepoId& rid,
                        LocalPublication& pub)
{
  pub.transport_context_ = PFLAGS_THIS_VERSION;
#ifdef OPENDDS_SECURITY
  DCPS::DataWriterCallbacks_rch pl = pub.publication_.lock();
  if (pl) {
    ICE::Endpoint* endpoint = pl->get_ice_endpoint();
    if (endpoint) {
      pub.have_ice_agent_info = true;
      pub.ice_agent_info = ICE::Agent::instance()->get_local_agent_info(endpoint);
      ICE::Agent::instance()->add_local_agent_info_listener(endpoint, rid, &publication_agent_info_listener_);
      start_ice(rid, pub);
    }
  }
#else
  ACE_UNUSED_ARG(rid);
  ACE_UNUSED_ARG(pub);
#endif
  return DDS::RETCODE_OK;
}

DDS::ReturnCode_t
Sedp::write_publication_data(
    const RepoId& rid,
    LocalPublication& lp,
    const RepoId& reader)
{
  DDS::ReturnCode_t result = DDS::RETCODE_OK;

#ifdef OPENDDS_SECURITY
  if (is_security_enabled() && lp.security_attribs_.base.is_discovery_protected) {
    result = write_publication_data_secure(rid, lp, reader);

  } else {
#endif

    result = write_publication_data_unsecure(rid, lp, reader);

#ifdef OPENDDS_SECURITY
  }
#endif

  return result;
}

DDS::ReturnCode_t
Sedp::write_publication_data_unsecure(
    const RepoId& rid,
    LocalPublication& lp,
    const RepoId& reader)
{
  if (!(spdp_.available_builtin_endpoints() & DISC_BUILTIN_ENDPOINT_PUBLICATION_ANNOUNCER)) {
    return DDS::RETCODE_PRECONDITION_NOT_MET;
  }

  DDS::ReturnCode_t result = DDS::RETCODE_OK;
  if (spdp_.associated() && (reader != GUID_UNKNOWN ||
                             !associated_participants_.empty())) {
    DCPS::DiscoveredWriterData dwd;
    ParameterList plist;
    populate_discovered_writer_msg(dwd, rid, lp);

    // Convert to parameter list
    if (!ParameterListConverter::to_param_list(dwd, plist, use_xtypes_, lp.type_info_, false)) {
      ACE_ERROR((LM_ERROR,
                 ACE_TEXT("(%P|%t) ERROR: Sedp::write_publication_data - ")
                 ACE_TEXT("Failed to convert DiscoveredWriterData ")
                 ACE_TEXT(" to ParameterList\n")));
      result = DDS::RETCODE_ERROR;
    }
#ifdef OPENDDS_SECURITY
    if (lp.have_ice_agent_info) {
      ICE::AgentInfoMap ai_map;
      ai_map["DATA"] = lp.ice_agent_info;
      if (!ParameterListConverter::to_param_list(ai_map, plist)) {
        ACE_ERROR((LM_ERROR,
                   ACE_TEXT("(%P|%t) ERROR: Sedp::write_publication_data - ")
                   ACE_TEXT("Failed to convert ICE Agent info ")
                   ACE_TEXT("to ParameterList\n")));
        result = DDS::RETCODE_ERROR;
      }
    }
#endif

    if (DDS::RETCODE_OK == result) {
      result = publications_writer_->write_parameter_list(plist, reader, lp.sequence_);
    }
  } else if (DCPS::DCPS_debug_level > 3) {
    ACE_DEBUG((LM_INFO, ACE_TEXT("(%P|%t) Sedp::write_publication_data - ")
                        ACE_TEXT("not currently associated, dropping msg.\n")));
  }
  return result;
}

#ifdef OPENDDS_SECURITY
DDS::ReturnCode_t
Sedp::write_publication_data_secure(
    const RepoId& rid,
    LocalPublication& lp,
    const RepoId& reader)
{
  if (!(spdp_.available_builtin_endpoints() & DDS::Security::SEDP_BUILTIN_PUBLICATIONS_SECURE_WRITER)) {
    return DDS::RETCODE_PRECONDITION_NOT_MET;
  }

  DDS::ReturnCode_t result = DDS::RETCODE_OK;
  if (spdp_.associated() && (reader != GUID_UNKNOWN ||
                             !associated_participants_.empty())) {

    DiscoveredPublication_SecurityWrapper dwd;
    ParameterList plist;
    populate_discovered_writer_msg(dwd.data, rid, lp);

    dwd.security_info.endpoint_security_attributes = security_attributes_to_bitmask(lp.security_attribs_);
    dwd.security_info.plugin_endpoint_security_attributes = lp.security_attribs_.plugin_endpoint_attributes;

    // Convert to parameter list
    if (!ParameterListConverter::to_param_list(dwd, plist, use_xtypes_, lp.type_info_, false)) {
      ACE_ERROR((LM_ERROR,
                 ACE_TEXT("(%P|%t) ERROR: Sedp::write_publication_data_secure - ")
                 ACE_TEXT("Failed to convert DiscoveredWriterData ")
                 ACE_TEXT("to ParameterList\n")));
      result = DDS::RETCODE_ERROR;
    }
    if (lp.have_ice_agent_info) {
      ICE::AgentInfoMap ai_map;
      ai_map["DATA"] = lp.ice_agent_info;
      if (!ParameterListConverter::to_param_list(ai_map, plist)) {
        ACE_ERROR((LM_ERROR,
                   ACE_TEXT("(%P|%t) ERROR: Sedp::write_publication_data_secure - ")
                   ACE_TEXT("Failed to convert ICE Agent info ")
                   ACE_TEXT("to ParameterList\n")));
        result = DDS::RETCODE_ERROR;
      }
    }
    if (DDS::RETCODE_OK == result) {
      RepoId effective_reader = reader;
      if (reader != GUID_UNKNOWN)
        effective_reader.entityId = ENTITYID_SEDP_BUILTIN_PUBLICATIONS_SECURE_READER;
      result = publications_secure_writer_->write_parameter_list(plist, effective_reader, lp.sequence_);
    }
  } else if (DCPS::DCPS_debug_level > 3) {
    ACE_DEBUG((LM_INFO, ACE_TEXT("(%P|%t) Sedp::write_publication_data_secure - ")
                        ACE_TEXT("not currently associated, dropping msg.\n")));
  }
  return result;
}
#endif

DDS::ReturnCode_t
Sedp::add_subscription_i(const DCPS::RepoId& rid,
                         LocalSubscription& sub)
{
  sub.transport_context_ = PFLAGS_THIS_VERSION;
#ifdef OPENDDS_SECURITY
  DCPS::DataReaderCallbacks_rch sl = sub.subscription_.lock();
  if (sl) {
    ICE::Endpoint* endpoint = sl->get_ice_endpoint();
    if (endpoint) {
      sub.have_ice_agent_info = true;
      sub.ice_agent_info = ICE::Agent::instance()->get_local_agent_info(endpoint);
      ICE::Agent::instance()->add_local_agent_info_listener(endpoint, rid, &subscription_agent_info_listener_);
      start_ice(rid, sub);
    }
  }
#else
  ACE_UNUSED_ARG(rid);
  ACE_UNUSED_ARG(sub);
#endif
  return DDS::RETCODE_OK;
}

DDS::ReturnCode_t
Sedp::write_subscription_data(
    const RepoId& rid,
    LocalSubscription& ls,
    const RepoId& reader)
{
  DDS::ReturnCode_t result = DDS::RETCODE_OK;

#ifdef OPENDDS_SECURITY
  if (is_security_enabled() && ls.security_attribs_.base.is_discovery_protected) {
    result = write_subscription_data_secure(rid, ls, reader);

  } else {
#endif

    result = write_subscription_data_unsecure(rid, ls, reader);

#ifdef OPENDDS_SECURITY
  }
#endif

  return result;
}

DDS::ReturnCode_t
Sedp::write_subscription_data_unsecure(
    const RepoId& rid,
    LocalSubscription& ls,
    const RepoId& reader)
{
  if (!(spdp_.available_builtin_endpoints() & DISC_BUILTIN_ENDPOINT_SUBSCRIPTION_ANNOUNCER)) {
    return DDS::RETCODE_PRECONDITION_NOT_MET;
  }

  DDS::ReturnCode_t result = DDS::RETCODE_OK;
  if (spdp_.associated() && (reader != GUID_UNKNOWN ||
                             !associated_participants_.empty())) {
    DCPS::DiscoveredReaderData drd;
    ParameterList plist;
    populate_discovered_reader_msg(drd, rid, ls);

    // Convert to parameter list
    if (!ParameterListConverter::to_param_list(drd, plist, use_xtypes_, ls.type_info_, false)) {
      ACE_ERROR((LM_ERROR,
                 ACE_TEXT("(%P|%t) ERROR: Sedp::write_subscription_data_unsecure - ")
                 ACE_TEXT("Failed to convert DiscoveredReaderData ")
                 ACE_TEXT("to ParameterList\n")));
      result = DDS::RETCODE_ERROR;
    }

    DDS::TypeConsistencyEnforcementQosPolicy tceqp = TheServiceParticipant->initial_TypeConsistencyEnforcementQosPolicy();
    Parameter param;
    param.type_consistency(tceqp);
    const CORBA::ULong length = plist.length();
    plist.length(length + 1);
    plist[length] = param;

#ifdef OPENDDS_SECURITY
    if (ls.have_ice_agent_info) {
      ICE::AgentInfoMap ai_map;
      ai_map["DATA"] = ls.ice_agent_info;
      if (!ParameterListConverter::to_param_list(ai_map, plist)) {
        ACE_ERROR((LM_ERROR,
                   ACE_TEXT("(%P|%t) ERROR: Sedp::write_subscription_data_unsecure - ")
                   ACE_TEXT("Failed to convert ICE Agent info ")
                   ACE_TEXT("to ParameterList\n")));
        result = DDS::RETCODE_ERROR;
      }
    }
#endif
    if (DDS::RETCODE_OK == result) {
      result = subscriptions_writer_->write_parameter_list(plist, reader, ls.sequence_);
    }
  } else if (DCPS::DCPS_debug_level > 3) {
    ACE_DEBUG((LM_INFO, ACE_TEXT("(%P|%t) Sedp::write_subscription_data_unsecure - ")
                        ACE_TEXT("not currently associated, dropping msg.\n")));
  }
  return result;
}

#ifdef OPENDDS_SECURITY
DDS::ReturnCode_t
Sedp::write_subscription_data_secure(
    const RepoId& rid,
    LocalSubscription& ls,
    const RepoId& reader)
{
  if (!(spdp_.available_builtin_endpoints() & DDS::Security::SEDP_BUILTIN_SUBSCRIPTIONS_SECURE_WRITER)) {
    return DDS::RETCODE_PRECONDITION_NOT_MET;
  }

  DDS::ReturnCode_t result = DDS::RETCODE_OK;
  if (spdp_.associated() && (reader != GUID_UNKNOWN ||
                             !associated_participants_.empty())) {

    DiscoveredSubscription_SecurityWrapper drd;
    ParameterList plist;
    populate_discovered_reader_msg(drd.data, rid, ls);

    drd.security_info.endpoint_security_attributes = security_attributes_to_bitmask(ls.security_attribs_);
    drd.security_info.plugin_endpoint_security_attributes = ls.security_attribs_.plugin_endpoint_attributes;

    // Convert to parameter list
    if (!ParameterListConverter::to_param_list(drd, plist, use_xtypes_, ls.type_info_, false)) {
      ACE_ERROR((LM_ERROR,
                 ACE_TEXT("(%P|%t) ERROR: Sedp::write_subscription_data_secure - ")
                 ACE_TEXT("Failed to convert DiscoveredReaderData ")
                 ACE_TEXT("to ParameterList\n")));
      result = DDS::RETCODE_ERROR;
    }
    if (ls.have_ice_agent_info) {
      ICE::AgentInfoMap ai_map;
      ai_map["DATA"] = ls.ice_agent_info;
      if (!ParameterListConverter::to_param_list(ai_map, plist)) {
        ACE_ERROR((LM_ERROR,
                   ACE_TEXT("(%P|%t) ERROR: Sedp::write_subscription_data_secure - ")
                   ACE_TEXT("Failed to convert ICE Agent info ")
                   ACE_TEXT("to ParameterList\n")));
        result = DDS::RETCODE_ERROR;
      }
    }
    if (DDS::RETCODE_OK == result) {
      RepoId effective_reader = reader;
      if (reader != GUID_UNKNOWN)
        effective_reader.entityId = ENTITYID_SEDP_BUILTIN_SUBSCRIPTIONS_SECURE_READER;
      result = subscriptions_secure_writer_->write_parameter_list(plist, effective_reader, ls.sequence_);
    }
  } else if (DCPS::DCPS_debug_level > 3) {
    ACE_DEBUG((LM_INFO, ACE_TEXT("(%P|%t) Sedp::write_subscription_data_secure - ")
                        ACE_TEXT("not currently associated, dropping msg.\n")));
  }
  return result;
}
#endif

DDS::ReturnCode_t
Sedp::write_participant_message_data(
    const RepoId& rid,
    LocalParticipantMessage& pm,
    const RepoId& reader)
{
  if (!(spdp_.available_builtin_endpoints() & BUILTIN_ENDPOINT_PARTICIPANT_MESSAGE_DATA_WRITER)) {
    return DDS::RETCODE_PRECONDITION_NOT_MET;
  }

  DDS::ReturnCode_t result = DDS::RETCODE_OK;
  if (spdp_.associated() && (reader != GUID_UNKNOWN ||
                             !associated_participants_.empty())) {
    ParticipantMessageData pmd;
    pmd.participantGuid = rid;
    result = participant_message_writer_->write_participant_message(pmd, reader, pm.sequence_);
  } else if (DCPS::DCPS_debug_level > 3) {
    ACE_DEBUG((LM_INFO, ACE_TEXT("(%P|%t) Sedp::write_participant_message_data - ")
               ACE_TEXT("not currently associated, dropping msg.\n")));
  }
  return result;
}

#ifdef OPENDDS_SECURITY
DDS::ReturnCode_t
Sedp::write_participant_message_data_secure(
    const RepoId& rid,
    LocalParticipantMessage& pm,
    const RepoId& reader)
{
  if (!(spdp_.available_builtin_endpoints() & DDS::Security::BUILTIN_PARTICIPANT_MESSAGE_SECURE_WRITER)) {
    return DDS::RETCODE_PRECONDITION_NOT_MET;
  }

  DDS::ReturnCode_t result = DDS::RETCODE_OK;
  if (spdp_.associated() && (reader != GUID_UNKNOWN ||
                             !associated_participants_.empty())) {
    ParticipantMessageData pmd;
    pmd.participantGuid = rid;
    result = participant_message_secure_writer_->write_participant_message(pmd, reader, pm.sequence_);
  } else if (DCPS::DCPS_debug_level > 3) {
    ACE_DEBUG((LM_INFO, ACE_TEXT("(%P|%t) Sedp::write_participant_message_data_secure - ")
               ACE_TEXT("not currently associated, dropping msg.\n")));
  }
  return result;
}
#endif

void
Sedp::set_inline_qos(DCPS::TransportLocatorSeq& locators)
{
  const OPENDDS_STRING rtps_udp = "rtps_udp";
  for (CORBA::ULong i = 0; i < locators.length(); ++i) {
    if (locators[i].transport_type.in() == rtps_udp) {
      const CORBA::ULong len = locators[i].data.length();
      locators[i].data.length(len + 1);
      locators[i].data[len] = CORBA::Octet(1);
    }
  }
}

bool
Sedp::shutting_down() const
{
  return spdp_.shutting_down();
}

void
Sedp::populate_transport_locator_sequence(DCPS::TransportLocatorSeq*& rTls,
                                          DiscoveredSubscriptionIter& dsi,
                                          const RepoId& reader)
{
  DCPS::LocatorSeq locs;
  bool participantExpectsInlineQos = false;
  RepoId remote_participant = reader;
  remote_participant.entityId = ENTITYID_PARTICIPANT;
  const bool participant_found =
    spdp_.get_default_locators(remote_participant, locs,
                               participantExpectsInlineQos);
  if (!rTls->length()) {     // if no locators provided, add the default
    if (!participant_found) {
      return;
    } else if (locs.length()) {
      const Encoding& encoding = get_locators_encoding();
      size_t size = DCPS::serialized_size(encoding, locs);
      DCPS::primitive_serialized_size_boolean(encoding, size);

      ACE_Message_Block mb_locator(size);
      Serializer ser_loc(&mb_locator, encoding);
      ser_loc << locs;
      const bool readerExpectsInlineQos =
        dsi->second.reader_data_.readerProxy.expectsInlineQos;
      ser_loc << ACE_OutputCDR::from_boolean(participantExpectsInlineQos
                                             || readerExpectsInlineQos);

      DCPS::TransportLocator tl;
      tl.transport_type = "rtps_udp";
      message_block_to_sequence(mb_locator, tl.data);
      rTls->length(1);
      (*rTls)[0] = tl;
    } else {
      ACE_DEBUG((LM_WARNING,
                 ACE_TEXT("(%P|%t) Sedp::match - ")
                 ACE_TEXT("remote reader found with no locators ")
                 ACE_TEXT("and no default locators\n")));
    }
  }
}

void
Sedp::populate_transport_locator_sequence(DCPS::TransportLocatorSeq*& wTls,
                                          DiscoveredPublicationIter& /*dpi*/,
                                          const RepoId& writer)
{
  DCPS::LocatorSeq locs;
  bool participantExpectsInlineQos = false;
  RepoId remote_participant = writer;
  remote_participant.entityId = ENTITYID_PARTICIPANT;
  const bool participant_found =
    spdp_.get_default_locators(remote_participant, locs,
                               participantExpectsInlineQos);
  if (!wTls->length()) {     // if no locators provided, add the default
    if (!participant_found) {
      return;
    } else if (locs.length()) {
      const Encoding& encoding = get_locators_encoding();
      size_t size = DCPS::serialized_size(encoding, locs);
      DCPS::primitive_serialized_size_boolean(encoding, size);

      ACE_Message_Block mb_locator(size);
      Serializer ser_loc(&mb_locator, encoding);
      ser_loc << locs;
      ser_loc << ACE_OutputCDR::from_boolean(participantExpectsInlineQos);

      DCPS::TransportLocator tl;
      tl.transport_type = "rtps_udp";
      message_block_to_sequence(mb_locator, tl.data);
      wTls->length(1);
      (*wTls)[0] = tl;
    } else {
      ACE_DEBUG((LM_WARNING,
                 ACE_TEXT("(%P|%t) Sedp::match - ")
                 ACE_TEXT("remote writer found with no locators ")
                 ACE_TEXT("and no default locators\n")));
    }
  }
}

#ifdef OPENDDS_SECURITY
DDS::Security::DatawriterCryptoHandle
Sedp::generate_remote_matched_writer_crypto_handle(const RepoId& writer,
                                                   const RepoId& reader)
{
  DDS::Security::DatawriterCryptoHandle result = get_handle_registry()->get_remote_datawriter_crypto_handle(writer);
  if (result != DDS::HANDLE_NIL) {
    return result;
  }

  const RepoId writer_part = make_id(writer, ENTITYID_PARTICIPANT);
  Spdp::ParticipantCryptoInfoPair info = spdp_.lookup_participant_crypto_info(writer_part);

  if (info.first != DDS::HANDLE_NIL && info.second) {
    const DDS::Security::DatareaderCryptoHandle drch =
      get_handle_registry()->get_local_datareader_crypto_handle(reader);
    const DDS::Security::EndpointSecurityAttributes attribs =
      get_handle_registry()->get_local_datareader_security_attributes(reader);
    DDS::Security::CryptoKeyFactory_var key_factory = spdp_.get_security_config()->get_crypto_key_factory();
    DDS::Security::SecurityException se = {"", 0, 0};
    result = key_factory->register_matched_remote_datawriter(drch, info.first, info.second, se);
    get_handle_registry()->insert_remote_datawriter_crypto_handle(writer, result, attribs);
    if (result == DDS::HANDLE_NIL) {
      ACE_DEBUG((LM_WARNING, ACE_TEXT("(%P|%t) WARNING: Sedp::generate_remote_matched_writer_crypto_handle() - ")
        ACE_TEXT("Failure calling register_matched_remote_datawriter(). Security Exception[%d.%d]: %C\n"),
          se.code, se.minor_code, se.message.in()));
    }
  } else {
    ACE_DEBUG((LM_WARNING, ACE_TEXT("(%P|%t) WARNING: Sedp::generate_remote_matched_writer_crypto_handle() - ")
      ACE_TEXT("Unable to lookup remote participant crypto info.\n")));
  }
  return result;
}

DDS::Security::DatareaderCryptoHandle
Sedp::generate_remote_matched_reader_crypto_handle(const RepoId& reader,
                                                   const RepoId& writer,
                                                   bool relay_only)
{
  DDS::Security::DatareaderCryptoHandle result = get_handle_registry()->get_remote_datareader_crypto_handle(reader);
  if (result != DDS::HANDLE_NIL) {
    return result;
  }

  const RepoId reader_part = make_id(reader, ENTITYID_PARTICIPANT);
  Spdp::ParticipantCryptoInfoPair info = spdp_.lookup_participant_crypto_info(reader_part);

  if (info.first != DDS::HANDLE_NIL && info.second) {
    const DDS::Security::DatawriterCryptoHandle dwch =
      get_handle_registry()->get_local_datawriter_crypto_handle(writer);
    const DDS::Security::EndpointSecurityAttributes attribs =
      get_handle_registry()->get_local_datawriter_security_attributes(writer);
    DDS::Security::CryptoKeyFactory_var key_factory = spdp_.get_security_config()->get_crypto_key_factory();
    DDS::Security::SecurityException se = {"", 0, 0};
    result = key_factory->register_matched_remote_datareader(dwch, info.first, info.second, relay_only, se);
    get_handle_registry()->insert_remote_datareader_crypto_handle(reader, result, attribs);
    if (result == DDS::HANDLE_NIL) {
      ACE_DEBUG((LM_WARNING, ACE_TEXT("(%P|%t) WARNING: Sedp::generate_remote_matched_reader_crypto_handle() - ")
        ACE_TEXT("Failure calling register_matched_remote_datareader(). Security Exception[%d.%d]: %C\n"),
          se.code, se.minor_code, se.message.in()));
    }
  } else {
    ACE_DEBUG((LM_WARNING, ACE_TEXT("(%P|%t) WARNING: Sedp::generate_remote_matched_reader_crypto_handle() - ")
      ACE_TEXT("Unable to lookup remote participant crypto info.\n")));
  }
  return result;
}

void
Sedp::create_datareader_crypto_tokens(const DDS::Security::DatareaderCryptoHandle& drch,
                                      const DDS::Security::DatawriterCryptoHandle& dwch,
                                      DDS::Security::DatareaderCryptoTokenSeq& drcts)
{
  DDS::Security::SecurityException se = {"", 0, 0};
  DDS::Security::CryptoKeyExchange_var key_exchange = spdp_.get_security_config()->get_crypto_key_exchange();

  if (!key_exchange->create_local_datareader_crypto_tokens(drcts, drch, dwch, se)) {
    ACE_DEBUG((LM_WARNING, ACE_TEXT("(%P|%t) WARNING: ")
      ACE_TEXT("Sedp::create_datareader_crypto_tokens() - ")
      ACE_TEXT("Unable to create local datareader crypto tokens with crypto key exchange plugin. ")
      ACE_TEXT("Security Exception[%d.%d]: %C\n"), se.code, se.minor_code, se.message.in()));
  }
}

void
Sedp::send_datareader_crypto_tokens(const RepoId& local_reader,
                                    const RepoId& remote_writer,
                                    const DDS::Security::DatareaderCryptoTokenSeq& drcts)
{
  if (drcts.length() != 0) {
    const DCPS::RepoId remote_part = make_id(remote_writer, ENTITYID_PARTICIPANT);
    const DCPS::RepoId local_volatile_writer = make_id(
      participant_id_, ENTITYID_P2P_BUILTIN_PARTICIPANT_VOLATILE_SECURE_WRITER);
    const DCPS::RepoId remote_volatile_reader = make_id(
      remote_part, ENTITYID_P2P_BUILTIN_PARTICIPANT_VOLATILE_SECURE_READER);

    DDS::Security::ParticipantVolatileMessageSecure msg;
    msg.message_identity.source_guid = local_volatile_writer;
    msg.message_class_id = DDS::Security::GMCLASSID_SECURITY_DATAREADER_CRYPTO_TOKENS;
    msg.destination_participant_guid = remote_part;
    msg.destination_endpoint_guid = remote_writer;
    msg.source_endpoint_guid = local_reader;
    msg.message_data = reinterpret_cast<const DDS::Security::DataHolderSeq&>(drcts);

    if (write_volatile_message(msg, remote_volatile_reader) != DDS::RETCODE_OK) {
      ACE_DEBUG((LM_WARNING, ACE_TEXT("(%P|%t) WARNING: Sedp::send_datareader_crypto_tokens() - ")
        ACE_TEXT("Unable to write volatile message.\n")));
    }
  }
}

void
Sedp::create_datawriter_crypto_tokens(const DDS::Security::DatawriterCryptoHandle& dwch,
                                      const DDS::Security::DatareaderCryptoHandle& drch,
                                      DDS::Security::DatawriterCryptoTokenSeq& dwcts)
{
  DDS::Security::SecurityException se = {"", 0, 0};
  DDS::Security::CryptoKeyExchange_var key_exchange = spdp_.get_security_config()->get_crypto_key_exchange();

  if (key_exchange->create_local_datawriter_crypto_tokens(dwcts, dwch, drch, se) == false) {
    ACE_DEBUG((LM_WARNING, ACE_TEXT("(%P|%t) WARNING: ")
      ACE_TEXT("Sedp::create_datawriter_crypto_tokens() - ")
      ACE_TEXT("Unable to create local datawriter crypto tokens with crypto key exchange plugin. ")
      ACE_TEXT("Security Exception[%d.%d]: %C\n"), se.code, se.minor_code, se.message.in()));
  }
}

void
Sedp::send_datawriter_crypto_tokens(const RepoId& local_writer,
                                    const RepoId& remote_reader,
                                    const DDS::Security::DatawriterCryptoTokenSeq& dwcts)
{
  if (dwcts.length() != 0) {
    const DCPS::RepoId remote_part = make_id(remote_reader, ENTITYID_PARTICIPANT);
    const DCPS::RepoId local_volatile_writer = make_id(
      participant_id_, ENTITYID_P2P_BUILTIN_PARTICIPANT_VOLATILE_SECURE_WRITER);
    const DCPS::RepoId remote_volatile_reader = make_id(
      remote_part, ENTITYID_P2P_BUILTIN_PARTICIPANT_VOLATILE_SECURE_READER);

    DDS::Security::ParticipantVolatileMessageSecure msg;
    msg.message_identity.source_guid = local_volatile_writer;
    msg.message_class_id = DDS::Security::GMCLASSID_SECURITY_DATAWRITER_CRYPTO_TOKENS;
    msg.destination_participant_guid = remote_part;
    msg.destination_endpoint_guid = remote_reader;
    msg.source_endpoint_guid = local_writer;
    msg.message_data = reinterpret_cast<const DDS::Security::DataHolderSeq&>(dwcts);

    if (write_volatile_message(msg, remote_volatile_reader) != DDS::RETCODE_OK) {
      ACE_DEBUG((LM_WARNING, ACE_TEXT("(%P|%t) WARNING: Sedp::send_datawriter_crypto_tokens() - ")
        ACE_TEXT("Unable to write volatile message.\n")));
    }
  }
}

bool
Sedp::handle_datawriter_crypto_tokens(const DDS::Security::ParticipantVolatileMessageSecure& msg) {
  if (DCPS::security_debug.auth_debug) {
    ACE_DEBUG((LM_DEBUG,
               ACE_TEXT("(%P|%t) Sedp::handle_datawriter_crypto_tokens() %C\n"),
               DCPS::LogGuid(msg.source_endpoint_guid).c_str()));
  }

  DDS::Security::SecurityException se = {"", 0, 0};
  Security::CryptoKeyExchange_var key_exchange = spdp_.get_security_config()->get_crypto_key_exchange();

  ACE_Guard<ACE_Thread_Mutex> g(lock_, false);

  const DDS::Security::DatawriterCryptoHandle dwch =
    get_handle_registry()->get_remote_datawriter_crypto_handle(msg.source_endpoint_guid);
  const DDS::Security::DatareaderCryptoHandle drch =
    get_handle_registry()->get_local_datareader_crypto_handle(msg.destination_endpoint_guid);

  DDS::Security::DatawriterCryptoTokenSeq dwcts;
  dwcts = reinterpret_cast<const DDS::Security::DatawriterCryptoTokenSeq&>(msg.message_data);

  if (dwch == DDS::HANDLE_NIL) {
    if (DCPS::security_debug.auth_debug) {
      ACE_DEBUG((LM_DEBUG,
        ACE_TEXT("(%P|%t) Sedp::handle_datawriter_crypto_tokens() - ")
        ACE_TEXT("received tokens for unknown remote writer %C Caching.\n"),
        DCPS::LogGuid(msg.source_endpoint_guid).c_str()));
    }

    pending_remote_writer_crypto_tokens_[msg.source_endpoint_guid] = dwcts;
    return true;
  }

  if (drch == DDS::HANDLE_NIL) {
    if (DCPS::security_debug.auth_debug) {
      ACE_DEBUG((LM_WARNING,
        ACE_TEXT("(%P|%t) Sedp::handle_datawriter_crypto_tokens() - ")
        ACE_TEXT("received tokens for unknown local reader. Ignoring.\n")));
    }
    return false;
  }

  if (DCPS::security_debug.auth_debug) {
    ACE_DEBUG((LM_DEBUG,
               ACE_TEXT("(%P|%t) Sedp::handle_datawriter_crypto_tokens() from %C drch %d dwch %d count %d\n"),
               DCPS::LogGuid(msg.source_endpoint_guid).c_str(), drch, dwch, dwcts.length()));
  }

  if (!key_exchange->set_remote_datawriter_crypto_tokens(drch, dwch, dwcts, se)) {
    ACE_DEBUG((LM_WARNING, ACE_TEXT("(%P|%t) ERROR: ")
      ACE_TEXT("(%P|%t) WARNING: Sedp::handle_datawriter_crypto_tokens() - ")
      ACE_TEXT("Unable to set remote datawriter crypto tokens with crypto key exchange plugin. ")
      ACE_TEXT("Security Exception[%d.%d]: %C\n"), se.code, se.minor_code, se.message.in()));
    return false;
  }

  if (DCPS::GuidConverter(msg.source_endpoint_guid).isBuiltinDomainEntity()) {
    associate_secure_reader_to_writer(msg.source_endpoint_guid);
  }

  return true;
}

bool
Sedp::handle_datareader_crypto_tokens(const DDS::Security::ParticipantVolatileMessageSecure& msg) {
  if (DCPS::security_debug.auth_debug) {
    ACE_DEBUG((LM_DEBUG,
               ACE_TEXT("(%P|%t) Sedp::handle_datareader_crypto_tokens() %C\n"),
               DCPS::LogGuid(msg.source_endpoint_guid).c_str()));
  }

  DDS::Security::SecurityException se = {"", 0, 0};
  Security::CryptoKeyExchange_var key_exchange = spdp_.get_security_config()->get_crypto_key_exchange();

  ACE_Guard<ACE_Thread_Mutex> g(lock_, false);

  const DDS::Security::DatareaderCryptoHandle drch =
    get_handle_registry()->get_remote_datareader_crypto_handle(msg.source_endpoint_guid);
  const DDS::Security::DatawriterCryptoHandle dwch =
    get_handle_registry()->get_local_datawriter_crypto_handle(msg.destination_endpoint_guid);

  DDS::Security::DatareaderCryptoTokenSeq drcts;
  drcts = reinterpret_cast<const DDS::Security::DatareaderCryptoTokenSeq&>(msg.message_data);

  if (drch == DDS::HANDLE_NIL) {
    if (DCPS::security_debug.auth_debug) {
      ACE_DEBUG((LM_DEBUG,
        ACE_TEXT("(%P|%t) Sedp::handle_datareader_crypto_tokens() - ")
        ACE_TEXT("received tokens for unknown remote reader %C Caching.\n"),
        DCPS::LogGuid(msg.source_endpoint_guid).c_str()));
    }

    pending_remote_reader_crypto_tokens_[msg.source_endpoint_guid] = drcts;
    return true;
  }

  if (dwch == DDS::HANDLE_NIL) {
    if (DCPS::security_debug.auth_debug) {
      ACE_DEBUG((LM_WARNING,
        ACE_TEXT("(%P|%t) Sedp::handle_datareader_crypto_tokens() - ")
        ACE_TEXT("received tokens for unknown local writer. Ignoring.\n")));
    }
    return false;
  }

  if (DCPS::security_debug.auth_debug) {
    ACE_DEBUG((LM_DEBUG,
               ACE_TEXT("(%P|%t) Sedp::handle_datareader_crypto_tokens() from %C dwch %d drch %d count %d\n"),
               DCPS::LogGuid(msg.source_endpoint_guid).c_str(), dwch, drch, drcts.length()));
  }

  if (!key_exchange->set_remote_datareader_crypto_tokens(dwch, drch, drcts, se)) {
    ACE_DEBUG((LM_WARNING, ACE_TEXT("(%P|%t) ERROR: ")
      ACE_TEXT("(%P|%t) WARNING: Sedp::handle_datareader_crypto_tokens() - ")
      ACE_TEXT("Unable to set remote datareader crypto tokens with crypto key exchange plugin. ")
      ACE_TEXT("Security Exception[%d.%d]: %C\n"), se.code, se.minor_code, se.message.in()));
    return false;
  }

  if (DCPS::GuidConverter(msg.source_endpoint_guid).isBuiltinDomainEntity()) {
    associate_secure_writer_to_reader(msg.source_endpoint_guid);
  }

  return true;
}

DDS::DomainId_t Sedp::get_domain_id() const {
  return spdp_.get_domain_id();
}

void Sedp::resend_user_crypto_tokens(const RepoId& id)
{
  const RepoId remote_participant = make_id(id, ENTITYID_PARTICIPANT);

  if (DCPS::security_debug.bookkeeping) {
    ACE_DEBUG((LM_DEBUG, ACE_TEXT("(%P|%t) {bookkeeping} ")
               ACE_TEXT("Sedp::resend_user_crypto_tokens(%C)\n"),
               DCPS::LogGuid(remote_participant).c_str()));
  }

  /*
   * For each user DataReader that has a crypto handle, send tokens to matched
   * DataWriters that have a crypto handle.
   */

  for (LocalSubscriptionCIter reader_pos = local_subscriptions_.begin(),
         reader_limit = local_subscriptions_.end();
       reader_pos != reader_limit; ++reader_pos) {
    if (!DCPS::GuidConverter(reader_pos->first).isUserDomainEntity()) {
      continue;
    }
    const DDS::Security::DatareaderCryptoHandle drch =
      get_handle_registry()->get_local_datareader_crypto_handle(reader_pos->first);
    if (drch == DDS::HANDLE_NIL) {
      continue;
    }
    for (DCPS::RepoIdSet::const_iterator writer_pos = reader_pos->second.matched_endpoints_.begin(),
           writer_limit = reader_pos->second.matched_endpoints_.end();
         writer_pos != writer_limit; ++writer_pos) {
      if (!DCPS::GuidPrefixEqual()(writer_pos->guidPrefix, remote_participant.guidPrefix)) {
        continue;
      }
      const DDS::Security::DatawriterCryptoHandle dwch =
        get_handle_registry()->get_remote_datawriter_crypto_handle(*writer_pos);
      if (dwch == DDS::HANDLE_NIL) {
        continue;
      }
      create_and_send_datareader_crypto_tokens(drch, reader_pos->first, dwch, *writer_pos);
    }
  }

  /*
   * For each user DataWriter that has a crypto handle, send tokens to matched
   * DataReaders that have a crypto handle.
   */
  for (LocalPublicationCIter writer_pos = local_publications_.begin(),
         writer_limit = local_publications_.end();
       writer_pos != writer_limit; ++writer_pos) {
    if (!DCPS::GuidConverter(writer_pos->first).isUserDomainEntity()) {
      continue;
    }
    const DDS::Security::DatawriterCryptoHandle dwch =
      get_handle_registry()->get_local_datawriter_crypto_handle(writer_pos->first);
    if (dwch == DDS::HANDLE_NIL) {
      continue;
    }
    for (DCPS::RepoIdSet::const_iterator reader_pos = writer_pos->second.matched_endpoints_.begin(),
           reader_limit = writer_pos->second.matched_endpoints_.end();
         reader_pos != reader_limit; ++reader_pos) {
      if (!DCPS::GuidPrefixEqual()(reader_pos->guidPrefix, remote_participant.guidPrefix)) {
        continue;
      }
      const DDS::Security::DatareaderCryptoHandle drch =
        get_handle_registry()->get_remote_datareader_crypto_handle(*reader_pos);
      if (drch == DDS::HANDLE_NIL) {
        continue;
      }
      create_and_send_datawriter_crypto_tokens(dwch, writer_pos->first, drch, *reader_pos);
    }
  }
}
#endif

void
Sedp::add_assoc_i(const DCPS::RepoId& local_guid, const LocalPublication& lpub,
                  const DCPS::RepoId& remote_guid, const DiscoveredSubscription& dsub) {
#ifdef OPENDDS_SECURITY
  DCPS::DataWriterCallbacks_rch pl = lpub.publication_.lock();
  if (pl) {
    ICE::Endpoint* endpoint = pl->get_ice_endpoint();
    if (endpoint && dsub.have_ice_agent_info_) {
      ICE::Agent::instance()->start_ice(endpoint, local_guid, remote_guid, dsub.ice_agent_info_);
    }
  }
#else
  ACE_UNUSED_ARG(local_guid);
  ACE_UNUSED_ARG(lpub);
  ACE_UNUSED_ARG(remote_guid);
  ACE_UNUSED_ARG(dsub);
#endif
}

void
Sedp::remove_assoc_i(const DCPS::RepoId& local_guid, const LocalPublication& lpub,
                     const DCPS::RepoId& remote_guid) {
#ifdef OPENDDS_SECURITY
  DCPS::DataWriterCallbacks_rch pl = lpub.publication_.lock();
  if (pl) {
    ICE::Endpoint* endpoint = pl->get_ice_endpoint();
    if (endpoint) {
      ICE::Agent::instance()->stop_ice(endpoint, local_guid, remote_guid);
    }
  }
#else
  ACE_UNUSED_ARG(local_guid);
  ACE_UNUSED_ARG(lpub);
  ACE_UNUSED_ARG(remote_guid);
#endif
}

void
Sedp::add_assoc_i(const DCPS::RepoId& local_guid, const LocalSubscription& lsub,
                  const DCPS::RepoId& remote_guid, const DiscoveredPublication& dpub) {
#ifdef OPENDDS_SECURITY
  DCPS::DataReaderCallbacks_rch sl = lsub.subscription_.lock();
  if (sl) {
    ICE::Endpoint* endpoint = sl->get_ice_endpoint();
    if (endpoint && dpub.have_ice_agent_info_) {
      ICE::Agent::instance()->start_ice(endpoint, local_guid, remote_guid, dpub.ice_agent_info_);
    }
  }
#else
  ACE_UNUSED_ARG(local_guid);
  ACE_UNUSED_ARG(lsub);
  ACE_UNUSED_ARG(remote_guid);
  ACE_UNUSED_ARG(dpub);
#endif
}

void
Sedp::remove_assoc_i(const DCPS::RepoId& local_guid, const LocalSubscription& lsub,
                     const DCPS::RepoId& remote_guid) {
#ifdef OPENDDS_SECURITY
  DCPS::DataReaderCallbacks_rch sl = lsub.subscription_.lock();
  if (sl) {
    ICE::Endpoint* endpoint = sl->get_ice_endpoint();
    if (endpoint) {
      ICE::Agent::instance()->stop_ice(endpoint, local_guid, remote_guid);
    }
  }
#else
  ACE_UNUSED_ARG(local_guid);
  ACE_UNUSED_ARG(lsub);
  ACE_UNUSED_ARG(remote_guid);
#endif
}

#ifdef OPENDDS_SECURITY
void
Sedp::PublicationAgentInfoListener::update_agent_info(const DCPS::RepoId& a_local_guid,
                                                      const ICE::AgentInfo& a_agent_info)
{
  ACE_GUARD(ACE_Thread_Mutex, g, sedp.lock_);
  LocalPublicationIter pos = sedp.local_publications_.find(a_local_guid);
  if (pos != sedp.local_publications_.end()) {
    pos->second.have_ice_agent_info = true;
    pos->second.ice_agent_info = a_agent_info;
    sedp.write_publication_data(a_local_guid, pos->second);
  }
}

void
Sedp::PublicationAgentInfoListener::remove_agent_info(const DCPS::RepoId& a_local_guid)
{
  ACE_GUARD(ACE_Thread_Mutex, g, sedp.lock_);
  LocalPublicationIter pos = sedp.local_publications_.find(a_local_guid);
  if (pos != sedp.local_publications_.end()) {
    pos->second.have_ice_agent_info = false;
    sedp.write_publication_data(a_local_guid, pos->second);
  }
}

void
Sedp::SubscriptionAgentInfoListener::update_agent_info(const DCPS::RepoId& a_local_guid,
                                                       const ICE::AgentInfo& a_agent_info)
{
  ACE_GUARD(ACE_Thread_Mutex, g, sedp.lock_);
  LocalSubscriptionIter pos = sedp.local_subscriptions_.find(a_local_guid);
  if (pos != sedp.local_subscriptions_.end()) {
    pos->second.have_ice_agent_info = true;
    pos->second.ice_agent_info = a_agent_info;
    sedp.write_subscription_data(a_local_guid, pos->second);
  }
}

void
Sedp::SubscriptionAgentInfoListener::remove_agent_info(const DCPS::RepoId& a_local_guid)
{
  ACE_GUARD(ACE_Thread_Mutex, g, sedp.lock_);
  LocalSubscriptionIter pos = sedp.local_subscriptions_.find(a_local_guid);
  if (pos != sedp.local_subscriptions_.end()) {
    pos->second.have_ice_agent_info = false;
    sedp.write_subscription_data(a_local_guid, pos->second);
  }
}
#endif

void
Sedp::start_ice(const DCPS::RepoId& guid, const LocalPublication& lpub) {
#ifdef OPENDDS_SECURITY
  DCPS::DataWriterCallbacks_rch pl = lpub.publication_.lock();
  if (pl) {
    ICE::Endpoint* endpoint = pl->get_ice_endpoint();

    if (!endpoint || !lpub.have_ice_agent_info) {
      return;
    }

    for (DCPS::RepoIdSet::const_iterator it = lpub.matched_endpoints_.begin(),
           end = lpub.matched_endpoints_.end(); it != end; ++it) {
      DiscoveredSubscriptionIter dsi = discovered_subscriptions_.find(*it);
      if (dsi != discovered_subscriptions_.end()) {
        if (dsi->second.have_ice_agent_info_) {
          ICE::Agent::instance()->start_ice(endpoint, guid, dsi->first, dsi->second.ice_agent_info_);
        }
      }
    }
  }
#else
  ACE_UNUSED_ARG(guid);
  ACE_UNUSED_ARG(lpub);
#endif
}

void
Sedp::start_ice(const DCPS::RepoId& guid, const LocalSubscription& lsub) {
#ifdef OPENDDS_SECURITY
  DCPS::DataReaderCallbacks_rch sl = lsub.subscription_.lock();
  if (sl) {
    ICE::Endpoint* endpoint = sl->get_ice_endpoint();

    if (!endpoint || !lsub.have_ice_agent_info) {
      return;
    }

    for (DCPS::RepoIdSet::const_iterator it = lsub.matched_endpoints_.begin(),
           end = lsub.matched_endpoints_.end(); it != end; ++it) {
      DiscoveredPublicationIter dpi = discovered_publications_.find(*it);
      if (dpi != discovered_publications_.end()) {
        if (dpi->second.have_ice_agent_info_) {
          ICE::Agent::instance()->start_ice(endpoint, guid, dpi->first, dpi->second.ice_agent_info_);
        }
      }
    }
  }
#else
  ACE_UNUSED_ARG(guid);
  ACE_UNUSED_ARG(lsub);
#endif
}

void
Sedp::start_ice(const DCPS::RepoId& guid, const DiscoveredPublication& dpub) {
#ifdef OPENDDS_SECURITY
  if (!dpub.have_ice_agent_info_) {
    return;
  }

  for (DCPS::RepoIdSet::const_iterator it = dpub.matched_endpoints_.begin(),
       end = dpub.matched_endpoints_.end(); it != end; ++it) {
    LocalSubscriptionIter lsi = local_subscriptions_.find(*it);
    if (lsi != local_subscriptions_.end() &&
        lsi->second.matched_endpoints_.count(guid)) {
      DCPS::DataReaderCallbacks_rch sl = lsi->second.subscription_.lock();
      if (sl) {
        ICE::Endpoint* endpoint = sl->get_ice_endpoint();
        if (endpoint) {
          ICE::Agent::instance()->start_ice(endpoint, lsi->first, guid, dpub.ice_agent_info_);
        }
      }
    }
  }
#else
  ACE_UNUSED_ARG(guid);
  ACE_UNUSED_ARG(dpub);
#endif
}

void
Sedp::start_ice(const DCPS::RepoId& guid, const DiscoveredSubscription& dsub) {
#ifdef OPENDDS_SECURITY
  if (!dsub.have_ice_agent_info_) {
    return;
  }

  for (DCPS::RepoIdSet::const_iterator it = dsub.matched_endpoints_.begin(),
       end = dsub.matched_endpoints_.end(); it != end; ++it) {
    const DCPS::GuidConverter conv(*it);
    if (conv.isWriter()) {
      LocalPublicationIter lpi = local_publications_.find(*it);
      if (lpi != local_publications_.end() &&
          lpi->second.matched_endpoints_.count(guid)) {
        DCPS::DataWriterCallbacks_rch pl = lpi->second.publication_.lock();
        if (pl) {
          ICE::Endpoint* endpoint = pl->get_ice_endpoint();
          if (endpoint) {
            ICE::Agent::instance()->start_ice(endpoint, lpi->first, guid, dsub.ice_agent_info_);
          }
        }
      }
    }
  }
#else
  ACE_UNUSED_ARG(guid);
  ACE_UNUSED_ARG(dsub);
#endif
}

void
Sedp::stop_ice(const DCPS::RepoId& guid, const DiscoveredPublication& dpub)
{
#ifdef OPENDDS_SECURITY
  for (DCPS::RepoIdSet::const_iterator it = dpub.matched_endpoints_.begin(),
       end = dpub.matched_endpoints_.end(); it != end; ++it) {
    const DCPS::GuidConverter conv(*it);
    if (conv.isReader()) {
      LocalSubscriptionIter lsi = local_subscriptions_.find(*it);
      if (lsi != local_subscriptions_.end() &&
          lsi->second.matched_endpoints_.count(guid)) {
        DCPS::DataReaderCallbacks_rch sl = lsi->second.subscription_.lock();
        if (sl) {
          ICE::Endpoint* endpoint = sl->get_ice_endpoint();
          if (endpoint) {
            ICE::Agent::instance()->stop_ice(endpoint, lsi->first, guid);
          }
        }
      }
    }
  }
#else
  ACE_UNUSED_ARG(guid);
  ACE_UNUSED_ARG(dpub);
#endif
}

void
Sedp::stop_ice(const DCPS::RepoId& guid, const DiscoveredSubscription& dsub)
{
#ifdef OPENDDS_SECURITY
  for (DCPS::RepoIdSet::const_iterator it = dsub.matched_endpoints_.begin(),
       end = dsub.matched_endpoints_.end(); it != end; ++it) {
    const DCPS::GuidConverter conv(*it);
    if (conv.isWriter()) {
      LocalPublicationIter lpi = local_publications_.find(*it);
      if (lpi != local_publications_.end() &&
          lpi->second.matched_endpoints_.count(guid)) {
        DCPS::DataWriterCallbacks_rch pl = lpi->second.publication_.lock();
        if (pl) {
          ICE::Endpoint* endpoint = pl->get_ice_endpoint();
          if (endpoint) {
            ICE::Agent::instance()->stop_ice(endpoint, lpi->first, guid);
          }
        }
      }
    }
  }
#else
  ACE_UNUSED_ARG(guid);
  ACE_UNUSED_ARG(dsub);
#endif
}

void
Sedp::rtps_relay_only_now(bool f)
{
  transport_inst_->rtps_relay_only_now(f);
}

void
Sedp::use_rtps_relay_now(bool f)
{
  transport_inst_->use_rtps_relay_now(f);
}

void
Sedp::use_ice_now(bool f)
{
  transport_inst_->use_ice_now(f);

#ifdef OPENDDS_SECURITY
  if (!f) {
    return;
  }

  ACE_GUARD(ACE_Thread_Mutex, g, lock_);

  for (LocalPublicationIter pos = local_publications_.begin(), limit = local_publications_.end(); pos != limit; ++pos) {
    LocalPublication& pub = pos->second;
    DCPS::DataWriterCallbacks_rch pl = pub.publication_.lock();
    if (pl) {
      ICE::Endpoint* endpoint = pl->get_ice_endpoint();
      if (endpoint) {
        pub.have_ice_agent_info = true;
        pub.ice_agent_info = ICE::Agent::instance()->get_local_agent_info(endpoint);
        ICE::Agent::instance()->add_local_agent_info_listener(endpoint, pos->first, &publication_agent_info_listener_);
        start_ice(pos->first, pub);
      }
    }
  }
  for (LocalSubscriptionIter pos = local_subscriptions_.begin(), limit = local_subscriptions_.end(); pos != limit; ++pos) {
    LocalSubscription& sub = pos->second;
    DCPS::DataReaderCallbacks_rch sl = sub.subscription_.lock();
    if (sl) {
      ICE::Endpoint* endpoint = sl->get_ice_endpoint();
      if (endpoint) {
        sub.have_ice_agent_info = true;
        sub.ice_agent_info = ICE::Agent::instance()->get_local_agent_info(endpoint);
        ICE::Agent::instance()->add_local_agent_info_listener(endpoint, pos->first, &subscription_agent_info_listener_);
        start_ice(pos->first, sub);
      }
    }
  }
#endif
}

void
Sedp::rtps_relay_address(const ACE_INET_Addr& address)
{
  DCPS::RtpsUdpInst_rch rtps_inst = DCPS::static_rchandle_cast<DCPS::RtpsUdpInst>(transport_inst_);
  ACE_GUARD(ACE_Thread_Mutex, g, rtps_inst->config_lock_);
  rtps_inst->rtps_relay_address_ = address;
}

void
Sedp::stun_server_address(const ACE_INET_Addr& address)
{
  DCPS::RtpsUdpInst_rch rtps_inst = DCPS::static_rchandle_cast<DCPS::RtpsUdpInst>(transport_inst_);
  ACE_GUARD(ACE_Thread_Mutex, g, rtps_inst->config_lock_);
  rtps_inst->stun_server_address_ = address;
}

bool locators_changed(const ParticipantProxy_t& x,
                      const ParticipantProxy_t& y)
{
  return locatorsChanged(x, y);
}

}
}

OPENDDS_END_VERSIONED_NAMESPACE_DECL<|MERGE_RESOLUTION|>--- conflicted
+++ resolved
@@ -3819,13 +3819,7 @@
 
 Sedp::TypeLookupRequestReader::~TypeLookupRequestReader()
 {
-<<<<<<< HEAD
-}
-=======
-  if (shutting_down_ == true) {
-    return;
-  }
->>>>>>> b47c44c9
+}
 
 Sedp::TypeLookupReplyReader::~TypeLookupReplyReader()
 {
@@ -4180,7 +4174,7 @@
 void
 Sedp::Reader::data_received(const DCPS::ReceivedDataSample& sample)
 {
-  if (shutting_down_.value()) {
+  if (shutting_down_ == true) {
     return;
   }
 
