/*
 *
 *
 * Distributed under the OpenDDS License.
 * See: http://www.opendds.org/license.html
 */

#include "Sedp.h"

#include "MessageTypes.h"
#include "ParameterListConverter.h"
#include "RtpsDiscovery.h"
#include "RtpsCoreTypeSupportImpl.h"

#ifdef OPENDDS_SECURITY
#include "SecurityHelpers.h"
#endif

#include "Spdp.h"

#include "dds/DCPS/transport/framework/ReceivedDataSample.h"
#include "dds/DCPS/transport/rtps_udp/RtpsUdpInst.h"
#include "dds/DCPS/transport/rtps_udp/RtpsUdpInst_rch.h"

#include "dds/DCPS/Serializer.h"
#include "dds/DCPS/Definitions.h"
#include "dds/DCPS/GuidConverter.h"
#include "dds/DCPS/GuidUtils.h"
#include "dds/DdsDcpsGuidTypeSupportImpl.h"
#include "dds/DCPS/AssociationData.h"
#include "dds/DCPS/Service_Participant.h"
#include "dds/DCPS/Qos_Helper.h"
#include "dds/DCPS/DataSampleHeader.h"
#include "dds/DCPS/SendStateDataSampleList.h"
#include "dds/DCPS/DataReaderCallbacks.h"
#include "dds/DCPS/DataWriterCallbacks.h"
#include "dds/DCPS/Marked_Default_Qos.h"
#include "dds/DCPS/BuiltInTopicUtils.h"
#include "dds/DCPS/DCPS_Utils.h"
#include "dds/DCPS/transport/framework/NetworkAddress.h"
#include "dds/DCPS/SafetyProfileStreams.h"
#include "dds/DCPS/GuidUtils.h"
#include "dds/DCPS/XTypes/TypeLookupService.h"

#ifdef OPENDDS_SECURITY
#include "dds/DdsSecurityCoreTypeSupportImpl.h"
#endif

#include <ace/Reverse_Lock_T.h>
#include <ace/Auto_Ptr.h>

#include <cstring>

namespace {
bool checkAndAssignQos(DDS::PublicationBuiltinTopicData& dest,
                       const DDS::PublicationBuiltinTopicData& src)
{
#ifndef OPENDDS_SAFETY_PROFILE
  using OpenDDS::DCPS::operator!=;
#endif
  bool changed = false;

  // check each Changeable QoS policy value in Publication BIT Data

  if (dest.deadline != src.deadline) {
    changed = true;
    dest.deadline = src.deadline;
  }

  if (dest.latency_budget != src.latency_budget) {
    changed = true;
    dest.latency_budget = src.latency_budget;
  }

  if (dest.lifespan != src.lifespan) {
    changed = true;
    dest.lifespan = src.lifespan;
  }

  if (dest.user_data != src.user_data) {
    changed = true;
    dest.user_data = src.user_data;
  }

  if (dest.ownership_strength != src.ownership_strength) {
    changed = true;
    dest.ownership_strength = src.ownership_strength;
  }

  if (dest.partition != src.partition) {
    changed = true;
    dest.partition = src.partition;
  }

  if (dest.topic_data != src.topic_data) {
    changed = true;
    dest.topic_data = src.topic_data;
  }

  if (dest.group_data != src.group_data) {
    changed = true;
    dest.group_data = src.group_data;
  }

  return changed;
}

bool checkAndAssignQos(DDS::SubscriptionBuiltinTopicData& dest,
                       const DDS::SubscriptionBuiltinTopicData& src)
{
#ifndef OPENDDS_SAFETY_PROFILE
  using OpenDDS::DCPS::operator!=;
#endif
  bool changed = false;

  // check each Changeable QoS policy value in Subscription BIT Data

  if (dest.deadline != src.deadline) {
    changed = true;
    dest.deadline = src.deadline;
  }

  if (dest.latency_budget != src.latency_budget) {
    changed = true;
    dest.latency_budget = src.latency_budget;
  }

  if (dest.user_data != src.user_data) {
    changed = true;
    dest.user_data = src.user_data;
  }

  if (dest.time_based_filter != src.time_based_filter) {
    changed = true;
    dest.time_based_filter = src.time_based_filter;
  }

  if (dest.partition != src.partition) {
    changed = true;
    dest.partition = src.partition;
  }

  if (dest.topic_data != src.topic_data) {
    changed = true;
    dest.topic_data = src.topic_data;
  }

  if (dest.group_data != src.group_data) {
    changed = true;
    dest.group_data = src.group_data;
  }

  return changed;
}

bool checkAndAssignParams(OpenDDS::DCPS::ContentFilterProperty_t& dest,
                          const OpenDDS::DCPS::ContentFilterProperty_t& src)
{
  if (dest.expressionParameters.length() != src.expressionParameters.length()) {
    dest.expressionParameters = src.expressionParameters;
    return true;
  }
  for (CORBA::ULong i = 0; i < src.expressionParameters.length(); ++i) {
    if (0 != std::strcmp(dest.expressionParameters[i],
                         src.expressionParameters[i])) {
      dest.expressionParameters = src.expressionParameters;
      return true;
    }
  }
  return false;
}

#ifndef OPENDDS_SAFETY_PROFILE
bool operator==(const OpenDDS::DCPS::Locator_t& x,
                const OpenDDS::DCPS::Locator_t& y)
{
  return x.kind == y.kind && x.port == y.port && std::memcmp(x.address, y.address, sizeof(x.address)) == 0;
}

bool operator==(const OpenDDS::DCPS::TransportLocator& x,
                const OpenDDS::DCPS::TransportLocator& y)
{
  return x.transport_type == y.transport_type && x.data == y.data;
}
#endif

template<typename T>
bool sequence_equal(const T& x,
                    const T& y)
{
  if (x.length() != y.length()) {
    return false;
  }

  for (unsigned int idx = 0; idx != x.length(); ++idx) {
    if (!(x[idx] == y[idx])) {
      return false;
    }
  }

  return true;
}

bool operator==(const OpenDDS::DCPS::LocatorSeq& x,
                const OpenDDS::DCPS::LocatorSeq& y)
{
  return sequence_equal(x, y);
}

bool operator==(const OpenDDS::DCPS::TransportLocatorSeq& x,
                const OpenDDS::DCPS::TransportLocatorSeq& y)
{
  return sequence_equal(x, y);
}

bool locatorsChanged(const OpenDDS::RTPS::ParticipantProxy_t& x,
                     const OpenDDS::RTPS::ParticipantProxy_t& y)
{
  return !(x.metatrafficUnicastLocatorList == y.metatrafficUnicastLocatorList &&
           x.metatrafficMulticastLocatorList == y.metatrafficMulticastLocatorList &&
           x.defaultMulticastLocatorList == y.defaultMulticastLocatorList &&
           x.defaultUnicastLocatorList == y.defaultUnicastLocatorList);
}

bool checkAndAssignLocators(OpenDDS::DCPS::WriterProxy_t& x,
                            const OpenDDS::DCPS::WriterProxy_t& y)
{
  if (!(x.allLocators == y.allLocators)) {
    x.allLocators = y.allLocators;
    return true;
  }

  return false;
}

bool checkAndAssignLocators(OpenDDS::DCPS::ReaderProxy_t& x,
                            const OpenDDS::DCPS::ReaderProxy_t& y)
{
  if (!(x.allLocators == y.allLocators)) {
    x.allLocators = y.allLocators;
    return true;
  }

  return false;
}

}

OPENDDS_BEGIN_VERSIONED_NAMESPACE_DECL

namespace OpenDDS {
namespace RTPS {
using DCPS::RepoId;
using DCPS::make_rch;
using DCPS::TimeDuration;
using DCPS::SystemTimePoint;
using DCPS::Serializer;
using DCPS::Encoding;
using DCPS::ENDIAN_BIG;
using DCPS::ENDIAN_LITTLE;

const Encoding sedp_encoding(Encoding::KIND_XCDR1, ENDIAN_LITTLE);

Sedp::Sedp(const RepoId& participant_id, Spdp& owner, ACE_Thread_Mutex& lock)
  : DCPS::EndpointManager<ParticipantData_t>(participant_id, lock)
  , spdp_(owner)
  , publications_writer_(make_rch<DiscoveryWriter>(
      make_id(participant_id, ENTITYID_SEDP_BUILTIN_PUBLICATIONS_WRITER), ref(*this)))
#ifdef OPENDDS_SECURITY
  , publications_secure_writer_(make_rch<DiscoveryWriter>(
      make_id(participant_id, ENTITYID_SEDP_BUILTIN_PUBLICATIONS_SECURE_WRITER), ref(*this)))
#endif
  , subscriptions_writer_(make_rch<DiscoveryWriter>(
      make_id(participant_id, ENTITYID_SEDP_BUILTIN_SUBSCRIPTIONS_WRITER), ref(*this)))
#ifdef OPENDDS_SECURITY
  , subscriptions_secure_writer_(make_rch<DiscoveryWriter>(
      make_id(participant_id, ENTITYID_SEDP_BUILTIN_SUBSCRIPTIONS_SECURE_WRITER), ref(*this)))
#endif
  , participant_message_writer_(make_rch<LivelinessWriter>(
      make_id(participant_id, ENTITYID_P2P_BUILTIN_PARTICIPANT_MESSAGE_WRITER), ref(*this)))
#ifdef OPENDDS_SECURITY
  , participant_message_secure_writer_(make_rch<LivelinessWriter>(
      make_id(participant_id, ENTITYID_P2P_BUILTIN_PARTICIPANT_MESSAGE_SECURE_WRITER), ref(*this)))
  , participant_stateless_message_writer_(make_rch<SecurityWriter>(
      make_id(participant_id, ENTITYID_P2P_BUILTIN_PARTICIPANT_STATELESS_WRITER), ref(*this)))
  , dcps_participant_secure_writer_(make_rch<DiscoveryWriter>(
      make_id(participant_id, ENTITYID_SPDP_RELIABLE_BUILTIN_PARTICIPANT_SECURE_WRITER), ref(*this), 2))
  , participant_volatile_message_secure_writer_(make_rch<SecurityWriter>(
      make_id(participant_id, ENTITYID_P2P_BUILTIN_PARTICIPANT_VOLATILE_SECURE_WRITER), ref(*this)))
#endif
  , type_lookup_request_writer_(make_rch<TypeLookupRequestWriter>(
      make_id(participant_id, ENTITYID_TL_SVC_REQ_WRITER), ref(*this)))
  , type_lookup_reply_writer_(make_rch<TypeLookupReplyWriter>(
      make_id(participant_id, ENTITYID_TL_SVC_REPLY_WRITER), ref(*this)))
#ifdef OPENDDS_SECURITY
  , type_lookup_request_secure_writer_(make_rch<TypeLookupRequestWriter>(
      make_id(participant_id, ENTITYID_TL_SVC_REQ_WRITER_SECURE), ref(*this)))
  , type_lookup_reply_secure_writer_(make_rch<TypeLookupReplyWriter>(
      make_id(participant_id, ENTITYID_TL_SVC_REPLY_WRITER_SECURE), ref(*this)))
#endif
  , publications_reader_(make_rch<DiscoveryReader>(
      make_id(participant_id, ENTITYID_SEDP_BUILTIN_PUBLICATIONS_READER), ref(*this)))
#ifdef OPENDDS_SECURITY
  , publications_secure_reader_(make_rch<DiscoveryReader>(
      make_id(participant_id, ENTITYID_SEDP_BUILTIN_PUBLICATIONS_SECURE_READER), ref(*this)))
#endif
  , subscriptions_reader_(make_rch<DiscoveryReader>(
      make_id(participant_id, ENTITYID_SEDP_BUILTIN_SUBSCRIPTIONS_READER), ref(*this)))
#ifdef OPENDDS_SECURITY
  , subscriptions_secure_reader_(make_rch<DiscoveryReader>(
      make_id(participant_id, ENTITYID_SEDP_BUILTIN_SUBSCRIPTIONS_SECURE_READER), ref(*this)))
#endif
  , participant_message_reader_(make_rch<LivelinessReader>(
      make_id(participant_id, ENTITYID_P2P_BUILTIN_PARTICIPANT_MESSAGE_READER), ref(*this)))
#ifdef OPENDDS_SECURITY
  , participant_message_secure_reader_(make_rch<LivelinessReader>(
      make_id(participant_id, ENTITYID_P2P_BUILTIN_PARTICIPANT_MESSAGE_SECURE_READER), ref(*this)))
  , participant_stateless_message_reader_(make_rch<SecurityReader>(
      make_id(participant_id, ENTITYID_P2P_BUILTIN_PARTICIPANT_STATELESS_READER), ref(*this)))
  , participant_volatile_message_secure_reader_(make_rch<SecurityReader>(
      make_id(participant_id, ENTITYID_P2P_BUILTIN_PARTICIPANT_VOLATILE_SECURE_READER), ref(*this)))
  , dcps_participant_secure_reader_(make_rch<DiscoveryReader>(
      make_id(participant_id, ENTITYID_SPDP_RELIABLE_BUILTIN_PARTICIPANT_SECURE_READER), ref(*this)))
#endif
  , type_lookup_request_reader_(make_rch<TypeLookupRequestReader>(
      make_id(participant_id, ENTITYID_TL_SVC_REQ_READER), ref(*this)))
  , type_lookup_reply_reader_(make_rch<TypeLookupReplyReader>(
      make_id(participant_id, ENTITYID_TL_SVC_REPLY_READER), ref(*this)))
#ifdef OPENDDS_SECURITY
  , type_lookup_request_secure_reader_(make_rch<TypeLookupRequestReader>(
      make_id(participant_id, ENTITYID_TL_SVC_REQ_READER_SECURE), ref(*this)))
  , type_lookup_reply_secure_reader_(make_rch<TypeLookupReplyReader>(
      make_id(participant_id, ENTITYID_TL_SVC_REPLY_READER_SECURE), ref(*this)))
  , publication_agent_info_listener_(*this)
  , subscription_agent_info_listener_(*this)
#endif // OPENDDS_SECURITY
{}

DDS::ReturnCode_t
Sedp::init(const RepoId& guid,
           const RtpsDiscovery& disco,
           DDS::DomainId_t domainId)
{
  char domainStr[16];
  ACE_OS::snprintf(domainStr, 16, "%d", domainId);

  OPENDDS_STRING key = DCPS::GuidConverter(guid).uniqueId();

  // configure one transport
  transport_inst_ = TheTransportRegistry->create_inst(
                       DCPS::TransportRegistry::DEFAULT_INST_PREFIX +
                       OPENDDS_STRING("_SEDPTransportInst_") + key.c_str() + domainStr,
                       "rtps_udp");
  // Use a static cast to avoid dependency on the RtpsUdp library
  DCPS::RtpsUdpInst_rch rtps_inst =
      DCPS::static_rchandle_cast<DCPS::RtpsUdpInst>(transport_inst_);
  // The SEDP endpoints may need to wait at least one resend period before
  // the handshake completes (allows time for our SPDP multicast to be
  // received by the other side).  Arbitrary constant of 5 to account for
  // possible network lossiness.
  static const double HANDSHAKE_MULTIPLIER = 5;
  rtps_inst->handshake_timeout_ = disco.resend_period() * HANDSHAKE_MULTIPLIER;
  rtps_inst->max_message_size_ = disco.config()->sedp_max_message_size();

  if (disco.sedp_multicast()) {
    // Bind to a specific multicast group
    const u_short mc_port = disco.pb() + disco.dg() * domainId + disco.dx();

    ACE_INET_Addr mc_addr = disco.default_multicast_group();
    mc_addr.set_port_number(mc_port);
    rtps_inst->multicast_group_address_ = mc_addr;

    rtps_inst->ttl_ = disco.ttl();
    rtps_inst->multicast_interface_ = disco.multicast_interface();

  } else {
    rtps_inst->use_multicast_ = false;
  }

  rtps_inst->local_address_ = disco.config()->sedp_local_address();
#ifdef ACE_HAS_IPV6
  rtps_inst->ipv6_local_address_ = disco.config()->ipv6_sedp_local_address();
#endif

  rtps_relay_address(disco.config()->sedp_rtps_relay_address());
  rtps_inst->use_rtps_relay_ = disco.config()->use_rtps_relay();
  rtps_inst->rtps_relay_only_ = disco.config()->rtps_relay_only();

  stun_server_address(disco.config()->sedp_stun_server_address());
  rtps_inst->use_ice_ = disco.config()->use_ice();

  // Create a config
  OPENDDS_STRING config_name = DCPS::TransportRegistry::DEFAULT_INST_PREFIX +
                            OPENDDS_STRING("_SEDP_TransportCfg_") + key +
                            domainStr;
  transport_cfg_ = TheTransportRegistry->create_config(config_name.c_str());
  transport_cfg_->instances_.push_back(transport_inst_);

  reactor_task_ = transport_inst_->reactor_task();
  ACE_Reactor* reactor = reactor_task_->get_reactor();
  job_queue_ = DCPS::make_rch<DCPS::JobQueue>(reactor);
  type_lookup_init(reactor_task_->interceptor());

  // Configure and enable each reader/writer
  rtps_inst->opendds_discovery_default_listener_ = publications_reader_;
  rtps_inst->opendds_discovery_guid_ = guid;
  const bool reliable = true, durable = true;

#ifdef OPENDDS_SECURITY
  const bool besteffort = false, nondurable = false;
#endif

  if (spdp_.available_builtin_endpoints() & DISC_BUILTIN_ENDPOINT_PUBLICATION_ANNOUNCER) {
    publications_writer_->enable_transport_using_config(reliable, durable, transport_cfg_);
  }
  publications_reader_->enable_transport_using_config(reliable, durable, transport_cfg_);

#ifdef OPENDDS_SECURITY
  publications_secure_writer_->set_crypto_handles(spdp_.crypto_handle());
  publications_secure_reader_->set_crypto_handles(spdp_.crypto_handle());
  if (spdp_.available_builtin_endpoints() & DDS::Security::SEDP_BUILTIN_PUBLICATIONS_SECURE_WRITER) {
    publications_secure_writer_->enable_transport_using_config(reliable, durable, transport_cfg_);
  }
  publications_secure_reader_->enable_transport_using_config(reliable, durable, transport_cfg_);
#endif

  if (spdp_.available_builtin_endpoints() & DISC_BUILTIN_ENDPOINT_SUBSCRIPTION_ANNOUNCER) {
    subscriptions_writer_->enable_transport_using_config(reliable, durable, transport_cfg_);
  }
  subscriptions_reader_->enable_transport_using_config(reliable, durable, transport_cfg_);

#ifdef OPENDDS_SECURITY
  subscriptions_secure_writer_->set_crypto_handles(spdp_.crypto_handle());
  subscriptions_secure_reader_->set_crypto_handles(spdp_.crypto_handle());
  if (spdp_.available_builtin_endpoints() & DDS::Security::SEDP_BUILTIN_SUBSCRIPTIONS_SECURE_WRITER) {
    subscriptions_secure_writer_->enable_transport_using_config(reliable, durable, transport_cfg_);
  }
  subscriptions_secure_reader_->enable_transport_using_config(reliable, durable, transport_cfg_);
#endif

  if (spdp_.available_builtin_endpoints() & BUILTIN_ENDPOINT_PARTICIPANT_MESSAGE_DATA_WRITER) {
    participant_message_writer_->enable_transport_using_config(reliable, durable, transport_cfg_);
  }
  participant_message_reader_->enable_transport_using_config(reliable, durable, transport_cfg_);

#ifdef OPENDDS_SECURITY
  participant_message_secure_writer_->set_crypto_handles(spdp_.crypto_handle());
  participant_message_secure_reader_->set_crypto_handles(spdp_.crypto_handle());
  if (spdp_.available_builtin_endpoints() & DDS::Security::BUILTIN_PARTICIPANT_MESSAGE_SECURE_WRITER) {
    participant_message_secure_writer_->enable_transport_using_config(reliable, durable, transport_cfg_);
  }
  participant_message_secure_reader_->enable_transport_using_config(reliable, durable, transport_cfg_);

  participant_stateless_message_writer_->enable_transport_using_config(besteffort, nondurable, transport_cfg_);
  participant_stateless_message_reader_->enable_transport_using_config(besteffort, nondurable, transport_cfg_);

  participant_volatile_message_secure_writer_->set_crypto_handles(spdp_.crypto_handle());
  participant_volatile_message_secure_reader_->set_crypto_handles(spdp_.crypto_handle());
  participant_volatile_message_secure_writer_->enable_transport_using_config(reliable, nondurable, transport_cfg_);
  participant_volatile_message_secure_reader_->enable_transport_using_config(reliable, nondurable, transport_cfg_);

  dcps_participant_secure_writer_->set_crypto_handles(spdp_.crypto_handle());
  dcps_participant_secure_reader_->set_crypto_handles(spdp_.crypto_handle());
  dcps_participant_secure_writer_->enable_transport_using_config(reliable, durable, transport_cfg_);
  dcps_participant_secure_reader_->enable_transport_using_config(reliable, durable, transport_cfg_);
#endif

  if (spdp_.available_builtin_endpoints() & BUILTIN_ENDPOINT_TYPE_LOOKUP_REQUEST_DATA_WRITER &&
      spdp_.available_builtin_endpoints() & BUILTIN_ENDPOINT_TYPE_LOOKUP_REQUEST_DATA_READER) {
    type_lookup_request_writer_->enable_transport_using_config(reliable, durable, transport_cfg_);
    type_lookup_request_reader_->enable_transport_using_config(reliable, durable, transport_cfg_);
  }

  if (spdp_.available_builtin_endpoints() & BUILTIN_ENDPOINT_TYPE_LOOKUP_REPLY_DATA_WRITER &&
      spdp_.available_builtin_endpoints() & BUILTIN_ENDPOINT_TYPE_LOOKUP_REPLY_DATA_READER) {
    type_lookup_reply_writer_->enable_transport_using_config(reliable, durable, transport_cfg_);
    type_lookup_reply_reader_->enable_transport_using_config(reliable, durable, transport_cfg_);
  }

#ifdef OPENDDS_SECURITY
  if (spdp_.available_extended_builtin_endpoints() & DDS::Security::TYPE_LOOKUP_SERVICE_REQUEST_WRITER_SECURE &&
      spdp_.available_extended_builtin_endpoints() & DDS::Security::TYPE_LOOKUP_SERVICE_REQUEST_READER_SECURE) {
    type_lookup_request_secure_writer_->set_crypto_handles(spdp_.crypto_handle());
    type_lookup_request_secure_reader_->set_crypto_handles(spdp_.crypto_handle());
    type_lookup_request_secure_writer_->enable_transport_using_config(reliable, durable, transport_cfg_);
    type_lookup_request_secure_reader_->enable_transport_using_config(reliable, durable, transport_cfg_);
  }

  if (spdp_.available_extended_builtin_endpoints() & DDS::Security::TYPE_LOOKUP_SERVICE_REPLY_WRITER_SECURE &&
      spdp_.available_extended_builtin_endpoints() & DDS::Security::TYPE_LOOKUP_SERVICE_REPLY_READER_SECURE) {
    type_lookup_reply_secure_writer_->set_crypto_handles(spdp_.crypto_handle());
    type_lookup_reply_secure_reader_->set_crypto_handles(spdp_.crypto_handle());
    type_lookup_reply_secure_writer_->enable_transport_using_config(reliable, durable, transport_cfg_);
    type_lookup_reply_secure_reader_->enable_transport_using_config(reliable, durable, transport_cfg_);
  }
#endif

  max_type_lookup_service_reply_period_ = disco.config()->max_type_lookup_service_reply_period();
  use_xtypes_ = disco.config()->use_xtypes();

  return DDS::RETCODE_OK;
}

#ifdef OPENDDS_SECURITY
DDS::ReturnCode_t Sedp::init_security(DDS::Security::IdentityHandle /* id_handle */,
                                      DDS::Security::PermissionsHandle perm_handle,
                                      DDS::Security::ParticipantCryptoHandle crypto_handle)
{
  using namespace OpenDDS::Security;
  using namespace DDS::Security;

  DDS::ReturnCode_t result = DDS::RETCODE_OK;

  CryptoKeyFactory_var key_factory = spdp_.get_security_config()->get_crypto_key_factory();
  CryptoKeyExchange_var key_exchange = spdp_.get_security_config()->get_crypto_key_exchange();
  AccessControl_var acl = spdp_.get_security_config()->get_access_control();
  Authentication_var auth = spdp_.get_security_config()->get_authentication();

  set_permissions_handle(perm_handle);
  set_access_control(acl);
  set_crypto_key_factory(key_factory);
  set_crypto_key_exchange(key_exchange);
  crypto_handle_ = crypto_handle;

  // TODO: Handle all exceptions below once error-codes have been defined, etc.
  SecurityException ex = {"", 0, 0};

  bool ok = acl->get_participant_sec_attributes(perm_handle, participant_sec_attr_, ex);
  if (ok) {

    EndpointSecurityAttributes default_sec_attr;
    default_sec_attr.base.is_read_protected = false;
    default_sec_attr.base.is_write_protected = false;
    default_sec_attr.base.is_discovery_protected = false;
    default_sec_attr.base.is_liveliness_protected = false;
    default_sec_attr.is_submessage_protected = false;
    default_sec_attr.is_payload_protected = false;
    default_sec_attr.is_key_protected = false;
    default_sec_attr.plugin_endpoint_attributes = 0;

    NativeCryptoHandle h = DDS::HANDLE_NIL;

    const DDS::PartitionQosPolicy& default_part_qos = TheServiceParticipant->initial_PartitionQosPolicy();
    const DDS::Security::DataTagQosPolicy default_data_tag_qos; // default is empty sequence

    // Volatile-Message-Secure
    {
      PropertySeq writer_props(1), reader_props(1);
      writer_props.length(1);
      writer_props[0].name = "dds.sec.builtin_endpoint_name";
      writer_props[0].value = "BuiltinParticipantVolatileMessageSecureWriter";

      reader_props.length(1);
      reader_props[0].name = "dds.sec.builtin_endpoint_name";
      reader_props[0].value = "BuiltinParticipantVolatileMessageSecureReader";

      EndpointSecurityAttributes dw_sec_attr(default_sec_attr);

      ok = acl->get_datawriter_sec_attributes(perm_handle, "DCPSParticipantVolatileMessageSecure",
                                              default_part_qos, default_data_tag_qos, dw_sec_attr, ex);
      if (!ok) {
        ACE_DEBUG((LM_WARNING, ACE_TEXT("(%P|%t) WARNING: Sedp::init_security() - ")
          ACE_TEXT("Failure calling get_datawriter_sec_attributes for topic 'DCPSParticipantVolatileMessageSecure'. ")
          ACE_TEXT("Security Exception[%d.%d]: %C\n"), ex.code, ex.minor_code, ex.message.in()));
        result = DDS::RETCODE_ERROR;
      }

      h = key_factory->register_local_datawriter(crypto_handle, writer_props, dw_sec_attr, ex);
      participant_volatile_message_secure_writer_->set_crypto_handles(crypto_handle, h);
      const RepoId pvms_writer = participant_volatile_message_secure_writer_->get_repo_id();
      local_writer_crypto_handles_[pvms_writer] = h;
      local_writer_security_attribs_[pvms_writer] = dw_sec_attr;

      EndpointSecurityAttributes dr_sec_attr(default_sec_attr);
      ok = acl->get_datareader_sec_attributes(perm_handle, "DCPSParticipantVolatileMessageSecure",
                                              default_part_qos, default_data_tag_qos, dr_sec_attr, ex);
      if (!ok) {
        ACE_DEBUG((LM_WARNING, ACE_TEXT("(%P|%t) WARNING: Sedp::init_security() - ")
          ACE_TEXT("Failure calling get_datareader_sec_attributes for topic 'DCPSParticipantVolatileMessageSecure'.")
          ACE_TEXT(" Security Exception[%d.%d]: %C\n"), ex.code, ex.minor_code, ex.message.in()));
        result = DDS::RETCODE_ERROR;
      }

      h = key_factory->register_local_datareader(crypto_handle, reader_props, dr_sec_attr, ex);
      participant_volatile_message_secure_reader_->set_crypto_handles(crypto_handle, h);
      const RepoId pvms_reader = participant_volatile_message_secure_reader_->get_repo_id();
      local_reader_crypto_handles_[pvms_reader] = h;
      local_reader_security_attribs_[pvms_reader] = dr_sec_attr;
    }

    // DCPS-Participant-Message-Secure
    {
      PropertySeq reader_props, writer_props;

      EndpointSecurityAttributes dw_sec_attr(default_sec_attr);
      ok = acl->get_datawriter_sec_attributes(perm_handle, "DCPSParticipantMessageSecure",
                                              default_part_qos, default_data_tag_qos, dw_sec_attr, ex);
      if (!ok) {
        ACE_DEBUG((LM_WARNING, ACE_TEXT("(%P|%t) WARNING: Sedp::init_security() - ")
          ACE_TEXT("Failure calling get_datawriter_sec_attributes for topic 'DCPSParticipantMessageSecure'. ")
          ACE_TEXT("Security Exception[%d.%d]: %C\n"), ex.code, ex.minor_code, ex.message.in()));
        result = DDS::RETCODE_ERROR;
      }

      h = key_factory->register_local_datawriter(crypto_handle, writer_props, dw_sec_attr, ex);
      participant_message_secure_writer_->set_crypto_handles(crypto_handle, h);
      const RepoId pms_writer = participant_message_secure_writer_->get_repo_id();
      local_writer_crypto_handles_[pms_writer] = h;
      local_writer_security_attribs_[pms_writer] = dw_sec_attr;

      EndpointSecurityAttributes dr_sec_attr(default_sec_attr);
      ok = acl->get_datareader_sec_attributes(perm_handle, "DCPSParticipantMessageSecure",
                                              default_part_qos, default_data_tag_qos, dr_sec_attr, ex);
      if (!ok) {
        ACE_DEBUG((LM_WARNING, ACE_TEXT("(%P|%t) WARNING: Sedp::init_security() - ")
          ACE_TEXT("Failure calling get_datareader_sec_attributes for topic 'DCPSParticipantMessageSecure'. ")
          ACE_TEXT("Security Exception[%d.%d]: %C\n"), ex.code, ex.minor_code, ex.message.in()));
        result = DDS::RETCODE_ERROR;
      }

      h = key_factory->register_local_datareader(crypto_handle, reader_props, dr_sec_attr, ex);
      participant_message_secure_reader_->set_crypto_handles(crypto_handle, h);
      const RepoId pms_reader = participant_message_secure_reader_->get_repo_id();
      local_reader_crypto_handles_[pms_reader] = h;
      local_reader_security_attribs_[pms_reader] = dr_sec_attr;
    }

    // DCPS-Publications-Secure
    {
      PropertySeq reader_props, writer_props;

      EndpointSecurityAttributes dw_sec_attr(default_sec_attr);
      ok = acl->get_datawriter_sec_attributes(perm_handle, "DCPSPublicationsSecure",
                                              default_part_qos, default_data_tag_qos, dw_sec_attr, ex);
      if (!ok) {
        ACE_DEBUG((LM_WARNING, ACE_TEXT("(%P|%t) WARNING: Sedp::init_security() - ")
          ACE_TEXT("Failure calling get_datawriter_sec_attributes for topic 'DCPSPublicationsSecure'. ")
          ACE_TEXT("Security Exception[%d.%d]: %C\n"), ex.code, ex.minor_code, ex.message.in()));
        result = DDS::RETCODE_ERROR;
      }

      h = key_factory->register_local_datawriter(crypto_handle, writer_props, dw_sec_attr, ex);
      publications_secure_writer_->set_crypto_handles(crypto_handle, h);
      const RepoId ps_writer = publications_secure_writer_->get_repo_id();
      local_writer_crypto_handles_[ps_writer] = h;
      local_writer_security_attribs_[ps_writer] = dw_sec_attr;

      EndpointSecurityAttributes dr_sec_attr(default_sec_attr);
      ok = acl->get_datareader_sec_attributes(perm_handle, "DCPSPublicationsSecure",
                                              default_part_qos, default_data_tag_qos, dr_sec_attr, ex);
      if (!ok) {
        ACE_DEBUG((LM_WARNING, ACE_TEXT("(%P|%t) WARNING: Sedp::init_security() - ")
          ACE_TEXT("Failure calling get_datareader_sec_attributes for topic 'DCPSPublicationsSecure'. ")
          ACE_TEXT("Security Exception[%d.%d]: %C\n"), ex.code, ex.minor_code, ex.message.in()));
        result = DDS::RETCODE_ERROR;
      }

      h = key_factory->register_local_datareader(crypto_handle, reader_props, dr_sec_attr, ex);
      publications_secure_reader_->set_crypto_handles(crypto_handle, h);
      const RepoId ps_reader = publications_secure_reader_->get_repo_id();
      local_reader_crypto_handles_[ps_reader] = h;
      local_reader_security_attribs_[ps_reader] = dr_sec_attr;
    }

    // DCPS-Subscriptions-Secure
    {
      PropertySeq reader_props, writer_props;

      EndpointSecurityAttributes dw_sec_attr(default_sec_attr);
      ok = acl->get_datawriter_sec_attributes(perm_handle, "DCPSSubscriptionsSecure",
                                              default_part_qos, default_data_tag_qos, dw_sec_attr, ex);
      if (!ok) {
        ACE_DEBUG((LM_WARNING, ACE_TEXT("(%P|%t) WARNING: Sedp::init_security() - ")
          ACE_TEXT("Failure calling get_datawriter_sec_attributes for topic 'DCPSSubscriptionsSecure'. ")
          ACE_TEXT("Security Exception[%d.%d]: %C\n"), ex.code, ex.minor_code, ex.message.in()));
        result = DDS::RETCODE_ERROR;
      }

      h = key_factory->register_local_datawriter(crypto_handle, writer_props, dw_sec_attr, ex);
      subscriptions_secure_writer_->set_crypto_handles(crypto_handle, h);
      const RepoId ss_writer = subscriptions_secure_writer_->get_repo_id();
      local_writer_crypto_handles_[ss_writer] = h;
      local_writer_security_attribs_[ss_writer] = dw_sec_attr;

      EndpointSecurityAttributes dr_sec_attr(default_sec_attr);
      ok = acl->get_datareader_sec_attributes(perm_handle, "DCPSSubscriptionsSecure",
                                              default_part_qos, default_data_tag_qos, dr_sec_attr, ex);
      if (!ok) {
        ACE_DEBUG((LM_WARNING, ACE_TEXT("(%P|%t) WARNING: Sedp::init_security() - ")
          ACE_TEXT("Failure calling get_datareader_sec_attributes for topic 'DCPSSubscriptionsSecure'. ")
          ACE_TEXT("Security Exception[%d.%d]: %C\n"), ex.code, ex.minor_code, ex.message.in()));
        result = DDS::RETCODE_ERROR;
      }

      h = key_factory->register_local_datareader(crypto_handle, reader_props, dr_sec_attr, ex);
      subscriptions_secure_reader_->set_crypto_handles(crypto_handle, h);
      const RepoId ss_reader = subscriptions_secure_reader_->get_repo_id();
      local_reader_crypto_handles_[ss_reader] = h;
      local_reader_security_attribs_[ss_reader] = dr_sec_attr;
    }

    // DCPS-Participants-Secure
    {
      PropertySeq reader_props, writer_props;

      EndpointSecurityAttributes dw_sec_attr(default_sec_attr);
      ok = acl->get_datawriter_sec_attributes(perm_handle, "DCPSParticipantSecure",
                                              default_part_qos, default_data_tag_qos, dw_sec_attr, ex);
      if (!ok) {
        ACE_DEBUG((LM_WARNING, ACE_TEXT("(%P|%t) WARNING: Sedp::init_security() - ")
          ACE_TEXT("Failure calling get_datawriter_sec_attributes for topic 'DCPSParticipantSecure'. ")
          ACE_TEXT("Security Exception[%d.%d]: %C\n"), ex.code, ex.minor_code, ex.message.in()));
        result = DDS::RETCODE_ERROR;
      }

      h = key_factory->register_local_datawriter(crypto_handle, writer_props, dw_sec_attr, ex);
      dcps_participant_secure_writer_->set_crypto_handles(crypto_handle, h);
      const RepoId dps_writer = dcps_participant_secure_writer_->get_repo_id();
      local_writer_crypto_handles_[dps_writer] = h;
      local_writer_security_attribs_[dps_writer] = dw_sec_attr;

      EndpointSecurityAttributes dr_sec_attr(default_sec_attr);
      ok = acl->get_datareader_sec_attributes(perm_handle, "DCPSParticipantSecure",
                                              default_part_qos, default_data_tag_qos, dr_sec_attr, ex);
      if (!ok) {
        ACE_DEBUG((LM_WARNING, ACE_TEXT("(%P|%t) WARNING: Sedp::init_security() - ")
          ACE_TEXT("Failure calling get_datareader_sec_attributes for topic 'DCPSParticipantSecure'. ")
          ACE_TEXT("Security Exception[%d.%d]: %C\n"), ex.code, ex.minor_code, ex.message.in()));
        result = DDS::RETCODE_ERROR;
      }

      h = key_factory->register_local_datareader(crypto_handle, reader_props, dr_sec_attr, ex);
      dcps_participant_secure_reader_->set_crypto_handles(crypto_handle, h);
      const RepoId dps_reader = dcps_participant_secure_reader_->get_repo_id();
      local_reader_crypto_handles_[dps_reader] = h;
      local_reader_security_attribs_[dps_reader] = dr_sec_attr;
    }

    // Type Lookup Service Request
    {
      PropertySeq reader_props, writer_props;

      EndpointSecurityAttributes dw_sec_attr(default_sec_attr);
      ok = acl->get_datawriter_sec_attributes(perm_handle, "TypeLookupServiceRequestSecure",
                                              default_part_qos, default_data_tag_qos, dw_sec_attr, ex);
      if (!ok) {
        ACE_DEBUG((LM_WARNING, ACE_TEXT("(%P|%t) WARNING: Sedp::init_security() - ")
          ACE_TEXT("Failure calling get_datawriter_sec_attributes for topic 'TypeLookupServiceRequestSecure'. ")
          ACE_TEXT("Security Exception[%d.%d]: %C\n"), ex.code, ex.minor_code, ex.message.in()));
        result = DDS::RETCODE_ERROR;
      }

      h = key_factory->register_local_datawriter(crypto_handle, writer_props, dw_sec_attr, ex);
      type_lookup_request_secure_writer_->set_crypto_handles(crypto_handle, h);
      const RepoId ps_writer = type_lookup_request_secure_writer_->get_repo_id();
      local_writer_crypto_handles_[ps_writer] = h;
      local_writer_security_attribs_[ps_writer] = dw_sec_attr;

      EndpointSecurityAttributes dr_sec_attr(default_sec_attr);
      ok = acl->get_datareader_sec_attributes(perm_handle, "TypeLookupServiceRequestSecure",
                                              default_part_qos, default_data_tag_qos, dr_sec_attr, ex);
      if (!ok) {
        ACE_DEBUG((LM_WARNING, ACE_TEXT("(%P|%t) WARNING: Sedp::init_security() - ")
          ACE_TEXT("Failure calling get_datareader_sec_attributes for topic 'TypeLookupServiceRequestSecure'. ")
          ACE_TEXT("Security Exception[%d.%d]: %C\n"), ex.code, ex.minor_code, ex.message.in()));
        result = DDS::RETCODE_ERROR;
      }

      h = key_factory->register_local_datareader(crypto_handle, reader_props, dr_sec_attr, ex);
      type_lookup_request_secure_reader_->set_crypto_handles(crypto_handle, h);
      const RepoId ps_reader = type_lookup_request_secure_reader_->get_repo_id();
      local_reader_crypto_handles_[ps_reader] = h;
      local_reader_security_attribs_[ps_reader] = dr_sec_attr;
    }

    // Type Lookup Service Reply
    {
      PropertySeq reader_props, writer_props;

      EndpointSecurityAttributes dw_sec_attr(default_sec_attr);
      ok = acl->get_datawriter_sec_attributes(perm_handle, "TypeLookupServiceReplySecure",
                                              default_part_qos, default_data_tag_qos, dw_sec_attr, ex);
      if (!ok) {
        ACE_DEBUG((LM_WARNING, ACE_TEXT("(%P|%t) WARNING: Sedp::init_security() - ")
          ACE_TEXT("Failure calling get_datawriter_sec_attributes for topic 'TypeLookupServiceReplySecure'. ")
          ACE_TEXT("Security Exception[%d.%d]: %C\n"), ex.code, ex.minor_code, ex.message.in()));
        result = DDS::RETCODE_ERROR;
      }

      h = key_factory->register_local_datawriter(crypto_handle, writer_props, dw_sec_attr, ex);
      type_lookup_reply_secure_writer_->set_crypto_handles(crypto_handle, h);
      const RepoId ps_writer = type_lookup_reply_secure_writer_->get_repo_id();
      local_writer_crypto_handles_[ps_writer] = h;
      local_writer_security_attribs_[ps_writer] = dw_sec_attr;

      EndpointSecurityAttributes dr_sec_attr(default_sec_attr);
      ok = acl->get_datareader_sec_attributes(perm_handle, "TypeLookupServiceReplySecure",
                                              default_part_qos, default_data_tag_qos, dr_sec_attr, ex);
      if (!ok) {
        ACE_DEBUG((LM_WARNING, ACE_TEXT("(%P|%t) WARNING: Sedp::init_security() - ")
          ACE_TEXT("Failure calling get_datareader_sec_attributes for topic 'TypeLookupServiceReplySecure'. ")
          ACE_TEXT("Security Exception[%d.%d]: %C\n"), ex.code, ex.minor_code, ex.message.in()));
        result = DDS::RETCODE_ERROR;
      }

      h = key_factory->register_local_datareader(crypto_handle, reader_props, dr_sec_attr, ex);
      type_lookup_reply_secure_reader_->set_crypto_handles(crypto_handle, h);
      const RepoId ps_reader = type_lookup_reply_secure_reader_->get_repo_id();
      local_reader_crypto_handles_[ps_reader] = h;
      local_reader_security_attribs_[ps_reader] = dr_sec_attr;
    }

  } else {
    ACE_DEBUG((LM_WARNING, ACE_TEXT("(%P|%t) WARNING: Sedp::init_security() - ")
      ACE_TEXT("Failure calling get_participant_sec_attributes. ")
      ACE_TEXT("Security Exception[%d.%d]: %C\n"), ex.code, ex.minor_code, ex.message.in()));
    result = DDS::RETCODE_ERROR;
  }
  return result;
}
#endif

Sedp::~Sedp()
{
  type_lookup_fini();
  job_queue_.reset();
  reactor_task_.reset();
  DCPS::RtpsUdpInst_rch rtps_inst =
    DCPS::static_rchandle_cast<DCPS::RtpsUdpInst>(transport_inst_);
  rtps_inst->opendds_discovery_default_listener_.reset();
  TheTransportRegistry->remove_config(transport_cfg_);
  TheTransportRegistry->remove_inst(transport_inst_);
}

DCPS::LocatorSeq
Sedp::unicast_locators() const
{
  DCPS::TransportLocator trans_info;
  transport_inst_->populate_locator(trans_info, DCPS::CONNINFO_UNICAST);
  return transport_locator_to_locator_seq(trans_info);
}

DCPS::LocatorSeq
Sedp::multicast_locators() const
{
  DCPS::TransportLocator trans_info;
  transport_inst_->populate_locator(trans_info, DCPS::CONNINFO_MULTICAST);
  return transport_locator_to_locator_seq(trans_info);
}

const ACE_INET_Addr&
Sedp::local_address() const
{
  DCPS::RtpsUdpInst_rch rtps_inst =
      DCPS::static_rchandle_cast<DCPS::RtpsUdpInst>(transport_inst_);
  return rtps_inst->local_address_;
}

#ifdef ACE_HAS_IPV6
const ACE_INET_Addr&
Sedp::ipv6_local_address() const
{
  DCPS::RtpsUdpInst_rch rtps_inst =
      DCPS::static_rchandle_cast<DCPS::RtpsUdpInst>(transport_inst_);
  return rtps_inst->ipv6_local_address_;
}
#endif

const ACE_INET_Addr&
Sedp::multicast_group() const
{
  DCPS::RtpsUdpInst_rch rtps_inst =
      DCPS::static_rchandle_cast<DCPS::RtpsUdpInst>(transport_inst_);
  return rtps_inst->multicast_group_address_;
}

void
Sedp::assign_bit_key(DiscoveredPublication& pub)
{
  const DDS::BuiltinTopicKey_t key = repo_id_to_bit_key(pub.writer_data_.writerProxy.remoteWriterGuid);
  pub.writer_data_.ddsPublicationData.key = key;
  pub.writer_data_.ddsPublicationData.participant_key = repo_id_to_bit_key(make_id(pub.writer_data_.writerProxy.remoteWriterGuid, ENTITYID_PARTICIPANT));
}

void
Sedp::assign_bit_key(DiscoveredSubscription& sub)
{
  const DDS::BuiltinTopicKey_t key = repo_id_to_bit_key(sub.reader_data_.readerProxy.remoteReaderGuid);
  sub.reader_data_.ddsSubscriptionData.key = key;
  sub.reader_data_.ddsSubscriptionData.participant_key = repo_id_to_bit_key(make_id(sub.reader_data_.readerProxy.remoteReaderGuid, ENTITYID_PARTICIPANT));
}

void
populate_locators(DCPS::TransportLocatorSeq& remote_data,
                  const ParticipantData_t& pdata)
{
  const DCPS::LocatorSeq& mll =
    pdata.participantProxy.metatrafficMulticastLocatorList;
  const DCPS::LocatorSeq& ull =
    pdata.participantProxy.metatrafficUnicastLocatorList;
  const CORBA::ULong locator_count = mll.length() + ull.length();

  const Encoding& encoding = get_locators_encoding();
  ACE_Message_Block mb_locator(
    DCPS::uint32_cdr_size +
    (locator_count * serialized_size(encoding, DCPS::Locator_t())) + DCPS::boolean_cdr_size);
  Serializer ser_loc(&mb_locator, encoding);
  ser_loc << locator_count;

  for (CORBA::ULong i = 0; i < mll.length(); ++i) {
    ser_loc << mll[i];
  }
  for (CORBA::ULong i = 0; i < ull.length(); ++i) {
    ser_loc << ull[i];
  }
  ser_loc << ACE_OutputCDR::from_boolean(false); // requires_inline_qos

  remote_data.length(1);
  remote_data[0].transport_type = "rtps_udp";
  message_block_to_sequence (mb_locator, remote_data[0].data);
}

void
create_association_data_proto(DCPS::AssociationData& proto,
                              const ParticipantData_t& pdata) {
  proto.publication_transport_priority_ = 0;
  proto.remote_reliable_ = true;
  proto.remote_durable_ = true;
  assign(proto.remote_id_.guidPrefix, pdata.participantProxy.guidPrefix);
  populate_locators(proto.remote_data_, pdata);
}

#ifdef OPENDDS_SECURITY
void
Sedp::associate_preauth(Security::SPDPdiscoveredParticipantData& pdata)
{
  // First create a 'prototypical' instance of AssociationData.  It will
  // be copied and modified for each of the (up to) four SEDP Endpoints.
  DCPS::AssociationData proto;
  create_association_data_proto(proto, pdata);
  proto.remote_reliable_ = false;
  proto.remote_durable_ = false;

  const BuiltinEndpointSet_t& avail =
    pdata.participantProxy.availableBuiltinEndpoints;
  /*
   * Stateless messages are associated here because they are the first step in the
   * security-enablement process and as such they are sent in the clear.
   */

  if (avail & DDS::Security::BUILTIN_PARTICIPANT_STATELESS_MESSAGE_WRITER &&
      (pdata.associated_endpoints & DDS::Security::BUILTIN_PARTICIPANT_STATELESS_MESSAGE_READER) == 0) {
    DCPS::AssociationData peer = proto;
    peer.remote_id_.entityId = ENTITYID_P2P_BUILTIN_PARTICIPANT_STATELESS_WRITER;
    participant_stateless_message_reader_->assoc(peer);
    pdata.associated_endpoints |= DDS::Security::BUILTIN_PARTICIPANT_STATELESS_MESSAGE_READER;
  }

  if (avail & DDS::Security::BUILTIN_PARTICIPANT_STATELESS_MESSAGE_READER &&
      (pdata.associated_endpoints & DDS::Security::BUILTIN_PARTICIPANT_STATELESS_MESSAGE_WRITER) == 0) {
    DCPS::AssociationData peer = proto;
    peer.remote_id_.entityId = ENTITYID_P2P_BUILTIN_PARTICIPANT_STATELESS_READER;
    participant_stateless_message_writer_->assoc(peer);
    pdata.associated_endpoints |= DDS::Security::BUILTIN_PARTICIPANT_STATELESS_MESSAGE_WRITER;
  }
}
#endif

void
Sedp::associate(ParticipantData_t& pdata)
{
  // First create a 'prototypical' instance of AssociationData.  It will
  // be copied and modified for each of the (up to) four SEDP Endpoints.
  DCPS::AssociationData proto;
  create_association_data_proto(proto, pdata);

  const BuiltinEndpointSet_t& avail =
    pdata.participantProxy.availableBuiltinEndpoints;

  const BuiltinEndpointQos_t& beq =
    pdata.participantProxy.builtinEndpointQos;

  // See RTPS v2.1 section 8.5.5.1
  if (avail & DISC_BUILTIN_ENDPOINT_PUBLICATION_ANNOUNCER &&
      (pdata.associated_endpoints & DISC_BUILTIN_ENDPOINT_PUBLICATION_DETECTOR) == 0) {
    DCPS::AssociationData peer = proto;
    peer.remote_id_.entityId = ENTITYID_SEDP_BUILTIN_PUBLICATIONS_WRITER;
    publications_reader_->assoc(peer);
    pdata.associated_endpoints |= DISC_BUILTIN_ENDPOINT_PUBLICATION_DETECTOR;
  }
  if (avail & DISC_BUILTIN_ENDPOINT_SUBSCRIPTION_ANNOUNCER &&
      (pdata.associated_endpoints & DISC_BUILTIN_ENDPOINT_SUBSCRIPTION_DETECTOR) == 0) {
    DCPS::AssociationData peer = proto;
    peer.remote_id_.entityId = ENTITYID_SEDP_BUILTIN_SUBSCRIPTIONS_WRITER;
    subscriptions_reader_->assoc(peer);
    pdata.associated_endpoints |= DISC_BUILTIN_ENDPOINT_SUBSCRIPTION_DETECTOR;
  }
  if (avail & BUILTIN_ENDPOINT_PARTICIPANT_MESSAGE_DATA_WRITER &&
      (pdata.associated_endpoints & BUILTIN_ENDPOINT_PARTICIPANT_MESSAGE_DATA_READER) == 0) {
    DCPS::AssociationData peer = proto;
    peer.remote_id_.entityId = ENTITYID_P2P_BUILTIN_PARTICIPANT_MESSAGE_WRITER;
    participant_message_reader_->assoc(peer);
    pdata.associated_endpoints |= BUILTIN_ENDPOINT_PARTICIPANT_MESSAGE_DATA_READER;
  }

  if (avail & BUILTIN_ENDPOINT_TYPE_LOOKUP_REQUEST_DATA_WRITER &&
      (pdata.associated_endpoints & BUILTIN_ENDPOINT_TYPE_LOOKUP_REQUEST_DATA_READER) == 0) {
    DCPS::AssociationData peer = proto;
    peer.remote_id_.entityId = ENTITYID_TL_SVC_REQ_WRITER;
    type_lookup_request_reader_->assoc(peer);
    pdata.associated_endpoints |= BUILTIN_ENDPOINT_TYPE_LOOKUP_REQUEST_DATA_READER;
  }
  if (avail & BUILTIN_ENDPOINT_TYPE_LOOKUP_REQUEST_DATA_READER &&
    (pdata.associated_endpoints & BUILTIN_ENDPOINT_TYPE_LOOKUP_REQUEST_DATA_WRITER) == 0) {
    DCPS::AssociationData peer = proto;
    peer.remote_id_.entityId = ENTITYID_TL_SVC_REQ_READER;
    type_lookup_request_writer_->assoc(peer);
    pdata.associated_endpoints |= BUILTIN_ENDPOINT_TYPE_LOOKUP_REQUEST_DATA_WRITER;
  }
  if (avail & BUILTIN_ENDPOINT_TYPE_LOOKUP_REPLY_DATA_WRITER &&
      (pdata.associated_endpoints & BUILTIN_ENDPOINT_TYPE_LOOKUP_REPLY_DATA_READER) == 0) {
    DCPS::AssociationData peer = proto;
    peer.remote_id_.entityId = ENTITYID_TL_SVC_REPLY_WRITER;
    type_lookup_reply_reader_->assoc(peer);
    pdata.associated_endpoints |= BUILTIN_ENDPOINT_TYPE_LOOKUP_REPLY_DATA_READER;
  }
  if (avail & BUILTIN_ENDPOINT_TYPE_LOOKUP_REPLY_DATA_READER &&
    (pdata.associated_endpoints & BUILTIN_ENDPOINT_TYPE_LOOKUP_REPLY_DATA_WRITER) == 0) {
    DCPS::AssociationData peer = proto;
    peer.remote_id_.entityId = ENTITYID_TL_SVC_REPLY_READER;
    type_lookup_reply_writer_->assoc(peer);
    pdata.associated_endpoints |= BUILTIN_ENDPOINT_TYPE_LOOKUP_REPLY_DATA_WRITER;
  }

  if (spdp_.available_builtin_endpoints() & DISC_BUILTIN_ENDPOINT_PUBLICATION_ANNOUNCER &&
      avail & DISC_BUILTIN_ENDPOINT_PUBLICATION_DETECTOR &&
      (pdata.associated_endpoints & DISC_BUILTIN_ENDPOINT_PUBLICATION_ANNOUNCER) == 0) {
    DCPS::AssociationData peer = proto;
    peer.remote_id_.entityId = ENTITYID_SEDP_BUILTIN_PUBLICATIONS_READER;
    publications_writer_->assoc(peer);
    pdata.associated_endpoints |= DISC_BUILTIN_ENDPOINT_PUBLICATION_ANNOUNCER;
  }
  if (spdp_.available_builtin_endpoints() & DISC_BUILTIN_ENDPOINT_SUBSCRIPTION_ANNOUNCER &&
      avail & DISC_BUILTIN_ENDPOINT_SUBSCRIPTION_DETECTOR &&
      (pdata.associated_endpoints & DISC_BUILTIN_ENDPOINT_SUBSCRIPTION_ANNOUNCER) == 0) {
    DCPS::AssociationData peer = proto;
    peer.remote_id_.entityId = ENTITYID_SEDP_BUILTIN_SUBSCRIPTIONS_READER;
    subscriptions_writer_->assoc(peer);
    pdata.associated_endpoints |= DISC_BUILTIN_ENDPOINT_SUBSCRIPTION_ANNOUNCER;
  }
  if (spdp_.available_builtin_endpoints() & BUILTIN_ENDPOINT_PARTICIPANT_MESSAGE_DATA_WRITER &&
      avail & BUILTIN_ENDPOINT_PARTICIPANT_MESSAGE_DATA_READER &&
      (pdata.associated_endpoints & BUILTIN_ENDPOINT_PARTICIPANT_MESSAGE_DATA_WRITER) == 0) {
    DCPS::AssociationData peer = proto;
    if (beq & BEST_EFFORT_PARTICIPANT_MESSAGE_DATA_READER) {
      peer.remote_reliable_ = false;
    }
    peer.remote_id_.entityId = ENTITYID_P2P_BUILTIN_PARTICIPANT_MESSAGE_READER;
    participant_message_writer_->assoc(peer);
    pdata.associated_endpoints |= BUILTIN_ENDPOINT_PARTICIPANT_MESSAGE_DATA_WRITER;
  }

  //FUTURE: if/when topic propagation is supported, add it here

  // Process deferred publications and subscriptions.
  for (DeferredSubscriptionMap::iterator pos = deferred_subscriptions_.lower_bound(proto.remote_id_),
         limit = deferred_subscriptions_.upper_bound(proto.remote_id_);
       pos != limit;
       /* Increment in body. */) {
    data_received (pos->second.first, pos->second.second);
    deferred_subscriptions_.erase (pos++);
  }
  for (DeferredPublicationMap::iterator pos = deferred_publications_.lower_bound(proto.remote_id_),
         limit = deferred_publications_.upper_bound(proto.remote_id_);
       pos != limit;
       /* Increment in body. */) {
    data_received (pos->second.first, pos->second.second);
    deferred_publications_.erase (pos++);
  }

  if (spdp_.shutting_down()) { return; }

  proto.remote_id_.entityId = ENTITYID_PARTICIPANT;
  associated_participants_.insert(proto.remote_id_);
}

#ifdef OPENDDS_SECURITY
void Sedp::associate_volatile(Security::SPDPdiscoveredParticipantData& pdata)
{
  using namespace DDS::Security;

  DCPS::AssociationData proto;
  create_association_data_proto(proto, pdata);
  proto.remote_reliable_ = true;
  proto.remote_durable_ = false;

  DCPS::RepoId part = proto.remote_id_;
  part.entityId = ENTITYID_PARTICIPANT;

  const BuiltinEndpointSet_t& avail = pdata.participantProxy.availableBuiltinEndpoints;

  if (avail & BUILTIN_PARTICIPANT_VOLATILE_MESSAGE_SECURE_WRITER &&
      (pdata.associated_endpoints & BUILTIN_PARTICIPANT_VOLATILE_MESSAGE_SECURE_READER) == 0) {
    DCPS::AssociationData peer = proto;
    peer.remote_id_.entityId = ENTITYID_P2P_BUILTIN_PARTICIPANT_VOLATILE_SECURE_WRITER;
    remote_writer_crypto_handles_[peer.remote_id_] = generate_remote_matched_writer_crypto_handle(
      part, participant_volatile_message_secure_reader_->get_endpoint_crypto_handle());
    peer.remote_data_ = add_security_info(
      peer.remote_data_, peer.remote_id_, participant_volatile_message_secure_reader_->get_repo_id());
    participant_volatile_message_secure_reader_->assoc(peer);
    pdata.associated_endpoints |= BUILTIN_PARTICIPANT_VOLATILE_MESSAGE_SECURE_READER;
  }
  if (avail & BUILTIN_PARTICIPANT_VOLATILE_MESSAGE_SECURE_READER &&
      (pdata.associated_endpoints & BUILTIN_PARTICIPANT_VOLATILE_MESSAGE_SECURE_WRITER) == 0) {
    DCPS::AssociationData peer = proto;
    peer.remote_id_.entityId = ENTITYID_P2P_BUILTIN_PARTICIPANT_VOLATILE_SECURE_READER;
    remote_reader_crypto_handles_[peer.remote_id_] = generate_remote_matched_reader_crypto_handle(
      part, participant_volatile_message_secure_writer_->get_endpoint_crypto_handle(), false);
    peer.remote_data_ = add_security_info(
      peer.remote_data_, participant_volatile_message_secure_writer_->get_repo_id(), peer.remote_id_);
    participant_volatile_message_secure_writer_->assoc(peer);
    pdata.associated_endpoints |= BUILTIN_PARTICIPANT_VOLATILE_MESSAGE_SECURE_WRITER;
  }
}

void Sedp::disassociate_volatile(Security::SPDPdiscoveredParticipantData& pdata)
{
  using namespace DDS::Security;

  const RepoId part = make_id(pdata.participantProxy.guidPrefix, ENTITYID_PARTICIPANT);

  disassociate_helper(pdata.associated_endpoints,
                      BUILTIN_PARTICIPANT_VOLATILE_MESSAGE_SECURE_WRITER,
                      part,
                      ENTITYID_P2P_BUILTIN_PARTICIPANT_VOLATILE_SECURE_READER,
                      *participant_volatile_message_secure_writer_);
  disassociate_helper(pdata.associated_endpoints,
                      BUILTIN_PARTICIPANT_VOLATILE_MESSAGE_SECURE_READER,
                      part,
                      ENTITYID_P2P_BUILTIN_PARTICIPANT_VOLATILE_SECURE_WRITER,
                      *participant_volatile_message_secure_reader_);
}

void Sedp::associate_secure_endpoints(Security::SPDPdiscoveredParticipantData& pdata,
                                      const DDS::Security::ParticipantSecurityAttributes& participant_sec_attr)
{
  // If an endpoint needs a crypto token, then it will be associated after the crypto tokens have been received.

  using namespace DDS::Security;

  DCPS::AssociationData proto;
  create_association_data_proto(proto, pdata);

  const BuiltinEndpointSet_t& avail = pdata.participantProxy.availableBuiltinEndpoints;
  const DDS::Security::ExtendedBuiltinEndpointSet_t& avail_extended = pdata.participantProxy.availableExtendedBuiltinEndpoints;
  const BuiltinEndpointQos_t& beq = pdata.participantProxy.builtinEndpointQos;

  if (!participant_sec_attr.is_liveliness_protected &&
      avail & BUILTIN_PARTICIPANT_MESSAGE_SECURE_WRITER &&
      (pdata.associated_endpoints & BUILTIN_PARTICIPANT_MESSAGE_SECURE_READER) == 0) {
    DCPS::AssociationData peer = proto;
    peer.remote_id_.entityId = ENTITYID_P2P_BUILTIN_PARTICIPANT_MESSAGE_SECURE_WRITER;
    peer.remote_data_ = add_security_info(
      peer.remote_data_, peer.remote_id_, participant_message_secure_reader_->get_repo_id());
    participant_message_secure_reader_->assoc(peer);
    pdata.associated_endpoints |= BUILTIN_PARTICIPANT_MESSAGE_SECURE_READER;
  }
  if (!participant_sec_attr.is_discovery_protected &&
      avail & SPDP_BUILTIN_PARTICIPANT_SECURE_WRITER &&
      (pdata.associated_endpoints & SPDP_BUILTIN_PARTICIPANT_SECURE_READER) == 0) {
    DCPS::AssociationData peer = proto;
    peer.remote_id_.entityId = ENTITYID_SPDP_RELIABLE_BUILTIN_PARTICIPANT_SECURE_WRITER;
    peer.remote_data_ = add_security_info(
      peer.remote_data_, peer.remote_id_, dcps_participant_secure_reader_->get_repo_id());
    dcps_participant_secure_reader_->assoc(peer);
    pdata.associated_endpoints |= SPDP_BUILTIN_PARTICIPANT_SECURE_READER;
  }
  if (!participant_sec_attr.is_discovery_protected &&
      avail & SEDP_BUILTIN_PUBLICATIONS_SECURE_WRITER &&
      (pdata.associated_endpoints & SEDP_BUILTIN_PUBLICATIONS_SECURE_READER) == 0) {
    DCPS::AssociationData peer = proto;
    peer.remote_id_.entityId = ENTITYID_SEDP_BUILTIN_PUBLICATIONS_SECURE_WRITER;
    peer.remote_data_ = add_security_info(
      peer.remote_data_, peer.remote_id_, publications_secure_reader_->get_repo_id());
    publications_secure_reader_->assoc(peer);
    pdata.associated_endpoints |= SEDP_BUILTIN_PUBLICATIONS_SECURE_READER;
  }
  if (!participant_sec_attr.is_discovery_protected &&
      avail & SEDP_BUILTIN_SUBSCRIPTIONS_SECURE_WRITER &&
      (pdata.associated_endpoints & SEDP_BUILTIN_SUBSCRIPTIONS_SECURE_READER) == 0) {
    DCPS::AssociationData peer = proto;
    peer.remote_id_.entityId = ENTITYID_SEDP_BUILTIN_SUBSCRIPTIONS_SECURE_WRITER;
    peer.remote_data_ = add_security_info(
      peer.remote_data_, peer.remote_id_, subscriptions_secure_reader_->get_repo_id());
    subscriptions_secure_reader_->assoc(peer);
    pdata.associated_endpoints |= SEDP_BUILTIN_SUBSCRIPTIONS_SECURE_READER;
  }

  if (!participant_sec_attr.is_discovery_protected &&
      avail_extended & TYPE_LOOKUP_SERVICE_REQUEST_WRITER_SECURE &&
      (pdata.extended_associated_endpoints & TYPE_LOOKUP_SERVICE_REQUEST_READER_SECURE) == 0) {
    DCPS::AssociationData peer = proto;
    peer.remote_id_.entityId = ENTITYID_TL_SVC_REQ_WRITER_SECURE;
    peer.remote_data_ = add_security_info(
      peer.remote_data_, peer.remote_id_, type_lookup_request_secure_writer_->get_repo_id());
    type_lookup_request_secure_writer_->assoc(peer);
    pdata.associated_endpoints |= TYPE_LOOKUP_SERVICE_REQUEST_READER_SECURE;
  }
  if (!participant_sec_attr.is_discovery_protected &&
      avail_extended & TYPE_LOOKUP_SERVICE_REQUEST_READER_SECURE &&
      (pdata.extended_associated_endpoints & TYPE_LOOKUP_SERVICE_REQUEST_WRITER_SECURE) == 0) {
    DCPS::AssociationData peer = proto;
    peer.remote_id_.entityId = ENTITYID_TL_SVC_REQ_READER_SECURE;
    peer.remote_data_ = add_security_info(
      peer.remote_data_, peer.remote_id_, type_lookup_request_secure_reader_->get_repo_id());
    type_lookup_request_secure_reader_->assoc(peer);
    pdata.associated_endpoints |= TYPE_LOOKUP_SERVICE_REQUEST_WRITER_SECURE;
  }
  if (!participant_sec_attr.is_discovery_protected &&
      avail_extended & TYPE_LOOKUP_SERVICE_REPLY_WRITER_SECURE &&
      (pdata.extended_associated_endpoints & TYPE_LOOKUP_SERVICE_REPLY_READER_SECURE) == 0) {
    DCPS::AssociationData peer = proto;
    peer.remote_id_.entityId = ENTITYID_TL_SVC_REPLY_WRITER_SECURE;
    peer.remote_data_ = add_security_info(
      peer.remote_data_, peer.remote_id_, type_lookup_reply_secure_writer_->get_repo_id());
    type_lookup_reply_secure_writer_->assoc(peer);
    pdata.associated_endpoints |= TYPE_LOOKUP_SERVICE_REPLY_READER_SECURE;
  }
  if (!participant_sec_attr.is_discovery_protected &&
      avail_extended & TYPE_LOOKUP_SERVICE_REPLY_READER_SECURE &&
      (pdata.extended_associated_endpoints & TYPE_LOOKUP_SERVICE_REPLY_WRITER_SECURE) == 0) {
    DCPS::AssociationData peer = proto;
    peer.remote_id_.entityId = ENTITYID_TL_SVC_REPLY_READER_SECURE;
    peer.remote_data_ = add_security_info(
      peer.remote_data_, peer.remote_id_, type_lookup_reply_secure_reader_->get_repo_id());
    type_lookup_reply_secure_reader_->assoc(peer);
    pdata.associated_endpoints |= TYPE_LOOKUP_SERVICE_REPLY_WRITER_SECURE;
  }

  if (!participant_sec_attr.is_liveliness_protected &&
      avail & BUILTIN_PARTICIPANT_MESSAGE_SECURE_READER &&
      (pdata.associated_endpoints & BUILTIN_PARTICIPANT_MESSAGE_SECURE_WRITER) == 0) {
    DCPS::AssociationData peer = proto;
    peer.remote_id_.entityId = ENTITYID_P2P_BUILTIN_PARTICIPANT_MESSAGE_SECURE_READER;
    if (beq & BEST_EFFORT_PARTICIPANT_MESSAGE_DATA_READER) {
      peer.remote_reliable_ = false;
    }
    peer.remote_data_ = add_security_info(
      peer.remote_data_, participant_message_secure_writer_->get_repo_id(), peer.remote_id_);
    participant_message_secure_writer_->assoc(peer);
    pdata.associated_endpoints |= BUILTIN_PARTICIPANT_MESSAGE_SECURE_WRITER;
  }
  if (!participant_sec_attr.is_discovery_protected &&
      avail & SPDP_BUILTIN_PARTICIPANT_SECURE_READER &&
      (pdata.associated_endpoints & SPDP_BUILTIN_PARTICIPANT_SECURE_WRITER) == 0) {
    DCPS::AssociationData peer = proto;
    peer.remote_id_.entityId = ENTITYID_SPDP_RELIABLE_BUILTIN_PARTICIPANT_SECURE_READER;
    peer.remote_data_ = add_security_info(
      peer.remote_data_, dcps_participant_secure_writer_->get_repo_id(), peer.remote_id_);
    dcps_participant_secure_writer_->assoc(peer);
    pdata.associated_endpoints |= SPDP_BUILTIN_PARTICIPANT_SECURE_WRITER;
  }
  if (!participant_sec_attr.is_discovery_protected &&
      spdp_.available_builtin_endpoints() & SEDP_BUILTIN_PUBLICATIONS_SECURE_WRITER &&
      avail & SEDP_BUILTIN_PUBLICATIONS_SECURE_READER &&
      (pdata.associated_endpoints & SEDP_BUILTIN_PUBLICATIONS_SECURE_WRITER) == 0) {
    DCPS::AssociationData peer = proto;
    peer.remote_id_.entityId = ENTITYID_SEDP_BUILTIN_PUBLICATIONS_SECURE_READER;
    peer.remote_data_ = add_security_info(
      peer.remote_data_, publications_secure_writer_->get_repo_id(), peer.remote_id_);
    publications_secure_writer_->assoc(peer);
    pdata.associated_endpoints |= SEDP_BUILTIN_PUBLICATIONS_SECURE_WRITER;
  }
  if (!participant_sec_attr.is_discovery_protected &&
      spdp_.available_builtin_endpoints() & SEDP_BUILTIN_SUBSCRIPTIONS_SECURE_WRITER &&
      avail & SEDP_BUILTIN_SUBSCRIPTIONS_SECURE_READER &&
      (pdata.associated_endpoints & SEDP_BUILTIN_SUBSCRIPTIONS_SECURE_WRITER) == 0) {
    DCPS::AssociationData peer = proto;
    peer.remote_id_.entityId = ENTITYID_SEDP_BUILTIN_SUBSCRIPTIONS_SECURE_READER;
    peer.remote_data_ = add_security_info(
      peer.remote_data_, subscriptions_secure_writer_->get_repo_id(), peer.remote_id_);
    subscriptions_secure_writer_->assoc(peer);
    pdata.associated_endpoints |= SEDP_BUILTIN_SUBSCRIPTIONS_SECURE_WRITER;
  }
}

#endif // OPENDDS_SECURITY

void Sedp::disassociate_helper(BuiltinEndpointSet_t& associated_endpoints, const CORBA::ULong flags,
                               const RepoId& id, const EntityId_t& ent, DCPS::TransportClient& client)
{
  if (associated_endpoints & flags) {
    client.disassociate(make_id(id, ent));
    associated_endpoints &= ~flags;
  }
}

#ifdef OPENDDS_SECURITY

void disassociate_helper_extended(DDS::Security::ExtendedBuiltinEndpointSet_t& extended_associated_endpoints,
                                  const CORBA::ULong flags, const DCPS::RepoId& id, const EntityId_t& ent,
                                  DCPS::TransportClient& client)
{
  if (extended_associated_endpoints & flags) {
    client.disassociate(make_id(id, ent));
    extended_associated_endpoints &= ~flags;
  }
}

void Sedp::remove_remote_crypto_handle(const RepoId& participant, const EntityId_t& entity)
{
  using namespace DDS::Security;
  using DCPS::DatareaderCryptoHandleMap;
  using DCPS::DatawriterCryptoHandleMap;

  const RepoId remote = make_id(participant, entity);
  SecurityException se = {"", 0, 0};
  CryptoKeyFactory_var key_factory = spdp_.get_security_config()->get_crypto_key_factory();

  const DCPS::GuidConverter traits(remote);
  if (traits.isReader()) {
    const DatareaderCryptoHandleMap::iterator iter = remote_reader_crypto_handles_.find(remote);
    if (iter == remote_reader_crypto_handles_.end()) {
      return;
    }
    if (!key_factory->unregister_datareader(iter->second, se)) {
      ACE_DEBUG((LM_WARNING, ACE_TEXT("(%P|%t) WARNING: Sedp::remove_remote_crypto_handle() - ")
                 ACE_TEXT("Failure calling unregister_datareader(). Security Exception[%d.%d]: %C\n"),
                 se.code, se.minor_code, se.message.in()));
    }
    remote_reader_crypto_handles_.erase(iter);

  } else if (traits.isWriter()) {
    const DatawriterCryptoHandleMap::iterator iter = remote_writer_crypto_handles_.find(remote);
    if (iter == remote_writer_crypto_handles_.end()) {
      return;
    }
    if (!key_factory->unregister_datawriter(iter->second, se)) {
      ACE_DEBUG((LM_WARNING, ACE_TEXT("(%P|%t) WARNING: Sedp::remove_remote_crypto_handle() - ")
                 ACE_TEXT("Failure calling unregister_datawriter(). Security Exception[%d.%d]: %C\n"),
                 se.code, se.minor_code, se.message.in()));
    }
    remote_writer_crypto_handles_.erase(iter);
  }
}

void Sedp::generate_remote_crypto_handles(const Security::SPDPdiscoveredParticipantData& pdata)
{
  using namespace DDS::Security;

  const DCPS::RepoId part = make_id(pdata.participantProxy.guidPrefix, ENTITYID_PARTICIPANT);
  DCPS::RepoId remote_id = part;

  const BuiltinEndpointSet_t& avail = pdata.participantProxy.availableBuiltinEndpoints;
  const ExtendedBuiltinEndpointSet_t& extended_avail = pdata.participantProxy.availableExtendedBuiltinEndpoints;

  if (avail & BUILTIN_PARTICIPANT_MESSAGE_SECURE_WRITER) {
    remote_id.entityId = ENTITYID_P2P_BUILTIN_PARTICIPANT_MESSAGE_SECURE_WRITER;
    remote_writer_crypto_handles_[remote_id] = generate_remote_matched_writer_crypto_handle(
      part, participant_message_secure_reader_->get_endpoint_crypto_handle());
  }
  if (avail & SPDP_BUILTIN_PARTICIPANT_SECURE_WRITER) {
    remote_id.entityId = ENTITYID_SPDP_RELIABLE_BUILTIN_PARTICIPANT_SECURE_WRITER;
    remote_writer_crypto_handles_[remote_id] = generate_remote_matched_writer_crypto_handle(
      part, dcps_participant_secure_reader_->get_endpoint_crypto_handle());
  }
  if (avail & SEDP_BUILTIN_PUBLICATIONS_SECURE_WRITER) {
    remote_id.entityId = ENTITYID_SEDP_BUILTIN_PUBLICATIONS_SECURE_WRITER;
    remote_writer_crypto_handles_[remote_id] = generate_remote_matched_writer_crypto_handle(
      part, publications_secure_reader_->get_endpoint_crypto_handle());
  }
  if (avail & SEDP_BUILTIN_SUBSCRIPTIONS_SECURE_WRITER) {
    remote_id.entityId = ENTITYID_SEDP_BUILTIN_SUBSCRIPTIONS_SECURE_WRITER;
    remote_writer_crypto_handles_[remote_id] = generate_remote_matched_writer_crypto_handle(
      part, subscriptions_secure_reader_->get_endpoint_crypto_handle());
  }

  if (extended_avail & TYPE_LOOKUP_SERVICE_REQUEST_WRITER_SECURE) {
    remote_id.entityId = ENTITYID_TL_SVC_REQ_WRITER_SECURE;
    remote_writer_crypto_handles_[remote_id] = generate_remote_matched_writer_crypto_handle(
      part, type_lookup_request_secure_reader_->get_endpoint_crypto_handle());
  }
  if (extended_avail & TYPE_LOOKUP_SERVICE_REPLY_WRITER_SECURE) {
    remote_id.entityId = ENTITYID_TL_SVC_REPLY_WRITER_SECURE;
    remote_writer_crypto_handles_[remote_id] = generate_remote_matched_writer_crypto_handle(
      part, type_lookup_reply_secure_reader_->get_endpoint_crypto_handle());
  }

  if (avail & BUILTIN_PARTICIPANT_MESSAGE_SECURE_READER) {
    remote_id.entityId = ENTITYID_P2P_BUILTIN_PARTICIPANT_MESSAGE_SECURE_READER;
    remote_reader_crypto_handles_[remote_id] = generate_remote_matched_reader_crypto_handle(
      part, participant_message_secure_writer_->get_endpoint_crypto_handle(), false);
  }
  if (avail & SPDP_BUILTIN_PARTICIPANT_SECURE_READER) {
    remote_id.entityId = ENTITYID_SPDP_RELIABLE_BUILTIN_PARTICIPANT_SECURE_READER;
    remote_reader_crypto_handles_[remote_id] = generate_remote_matched_reader_crypto_handle(
      part, dcps_participant_secure_writer_->get_endpoint_crypto_handle(), false);
  }

  if (extended_avail & TYPE_LOOKUP_SERVICE_REQUEST_READER_SECURE) {
    remote_id.entityId = ENTITYID_TL_SVC_REQ_READER_SECURE;
    remote_reader_crypto_handles_[remote_id] = generate_remote_matched_reader_crypto_handle(
      part, type_lookup_request_secure_writer_->get_endpoint_crypto_handle(), false);
  }
  if (extended_avail & TYPE_LOOKUP_SERVICE_REPLY_READER_SECURE) {
    remote_id.entityId = ENTITYID_TL_SVC_REPLY_READER_SECURE;
    remote_reader_crypto_handles_[remote_id] = generate_remote_matched_reader_crypto_handle(
      part, type_lookup_reply_secure_writer_->get_endpoint_crypto_handle(), false);
  }

  if (spdp_.available_builtin_endpoints() & SEDP_BUILTIN_PUBLICATIONS_SECURE_WRITER &&
      avail & SEDP_BUILTIN_PUBLICATIONS_SECURE_READER) {
    remote_id.entityId = ENTITYID_SEDP_BUILTIN_PUBLICATIONS_SECURE_READER;
    remote_reader_crypto_handles_[remote_id] = generate_remote_matched_reader_crypto_handle(
      part, publications_secure_writer_->get_endpoint_crypto_handle(), false);
  }
  if (spdp_.available_builtin_endpoints() & SEDP_BUILTIN_SUBSCRIPTIONS_SECURE_WRITER &&
      avail & SEDP_BUILTIN_SUBSCRIPTIONS_SECURE_READER) {
    remote_id.entityId = ENTITYID_SEDP_BUILTIN_SUBSCRIPTIONS_SECURE_READER;
    remote_reader_crypto_handles_[remote_id] = generate_remote_matched_reader_crypto_handle(
      part, subscriptions_secure_writer_->get_endpoint_crypto_handle(), false);
  }
}

void Sedp::associate_secure_reader_to_writer(const RepoId& remote_writer)
{
  using namespace DDS::Security;

  ParticipantData_t& pdata = spdp_.get_participant_data(remote_writer);

  DCPS::AssociationData peer;
  create_association_data_proto(peer, pdata);
  peer.remote_id_ = remote_writer;

  const BuiltinEndpointSet_t& avail = pdata.participantProxy.availableBuiltinEndpoints;
  const ExtendedBuiltinEndpointSet_t& extended_avail = pdata.participantProxy.availableExtendedBuiltinEndpoints;

  if (avail & BUILTIN_PARTICIPANT_MESSAGE_SECURE_WRITER &&
      remote_writer.entityId == ENTITYID_P2P_BUILTIN_PARTICIPANT_MESSAGE_SECURE_WRITER &&
      (pdata.associated_endpoints & BUILTIN_PARTICIPANT_MESSAGE_SECURE_READER) == 0) {
    peer.remote_data_ = add_security_info(
      peer.remote_data_, peer.remote_id_, participant_message_secure_reader_->get_repo_id());
    participant_message_secure_reader_->assoc(peer);
    pdata.associated_endpoints |= BUILTIN_PARTICIPANT_MESSAGE_SECURE_READER;
  }
  if (avail & SPDP_BUILTIN_PARTICIPANT_SECURE_WRITER &&
      remote_writer.entityId == ENTITYID_SPDP_RELIABLE_BUILTIN_PARTICIPANT_SECURE_WRITER &&
      (pdata.associated_endpoints & SPDP_BUILTIN_PARTICIPANT_SECURE_READER) == 0) {
    peer.remote_data_ = add_security_info(
      peer.remote_data_, peer.remote_id_, dcps_participant_secure_reader_->get_repo_id());
    dcps_participant_secure_reader_->assoc(peer);
    pdata.associated_endpoints |= SPDP_BUILTIN_PARTICIPANT_SECURE_READER;
  }
  if (remote_writer.entityId == ENTITYID_SEDP_BUILTIN_PUBLICATIONS_SECURE_WRITER &&
      avail & SEDP_BUILTIN_PUBLICATIONS_SECURE_WRITER &&
      (pdata.associated_endpoints & SEDP_BUILTIN_PUBLICATIONS_SECURE_READER) == 0) {
    peer.remote_data_ = add_security_info(
      peer.remote_data_, peer.remote_id_, publications_secure_reader_->get_repo_id());
    publications_secure_reader_->assoc(peer);
    pdata.associated_endpoints |= SEDP_BUILTIN_PUBLICATIONS_SECURE_READER;
  }
  if (avail & SEDP_BUILTIN_SUBSCRIPTIONS_SECURE_WRITER &&
      remote_writer.entityId == ENTITYID_SEDP_BUILTIN_SUBSCRIPTIONS_SECURE_WRITER &&
      (pdata.associated_endpoints & SEDP_BUILTIN_SUBSCRIPTIONS_SECURE_READER) == 0) {
    peer.remote_data_ = add_security_info(
      peer.remote_data_, peer.remote_id_, subscriptions_secure_reader_->get_repo_id());
    subscriptions_secure_reader_->assoc(peer);
    pdata.associated_endpoints |= SEDP_BUILTIN_SUBSCRIPTIONS_SECURE_READER;
  }
  if (extended_avail & TYPE_LOOKUP_SERVICE_REQUEST_WRITER_SECURE &&
      remote_writer.entityId == ENTITYID_TL_SVC_REQ_WRITER_SECURE &&
      (pdata.extended_associated_endpoints & TYPE_LOOKUP_SERVICE_REQUEST_READER_SECURE) == 0) {
    peer.remote_data_ = add_security_info(
      peer.remote_data_, peer.remote_id_, type_lookup_request_secure_reader_->get_repo_id());
    type_lookup_request_secure_reader_->assoc(peer);
    pdata.extended_associated_endpoints |= TYPE_LOOKUP_SERVICE_REQUEST_READER_SECURE;
  }
  if (extended_avail & TYPE_LOOKUP_SERVICE_REPLY_WRITER_SECURE &&
      remote_writer.entityId == ENTITYID_TL_SVC_REPLY_WRITER_SECURE &&
      (pdata.extended_associated_endpoints & TYPE_LOOKUP_SERVICE_REPLY_READER_SECURE) == 0) {
    peer.remote_data_ = add_security_info(
      peer.remote_data_, peer.remote_id_, type_lookup_reply_secure_reader_->get_repo_id());
    type_lookup_reply_secure_reader_->assoc(peer);
    pdata.extended_associated_endpoints |= TYPE_LOOKUP_SERVICE_REPLY_READER_SECURE;
  }
}

void Sedp::associate_secure_writer_to_reader(const RepoId& remote_reader)
{
  using namespace DDS::Security;

  ParticipantData_t& pdata = spdp_.get_participant_data(remote_reader);

  DCPS::AssociationData peer;
  create_association_data_proto(peer, pdata);
  peer.remote_id_ = remote_reader;

  const BuiltinEndpointSet_t& avail = pdata.participantProxy.availableBuiltinEndpoints;
  const ExtendedBuiltinEndpointSet_t& extended_avail = pdata.participantProxy.availableExtendedBuiltinEndpoints;
  const BuiltinEndpointQos_t& beq = pdata.participantProxy.builtinEndpointQos;

  if (avail & BUILTIN_PARTICIPANT_MESSAGE_SECURE_READER &&
      (pdata.associated_endpoints & BUILTIN_PARTICIPANT_MESSAGE_SECURE_WRITER) == 0 &&
      remote_reader.entityId == ENTITYID_P2P_BUILTIN_PARTICIPANT_MESSAGE_SECURE_READER) {
    if (beq & BEST_EFFORT_PARTICIPANT_MESSAGE_DATA_READER) {
      peer.remote_reliable_ = false;
    }
    peer.remote_data_ = add_security_info(
      peer.remote_data_, participant_message_secure_writer_->get_repo_id(), peer.remote_id_);
    participant_message_secure_writer_->assoc(peer);
    pdata.associated_endpoints |= BUILTIN_PARTICIPANT_MESSAGE_SECURE_WRITER;
  }
  if (avail & SPDP_BUILTIN_PARTICIPANT_SECURE_READER &&
      (pdata.associated_endpoints & SPDP_BUILTIN_PARTICIPANT_SECURE_WRITER) == 0 &&
      remote_reader.entityId == ENTITYID_SPDP_RELIABLE_BUILTIN_PARTICIPANT_SECURE_READER) {
    peer.remote_data_ = add_security_info(
      peer.remote_data_, dcps_participant_secure_writer_->get_repo_id(), peer.remote_id_);
    dcps_participant_secure_writer_->assoc(peer);
    pdata.associated_endpoints |= SPDP_BUILTIN_PARTICIPANT_SECURE_WRITER;
  }
  if (spdp_.available_builtin_endpoints() & SEDP_BUILTIN_PUBLICATIONS_SECURE_WRITER &&
      avail & SEDP_BUILTIN_PUBLICATIONS_SECURE_READER &&
      (pdata.associated_endpoints & SEDP_BUILTIN_PUBLICATIONS_SECURE_WRITER) == 0 &&
      remote_reader.entityId == ENTITYID_SEDP_BUILTIN_PUBLICATIONS_SECURE_READER) {
    peer.remote_data_ = add_security_info(
      peer.remote_data_, publications_secure_writer_->get_repo_id(), peer.remote_id_);
    publications_secure_writer_->assoc(peer);
    pdata.associated_endpoints |= SEDP_BUILTIN_PUBLICATIONS_SECURE_WRITER;
  }
  if (spdp_.available_builtin_endpoints() & SEDP_BUILTIN_SUBSCRIPTIONS_SECURE_WRITER &&
      avail & SEDP_BUILTIN_SUBSCRIPTIONS_SECURE_READER &&
      (pdata.associated_endpoints & SEDP_BUILTIN_SUBSCRIPTIONS_SECURE_WRITER) == 0 &&
      remote_reader.entityId == ENTITYID_SEDP_BUILTIN_SUBSCRIPTIONS_SECURE_READER) {
    peer.remote_data_ = add_security_info(
      peer.remote_data_, subscriptions_secure_writer_->get_repo_id(), peer.remote_id_);
    subscriptions_secure_writer_->assoc(peer);
    pdata.associated_endpoints |= SEDP_BUILTIN_SUBSCRIPTIONS_SECURE_WRITER;
  }
  if (extended_avail & TYPE_LOOKUP_SERVICE_REQUEST_READER_SECURE &&
      (pdata.extended_associated_endpoints & TYPE_LOOKUP_SERVICE_REQUEST_WRITER_SECURE) == 0 &&
      remote_reader.entityId == ENTITYID_TL_SVC_REQ_READER_SECURE) {
    peer.remote_data_ = add_security_info(
      peer.remote_data_, type_lookup_request_secure_writer_->get_repo_id(), peer.remote_id_);
    type_lookup_request_secure_writer_->assoc(peer);
    pdata.extended_associated_endpoints |= TYPE_LOOKUP_SERVICE_REQUEST_WRITER_SECURE;
  }
  if (extended_avail & TYPE_LOOKUP_SERVICE_REPLY_READER_SECURE &&
      (pdata.extended_associated_endpoints & TYPE_LOOKUP_SERVICE_REPLY_WRITER_SECURE) == 0 &&
      remote_reader.entityId == ENTITYID_TL_SVC_REPLY_READER_SECURE) {
    peer.remote_data_ = add_security_info(
      peer.remote_data_, type_lookup_reply_secure_writer_->get_repo_id(), peer.remote_id_);
    type_lookup_reply_secure_writer_->assoc(peer);
    pdata.extended_associated_endpoints |= TYPE_LOOKUP_SERVICE_REPLY_WRITER_SECURE;
  }
}

void
Sedp::create_and_send_datareader_crypto_tokens(
  const DDS::Security::DatareaderCryptoHandle& drch, const DCPS::RepoId& local_reader,
  const DDS::Security::DatawriterCryptoHandle& dwch, const DCPS::RepoId& remote_writer)
{
  if (DCPS::security_debug.bookkeeping) {
    ACE_DEBUG((LM_DEBUG, ACE_TEXT("(%P|%t) {bookkeeping} ")
               ACE_TEXT("Sedp::create_and_send_datareader_crypto_tokens() - ")
               ACE_TEXT("sending tokens for local reader %C (ch %d) to remote writer %C (ch %d)\n"),
               DCPS::LogGuid(local_reader).c_str(), drch,
               DCPS::LogGuid(remote_writer).c_str(), dwch));
  }

  DDS::Security::DatareaderCryptoTokenSeq drcts;
  create_datareader_crypto_tokens(drch, dwch, drcts);

  send_datareader_crypto_tokens(local_reader, remote_writer, drcts);
}

void
Sedp::create_and_send_datawriter_crypto_tokens(
  const DDS::Security::DatawriterCryptoHandle& dwch, const DCPS::RepoId& local_writer,
  const DDS::Security::DatareaderCryptoHandle& drch, const DCPS::RepoId& remote_reader)
{
  if (DCPS::security_debug.bookkeeping) {
    ACE_DEBUG((LM_DEBUG, ACE_TEXT("(%P|%t) {bookkeeping} ")
               ACE_TEXT("Sedp::create_and_send_datawriter_crypto_tokens() - ")
               ACE_TEXT("sending tokens for local writer %C (ch %d) to remote reader %C (ch %d)\n"),
               DCPS::LogGuid(local_writer).c_str(), dwch,
               DCPS::LogGuid(remote_reader).c_str(), drch));
  }

  DDS::Security::DatawriterCryptoTokenSeq dwcts;
  create_datawriter_crypto_tokens(dwch, drch, dwcts);

  send_datawriter_crypto_tokens(local_writer, remote_reader, dwcts);
}

void
Sedp::send_builtin_crypto_tokens(
  const DCPS::RepoId& dstParticipant, const DCPS::EntityId_t& dstEntity, const DCPS::RepoId& src)
{
  const DCPS::RepoId dst = make_id(dstParticipant, dstEntity);
  if (DCPS::GuidConverter(src).isReader()) {
    create_and_send_datareader_crypto_tokens(
      local_reader_crypto_handles_[src], src,
      remote_writer_crypto_handles_[dst], dst);
  } else {
    create_and_send_datawriter_crypto_tokens(
      local_writer_crypto_handles_[src], src,
      remote_reader_crypto_handles_[dst], dst);
  }
}

void
Sedp::send_builtin_crypto_tokens(const DCPS::RepoId& remoteId)
{
  using namespace DDS::Security;

  const DCPS::RepoId part = make_id(remoteId, ENTITYID_PARTICIPANT);
  const ParticipantData_t& pdata = spdp_.get_participant_data(part);

  const BuiltinEndpointSet_t& avail = pdata.participantProxy.availableBuiltinEndpoints;

  if (avail & BUILTIN_PARTICIPANT_MESSAGE_SECURE_WRITER) {
    send_builtin_crypto_tokens(part, ENTITYID_P2P_BUILTIN_PARTICIPANT_MESSAGE_SECURE_WRITER,
                               participant_message_secure_reader_->get_repo_id());
  }

  if (avail & SPDP_BUILTIN_PARTICIPANT_SECURE_WRITER) {
    send_builtin_crypto_tokens(part, ENTITYID_SPDP_RELIABLE_BUILTIN_PARTICIPANT_SECURE_WRITER,
                               dcps_participant_secure_reader_->get_repo_id());
  }

  if (avail & SEDP_BUILTIN_PUBLICATIONS_SECURE_WRITER) {
    send_builtin_crypto_tokens(part, ENTITYID_SEDP_BUILTIN_PUBLICATIONS_SECURE_WRITER,
                               publications_secure_reader_->get_repo_id());
  }

  if (avail & SEDP_BUILTIN_SUBSCRIPTIONS_SECURE_WRITER) {
    send_builtin_crypto_tokens(part, ENTITYID_SEDP_BUILTIN_SUBSCRIPTIONS_SECURE_WRITER,
                               subscriptions_secure_reader_->get_repo_id());
  }

  if (avail & BUILTIN_PARTICIPANT_MESSAGE_SECURE_READER) {
    send_builtin_crypto_tokens(part, ENTITYID_P2P_BUILTIN_PARTICIPANT_MESSAGE_SECURE_READER,
                               participant_message_secure_writer_->get_repo_id());
  }

  if (avail & SPDP_BUILTIN_PARTICIPANT_SECURE_READER) {
    send_builtin_crypto_tokens(part, ENTITYID_SPDP_RELIABLE_BUILTIN_PARTICIPANT_SECURE_READER,
                               dcps_participant_secure_writer_->get_repo_id());
  }

  if (spdp_.available_builtin_endpoints() & SEDP_BUILTIN_PUBLICATIONS_SECURE_WRITER &&
      avail & SEDP_BUILTIN_PUBLICATIONS_SECURE_READER) {
    send_builtin_crypto_tokens(part, ENTITYID_SEDP_BUILTIN_PUBLICATIONS_SECURE_READER,
                               publications_secure_writer_->get_repo_id());
  }

  if (spdp_.available_builtin_endpoints() & SEDP_BUILTIN_SUBSCRIPTIONS_SECURE_WRITER &&
      avail & SEDP_BUILTIN_SUBSCRIPTIONS_SECURE_READER) {
    send_builtin_crypto_tokens(part, ENTITYID_SEDP_BUILTIN_SUBSCRIPTIONS_SECURE_READER,
                               subscriptions_secure_writer_->get_repo_id());
  }

  const ExtendedBuiltinEndpointSet_t& extended_avail = pdata.participantProxy.availableExtendedBuiltinEndpoints;

  if (extended_avail & TYPE_LOOKUP_SERVICE_REQUEST_WRITER_SECURE) {
    send_builtin_crypto_tokens(part, ENTITYID_TL_SVC_REQ_WRITER_SECURE,
      type_lookup_request_secure_reader_->get_repo_id());
  }

  if (extended_avail & TYPE_LOOKUP_SERVICE_REQUEST_READER_SECURE) {
    send_builtin_crypto_tokens(part, ENTITYID_TL_SVC_REQ_READER_SECURE,
      type_lookup_request_secure_writer_->get_repo_id());
  }

  if (extended_avail & TYPE_LOOKUP_SERVICE_REPLY_WRITER_SECURE) {
    send_builtin_crypto_tokens(part, ENTITYID_TL_SVC_REPLY_WRITER_SECURE,
      type_lookup_reply_secure_reader_->get_repo_id());
  }

  if (extended_avail & TYPE_LOOKUP_SERVICE_REPLY_READER_SECURE) {
    send_builtin_crypto_tokens(part, ENTITYID_TL_SVC_REPLY_READER_SECURE,
      type_lookup_reply_secure_writer_->get_repo_id());
  }
}
#endif

bool
Sedp::disassociate(ParticipantData_t& pdata)
{
  const RepoId part = make_id(pdata.participantProxy.guidPrefix, ENTITYID_PARTICIPANT);

  associated_participants_.erase(part);

  { // Release lock, so we can call into transport
    ACE_Reverse_Lock<ACE_Thread_Mutex> rev_lock(lock_);
    ACE_GUARD_RETURN(ACE_Reverse_Lock< ACE_Thread_Mutex>, rg, rev_lock, false);

    disassociate_helper(pdata.associated_endpoints,
                        DISC_BUILTIN_ENDPOINT_PUBLICATION_ANNOUNCER,
                        part,
                        ENTITYID_SEDP_BUILTIN_PUBLICATIONS_READER,
                        *publications_writer_);
    disassociate_helper(pdata.associated_endpoints,
                        DISC_BUILTIN_ENDPOINT_PUBLICATION_DETECTOR,
                        part,
                        ENTITYID_SEDP_BUILTIN_PUBLICATIONS_WRITER,
                        *publications_reader_);
    disassociate_helper(pdata.associated_endpoints,
                        DISC_BUILTIN_ENDPOINT_SUBSCRIPTION_ANNOUNCER,
                        part,
                        ENTITYID_SEDP_BUILTIN_SUBSCRIPTIONS_READER,
                        *subscriptions_writer_);
    disassociate_helper(pdata.associated_endpoints,
                        DISC_BUILTIN_ENDPOINT_SUBSCRIPTION_DETECTOR,
                        part,
                        ENTITYID_SEDP_BUILTIN_SUBSCRIPTIONS_WRITER,
                        *subscriptions_reader_);
    disassociate_helper(pdata.associated_endpoints,
                        BUILTIN_ENDPOINT_PARTICIPANT_MESSAGE_DATA_WRITER,
                        part,
                        ENTITYID_P2P_BUILTIN_PARTICIPANT_MESSAGE_READER,
                        *participant_message_writer_);
    disassociate_helper(pdata.associated_endpoints,
                        BUILTIN_ENDPOINT_PARTICIPANT_MESSAGE_DATA_READER,
                        part,
                        ENTITYID_P2P_BUILTIN_PARTICIPANT_MESSAGE_WRITER,
                        *participant_message_reader_);

    disassociate_helper(pdata.associated_endpoints,
                        BUILTIN_ENDPOINT_TYPE_LOOKUP_REQUEST_DATA_WRITER,
                        part,
                        ENTITYID_TL_SVC_REQ_READER,
                        *type_lookup_request_writer_);
    disassociate_helper(pdata.associated_endpoints,
                        BUILTIN_ENDPOINT_TYPE_LOOKUP_REQUEST_DATA_READER,
                        part,
                        ENTITYID_TL_SVC_REQ_WRITER,
                        *type_lookup_request_reader_);
    disassociate_helper(pdata.associated_endpoints,
                        BUILTIN_ENDPOINT_TYPE_LOOKUP_REPLY_DATA_WRITER,
                        part,
                        ENTITYID_TL_SVC_REPLY_READER,
                        *type_lookup_reply_writer_);
    disassociate_helper(pdata.associated_endpoints,
                        BUILTIN_ENDPOINT_TYPE_LOOKUP_REPLY_DATA_READER,
                        part,
                        ENTITYID_TL_SVC_REPLY_WRITER,
                        *type_lookup_reply_reader_);

    //FUTURE: if/when topic propagation is supported, add it here

#ifdef OPENDDS_SECURITY
    disassociate_security_builtins(pdata);
#endif
  }

#ifdef OPENDDS_SECURITY
  if (spdp_.is_security_enabled()) {
    static const EntityId_t secure_entities[] = {
      ENTITYID_SEDP_BUILTIN_PUBLICATIONS_SECURE_READER,
      ENTITYID_SEDP_BUILTIN_PUBLICATIONS_SECURE_WRITER,
      ENTITYID_SEDP_BUILTIN_SUBSCRIPTIONS_SECURE_READER,
      ENTITYID_SEDP_BUILTIN_SUBSCRIPTIONS_SECURE_WRITER,
      ENTITYID_P2P_BUILTIN_PARTICIPANT_MESSAGE_SECURE_READER,
      ENTITYID_P2P_BUILTIN_PARTICIPANT_MESSAGE_SECURE_WRITER,
      ENTITYID_P2P_BUILTIN_PARTICIPANT_VOLATILE_SECURE_READER,
      ENTITYID_P2P_BUILTIN_PARTICIPANT_VOLATILE_SECURE_WRITER,
      ENTITYID_SPDP_RELIABLE_BUILTIN_PARTICIPANT_SECURE_READER,
      ENTITYID_SPDP_RELIABLE_BUILTIN_PARTICIPANT_SECURE_WRITER,
      ENTITYID_TL_SVC_REQ_WRITER_SECURE,
      ENTITYID_TL_SVC_REQ_READER_SECURE,
      ENTITYID_TL_SVC_REPLY_WRITER_SECURE,
      ENTITYID_TL_SVC_REPLY_READER_SECURE
    };
    for (size_t i = 0; i < sizeof secure_entities / sizeof secure_entities[0]; ++i) {
      remove_remote_crypto_handle(part, secure_entities[i]);
    }

    const DDS::Security::CryptoKeyFactory_var key_factory = spdp_.get_security_config()->get_crypto_key_factory();
    DDS::Security::SecurityException se;

    const RepoId key = make_id(part, ENTITYID_UNKNOWN);
    for (DCPS::DatareaderCryptoHandleMap::iterator pos = remote_reader_crypto_handles_.lower_bound(key);
         pos != remote_reader_crypto_handles_.end() &&
         std::memcmp(pos->first.guidPrefix, pdata.participantProxy.guidPrefix,
                     sizeof(pdata.participantProxy.guidPrefix)) == 0;) {
      if (!key_factory->unregister_datareader(pos->second, se)) {
        ACE_DEBUG((LM_WARNING, ACE_TEXT("(%P|%t) WARNING: Sedp::disassociate() - ")
                   ACE_TEXT("Failure calling unregister_datareader(). Security Exception[%d.%d]: %C\n"),
                   se.code, se.minor_code, se.message.in()));
      }
      remote_reader_crypto_handles_.erase(pos++);
    }
    for (DCPS::DatawriterCryptoHandleMap::iterator pos = remote_writer_crypto_handles_.lower_bound(key);
         pos != remote_writer_crypto_handles_.end() &&
         std::memcmp(pos->first.guidPrefix, pdata.participantProxy.guidPrefix,
                     sizeof(pdata.participantProxy.guidPrefix)) == 0;) {
      if (!key_factory->unregister_datawriter(pos->second, se)) {
        ACE_DEBUG((LM_WARNING, ACE_TEXT("(%P|%t) WARNING: Sedp::disassociate() - ")
                   ACE_TEXT("Failure calling unregister_datawriter(). Security Exception[%d.%d]: %C\n"),
                   se.code, se.minor_code, se.message.in()));
      }
      remote_writer_crypto_handles_.erase(pos++);
    }
  }
#endif

  if (spdp_.has_discovered_participant(part)) {
    remove_entities_belonging_to(discovered_publications_, part, false);
    remove_entities_belonging_to(discovered_subscriptions_, part, true);
    return true;
  } else {
    return false;
  }
}

#ifdef OPENDDS_SECURITY
void Sedp::disassociate_security_builtins(ParticipantData_t& pdata)
{
  using namespace DDS::Security;

  const RepoId part = make_id(pdata.participantProxy.guidPrefix, ENTITYID_PARTICIPANT);

  disassociate_helper(pdata.associated_endpoints,
                      SEDP_BUILTIN_PUBLICATIONS_SECURE_WRITER,
                      part,
                      ENTITYID_SEDP_BUILTIN_PUBLICATIONS_SECURE_READER,
                      *publications_secure_writer_);
  disassociate_helper(pdata.associated_endpoints,
                      SEDP_BUILTIN_PUBLICATIONS_SECURE_READER,
                      part,
                      ENTITYID_SEDP_BUILTIN_PUBLICATIONS_SECURE_WRITER,
                      *publications_secure_reader_);
  disassociate_helper(pdata.associated_endpoints,
                      SEDP_BUILTIN_SUBSCRIPTIONS_SECURE_WRITER,
                      part,
                      ENTITYID_SEDP_BUILTIN_SUBSCRIPTIONS_SECURE_READER,
                      *subscriptions_secure_writer_);
  disassociate_helper(pdata.associated_endpoints,
                      SEDP_BUILTIN_SUBSCRIPTIONS_SECURE_READER,
                      part,
                      ENTITYID_SEDP_BUILTIN_SUBSCRIPTIONS_SECURE_WRITER,
                      *subscriptions_secure_reader_);
  disassociate_helper(pdata.associated_endpoints,
                      BUILTIN_PARTICIPANT_MESSAGE_SECURE_WRITER,
                      part,
                      ENTITYID_P2P_BUILTIN_PARTICIPANT_MESSAGE_SECURE_READER,
                      *participant_message_secure_writer_);
  disassociate_helper(pdata.associated_endpoints,
                      BUILTIN_PARTICIPANT_MESSAGE_SECURE_READER,
                      part,
                      ENTITYID_P2P_BUILTIN_PARTICIPANT_MESSAGE_SECURE_WRITER,
                      *participant_message_secure_reader_);
  disassociate_helper(pdata.associated_endpoints,
                      BUILTIN_PARTICIPANT_STATELESS_MESSAGE_WRITER,
                      part,
                      ENTITYID_P2P_BUILTIN_PARTICIPANT_STATELESS_READER,
                      *participant_stateless_message_writer_);
  disassociate_helper(pdata.associated_endpoints,
                      BUILTIN_PARTICIPANT_STATELESS_MESSAGE_READER,
                      part,
                      ENTITYID_P2P_BUILTIN_PARTICIPANT_STATELESS_WRITER,
                      *participant_stateless_message_reader_);
  disassociate_helper(pdata.associated_endpoints,
                      BUILTIN_PARTICIPANT_VOLATILE_MESSAGE_SECURE_WRITER,
                      part,
                      ENTITYID_P2P_BUILTIN_PARTICIPANT_VOLATILE_SECURE_READER,
                      *participant_volatile_message_secure_writer_);
  disassociate_helper(pdata.associated_endpoints,
                      BUILTIN_PARTICIPANT_VOLATILE_MESSAGE_SECURE_READER,
                      part,
                      ENTITYID_P2P_BUILTIN_PARTICIPANT_VOLATILE_SECURE_WRITER,
                      *participant_volatile_message_secure_reader_);
  disassociate_helper(pdata.associated_endpoints,
                      SPDP_BUILTIN_PARTICIPANT_SECURE_WRITER,
                      part,
                      ENTITYID_SPDP_RELIABLE_BUILTIN_PARTICIPANT_SECURE_READER,
                      *dcps_participant_secure_writer_);
  disassociate_helper(pdata.associated_endpoints,
                      SPDP_BUILTIN_PARTICIPANT_SECURE_READER,
                      part,
                      ENTITYID_SPDP_RELIABLE_BUILTIN_PARTICIPANT_SECURE_WRITER,
                      *dcps_participant_secure_reader_);

  disassociate_helper(pdata.associated_endpoints,
                      TYPE_LOOKUP_SERVICE_REQUEST_WRITER_SECURE,
                      part,
                      ENTITYID_TL_SVC_REQ_READER_SECURE,
                      *type_lookup_request_secure_writer_);
  disassociate_helper(pdata.associated_endpoints,
                      TYPE_LOOKUP_SERVICE_REQUEST_READER_SECURE,
                      part,
                      ENTITYID_TL_SVC_REQ_WRITER_SECURE,
                      *type_lookup_request_secure_reader_);
  disassociate_helper(pdata.associated_endpoints,
                      TYPE_LOOKUP_SERVICE_REPLY_WRITER_SECURE,
                      part,
                      ENTITYID_TL_SVC_REPLY_READER_SECURE,
                      *type_lookup_reply_secure_writer_);
  disassociate_helper(pdata.associated_endpoints,
                      TYPE_LOOKUP_SERVICE_REPLY_READER_SECURE,
                      part,
                      ENTITYID_TL_SVC_REPLY_WRITER_SECURE,
                      *type_lookup_reply_secure_reader_);
}
#endif

void
Sedp::replay_durable_data_for(const DCPS::RepoId& remote_sub_id)
{
  DCPS::GuidConverter conv(remote_sub_id);
  ACE_DEBUG((LM_DEBUG, "Sedp::replay_durable_data_for %C\n", OPENDDS_STRING(conv).c_str()));
  if (remote_sub_id.entityId == ENTITYID_SEDP_BUILTIN_PUBLICATIONS_READER) {
    write_durable_publication_data(remote_sub_id, false);
  } else if (remote_sub_id.entityId == ENTITYID_SEDP_BUILTIN_SUBSCRIPTIONS_READER) {
    write_durable_subscription_data(remote_sub_id, false);
  } else if (remote_sub_id.entityId == ENTITYID_P2P_BUILTIN_PARTICIPANT_MESSAGE_READER) {
    write_durable_participant_message_data(remote_sub_id);
#ifdef OPENDDS_SECURITY
  } else if (remote_sub_id.entityId == ENTITYID_SEDP_BUILTIN_PUBLICATIONS_SECURE_READER) {
    write_durable_publication_data(remote_sub_id, true);
  } else if (remote_sub_id.entityId == ENTITYID_SEDP_BUILTIN_SUBSCRIPTIONS_SECURE_READER) {
    write_durable_subscription_data(remote_sub_id, true);
  } else if (remote_sub_id.entityId == ENTITYID_P2P_BUILTIN_PARTICIPANT_MESSAGE_SECURE_READER) {
    write_durable_participant_message_data_secure(remote_sub_id);
  } else if (remote_sub_id.entityId == ENTITYID_SPDP_RELIABLE_BUILTIN_PARTICIPANT_SECURE_READER) {
    write_durable_dcps_participant_secure(remote_sub_id);
#endif
  }
}

void
Sedp::update_locators(const ParticipantData_t& pdata)
{
  DCPS::TransportLocatorSeq remote_data;
  populate_locators(remote_data, pdata);

  DCPS::RepoId remote_id = make_id(pdata.participantProxy.guidPrefix, ENTITYID_PARTICIPANT);

  if (DCPS::DCPS_debug_level > 3) {
    ACE_DEBUG((LM_INFO, ACE_TEXT("(%P|%t) Sedp::update_locators updating locators for %C\n"), DCPS::LogGuid(remote_id).c_str()));
  }

  const BuiltinEndpointSet_t& avail =
    pdata.participantProxy.availableBuiltinEndpoints;

  if (avail & DISC_BUILTIN_ENDPOINT_PARTICIPANT_ANNOUNCER) {
    remote_id.entityId = ENTITYID_SPDP_BUILTIN_PARTICIPANT_WRITER;
    transport_inst_->update_locators(remote_id, remote_data);
  }
  if (avail & DISC_BUILTIN_ENDPOINT_PARTICIPANT_DETECTOR) {
    remote_id.entityId = ENTITYID_SPDP_BUILTIN_PARTICIPANT_READER;
    transport_inst_->update_locators(remote_id, remote_data);
  }
  if (avail & DISC_BUILTIN_ENDPOINT_PUBLICATION_ANNOUNCER) {
    remote_id.entityId = ENTITYID_SEDP_BUILTIN_PUBLICATIONS_WRITER;
    transport_inst_->update_locators(remote_id, remote_data);
  }
  if (avail & DISC_BUILTIN_ENDPOINT_PUBLICATION_DETECTOR) {
    remote_id.entityId = ENTITYID_SEDP_BUILTIN_PUBLICATIONS_READER;
    transport_inst_->update_locators(remote_id, remote_data);
  }
  if (avail & DISC_BUILTIN_ENDPOINT_SUBSCRIPTION_ANNOUNCER) {
    remote_id.entityId = ENTITYID_SEDP_BUILTIN_SUBSCRIPTIONS_WRITER;
    transport_inst_->update_locators(remote_id, remote_data);
  }
  if (avail & DISC_BUILTIN_ENDPOINT_SUBSCRIPTION_DETECTOR) {
    remote_id.entityId = ENTITYID_SEDP_BUILTIN_SUBSCRIPTIONS_READER;
    transport_inst_->update_locators(remote_id, remote_data);
  }
  if (avail & BUILTIN_ENDPOINT_PARTICIPANT_MESSAGE_DATA_WRITER) {
    remote_id.entityId = ENTITYID_P2P_BUILTIN_PARTICIPANT_MESSAGE_WRITER;
    transport_inst_->update_locators(remote_id, remote_data);
  }
  if (avail & BUILTIN_ENDPOINT_PARTICIPANT_MESSAGE_DATA_READER) {
    remote_id.entityId = ENTITYID_P2P_BUILTIN_PARTICIPANT_MESSAGE_READER;
    transport_inst_->update_locators(remote_id, remote_data);
  }
  if (avail & BUILTIN_ENDPOINT_TYPE_LOOKUP_REQUEST_DATA_WRITER) {
    remote_id.entityId = ENTITYID_TL_SVC_REQ_WRITER;
    transport_inst_->update_locators(remote_id, remote_data);
  }
  if (avail & BUILTIN_ENDPOINT_TYPE_LOOKUP_REQUEST_DATA_READER) {
    remote_id.entityId = ENTITYID_TL_SVC_REQ_READER;
    transport_inst_->update_locators(remote_id, remote_data);
  }
  if (avail & BUILTIN_ENDPOINT_TYPE_LOOKUP_REPLY_DATA_WRITER) {
    remote_id.entityId = ENTITYID_TL_SVC_REPLY_WRITER;
    transport_inst_->update_locators(remote_id, remote_data);
  }
  if (avail & BUILTIN_ENDPOINT_TYPE_LOOKUP_REPLY_DATA_READER) {
    remote_id.entityId = ENTITYID_TL_SVC_REPLY_READER;
    transport_inst_->update_locators(remote_id, remote_data);
  }

#ifdef OPENDDS_SECURITY
  if (avail & DDS::Security::SEDP_BUILTIN_PUBLICATIONS_SECURE_WRITER) {
    remote_id.entityId = ENTITYID_SEDP_BUILTIN_PUBLICATIONS_SECURE_WRITER;
    transport_inst_->update_locators(remote_id, remote_data);
  }
  if (avail & DDS::Security::SEDP_BUILTIN_PUBLICATIONS_SECURE_READER) {
    remote_id.entityId = ENTITYID_SEDP_BUILTIN_PUBLICATIONS_SECURE_READER;
    transport_inst_->update_locators(remote_id, remote_data);
  }
  if (avail & DDS::Security::SEDP_BUILTIN_SUBSCRIPTIONS_SECURE_WRITER) {
    remote_id.entityId = ENTITYID_SEDP_BUILTIN_SUBSCRIPTIONS_SECURE_WRITER;
    transport_inst_->update_locators(remote_id, remote_data);
  }
  if (avail & DDS::Security::SEDP_BUILTIN_SUBSCRIPTIONS_SECURE_READER) {
    remote_id.entityId = ENTITYID_SEDP_BUILTIN_SUBSCRIPTIONS_SECURE_READER;
    transport_inst_->update_locators(remote_id, remote_data);
  }
  if (avail & DDS::Security::BUILTIN_PARTICIPANT_MESSAGE_SECURE_WRITER) {
    remote_id.entityId = ENTITYID_P2P_BUILTIN_PARTICIPANT_MESSAGE_SECURE_WRITER;
    transport_inst_->update_locators(remote_id, remote_data);
  }
  if (avail & DDS::Security::BUILTIN_PARTICIPANT_MESSAGE_SECURE_READER) {
    remote_id.entityId = ENTITYID_P2P_BUILTIN_PARTICIPANT_MESSAGE_SECURE_READER;
    transport_inst_->update_locators(remote_id, remote_data);
  }
  if (avail & DDS::Security::BUILTIN_PARTICIPANT_STATELESS_MESSAGE_WRITER) {
    remote_id.entityId = ENTITYID_P2P_BUILTIN_PARTICIPANT_STATELESS_WRITER;
    transport_inst_->update_locators(remote_id, remote_data);
  }
  if (avail & DDS::Security::BUILTIN_PARTICIPANT_STATELESS_MESSAGE_READER) {
    remote_id.entityId = ENTITYID_P2P_BUILTIN_PARTICIPANT_STATELESS_READER;
    transport_inst_->update_locators(remote_id, remote_data);
  }
  if (avail & DDS::Security::BUILTIN_PARTICIPANT_VOLATILE_MESSAGE_SECURE_WRITER) {
    remote_id.entityId = ENTITYID_P2P_BUILTIN_PARTICIPANT_VOLATILE_SECURE_WRITER;
    transport_inst_->update_locators(remote_id, remote_data);
  }
  if (avail & DDS::Security::BUILTIN_PARTICIPANT_VOLATILE_MESSAGE_SECURE_READER) {
    remote_id.entityId = ENTITYID_P2P_BUILTIN_PARTICIPANT_VOLATILE_SECURE_READER;
    transport_inst_->update_locators(remote_id, remote_data);
  }
  if (avail & DDS::Security::SPDP_BUILTIN_PARTICIPANT_SECURE_WRITER) {
    remote_id.entityId = ENTITYID_SPDP_RELIABLE_BUILTIN_PARTICIPANT_SECURE_WRITER;
    transport_inst_->update_locators(remote_id, remote_data);
  }
  if (avail & DDS::Security::SPDP_BUILTIN_PARTICIPANT_SECURE_READER) {
    remote_id.entityId = ENTITYID_SPDP_RELIABLE_BUILTIN_PARTICIPANT_SECURE_READER;
    transport_inst_->update_locators(remote_id, remote_data);
  }

  const DDS::Security::ExtendedBuiltinEndpointSet_t& extended_avail =
    pdata.participantProxy.availableExtendedBuiltinEndpoints;

  if (extended_avail & DDS::Security::TYPE_LOOKUP_SERVICE_REQUEST_WRITER_SECURE) {
    remote_id.entityId = ENTITYID_TL_SVC_REQ_WRITER_SECURE;
    transport_inst_->update_locators(remote_id, remote_data);
  }
  if (extended_avail & DDS::Security::TYPE_LOOKUP_SERVICE_REQUEST_READER_SECURE) {
    remote_id.entityId = ENTITYID_TL_SVC_REQ_READER_SECURE;
    transport_inst_->update_locators(remote_id, remote_data);
  }
  if (extended_avail & DDS::Security::TYPE_LOOKUP_SERVICE_REPLY_WRITER_SECURE) {
    remote_id.entityId = ENTITYID_TL_SVC_REPLY_WRITER_SECURE;
    transport_inst_->update_locators(remote_id, remote_data);
  }
  if (extended_avail & DDS::Security::TYPE_LOOKUP_SERVICE_REPLY_READER_SECURE) {
    remote_id.entityId = ENTITYID_TL_SVC_REPLY_READER_SECURE;
    transport_inst_->update_locators(remote_id, remote_data);
  }
#endif
}

template<typename Map>
void
Sedp::remove_entities_belonging_to(Map& m, RepoId participant, bool subscription)
{
  participant.entityId = ENTITYID_UNKNOWN;
  for (typename Map::iterator i = m.lower_bound(participant);
       i != m.end() && 0 == std::memcmp(i->first.guidPrefix,
                                        participant.guidPrefix,
                                        sizeof(GuidPrefix_t));) {
    OPENDDS_STRING topic_name = i->second.get_topic_name();
    OPENDDS_MAP(OPENDDS_STRING, TopicDetails)::iterator top_it =
      topics_.find(topic_name);
    if (top_it != topics_.end()) {
      if (subscription) {
        top_it->second.remove_discovered_subscription(i->first);
      } else {
        top_it->second.remove_discovered_publication(i->first);
      }
      if (DCPS::DCPS_debug_level > 3) {
        ACE_DEBUG((LM_DEBUG,
                   ACE_TEXT("(%P|%t) Sedp::remove_entities_belonging_to - ")
                   ACE_TEXT("calling match_endpoints remove\n")));
      }
      match_endpoints(i->first, top_it->second, true /*remove*/);
      if (spdp_.shutting_down()) { return; }
      if (top_it->second.is_dead()) {
        purge_dead_topic(topic_name);
      }
    }
    remove_from_bit(i->second);
    m.erase(i++);
  }
}

void
Sedp::remove_from_bit_i(const DiscoveredPublication& pub)
{
#ifndef DDS_HAS_MINIMUM_BIT
  ACE_Reverse_Lock<ACE_Thread_Mutex> rev_lock(lock_);
  ACE_GUARD(ACE_Reverse_Lock< ACE_Thread_Mutex>, rg, rev_lock);

  DCPS::PublicationBuiltinTopicDataDataReaderImpl* bit = pub_bit();
  // bit may be null if the DomainParticipant is shutting down
  if (bit && pub.bit_ih_ != DDS::HANDLE_NIL) {
    bit->set_instance_state(pub.bit_ih_,
                            DDS::NOT_ALIVE_DISPOSED_INSTANCE_STATE);
  }
#else
  ACE_UNUSED_ARG(pub);
#endif /* DDS_HAS_MINIMUM_BIT */
}

void
Sedp::remove_from_bit_i(const DiscoveredSubscription& sub)
{
#ifndef DDS_HAS_MINIMUM_BIT
  ACE_Reverse_Lock<ACE_Thread_Mutex> rev_lock(lock_);
  ACE_GUARD(ACE_Reverse_Lock< ACE_Thread_Mutex>, rg, rev_lock);

  DCPS::SubscriptionBuiltinTopicDataDataReaderImpl* bit = sub_bit();
  // bit may be null if the DomainParticipant is shutting down
  if (bit && sub.bit_ih_ != DDS::HANDLE_NIL) {
    bit->set_instance_state(sub.bit_ih_,
                            DDS::NOT_ALIVE_DISPOSED_INSTANCE_STATE);
  }
#else
  ACE_UNUSED_ARG(sub);
#endif /* DDS_HAS_MINIMUM_BIT */
}

#ifndef DDS_HAS_MINIMUM_BIT
DCPS::TopicBuiltinTopicDataDataReaderImpl*
Sedp::topic_bit()
{
  DDS::Subscriber_var sub = spdp_.bit_subscriber();
  if (!sub.in())
    return 0;

  DDS::DataReader_var d =
    sub->lookup_datareader(DCPS::BUILT_IN_TOPIC_TOPIC);
  return dynamic_cast<DCPS::TopicBuiltinTopicDataDataReaderImpl*>(d.in());
}

DCPS::PublicationBuiltinTopicDataDataReaderImpl*
Sedp::pub_bit()
{
  DDS::Subscriber_var sub = spdp_.bit_subscriber();
  if (!sub.in())
    return 0;

  DDS::DataReader_var d =
    sub->lookup_datareader(DCPS::BUILT_IN_PUBLICATION_TOPIC);
  return dynamic_cast<DCPS::PublicationBuiltinTopicDataDataReaderImpl*>(d.in());
}

DCPS::SubscriptionBuiltinTopicDataDataReaderImpl*
Sedp::sub_bit()
{
  DDS::Subscriber_var sub = spdp_.bit_subscriber();
  if (!sub.in())
    return 0;

  DDS::DataReader_var d =
    sub->lookup_datareader(DCPS::BUILT_IN_SUBSCRIPTION_TOPIC);
  return dynamic_cast<DCPS::SubscriptionBuiltinTopicDataDataReaderImpl*>(d.in());
}

#endif /* DDS_HAS_MINIMUM_BIT */

bool
Sedp::update_topic_qos(const RepoId& topicId, const DDS::TopicQos& qos)
{
  ACE_GUARD_RETURN(ACE_Thread_Mutex, g, lock_, false);
  OPENDDS_MAP_CMP(RepoId, OPENDDS_STRING, DCPS::GUID_tKeyLessThan)::iterator iter =
    topic_names_.find(topicId);
  if (iter == topic_names_.end()) {
    return false;
  }
  const OPENDDS_STRING& name = iter->second;
  TopicDetails& topic = topics_[name];
  using namespace DCPS;
  // If the TOPIC_DATA QoS changed our local endpoints must be resent
  // with new QoS
  if (qos.topic_data != topic.local_qos().topic_data) {
    topic.update(qos);
    // For each endpoint associated on this topic
    for (RepoIdSet::const_iterator topic_endpoints = topic.local_publications().begin();
         topic_endpoints != topic.local_publications().end(); ++topic_endpoints) {

      const RepoId& rid = *topic_endpoints;
      LocalPublicationIter lp = local_publications_.find(rid);
      OPENDDS_ASSERT(lp != local_publications_.end());
      write_publication_data(rid, lp->second);
    }
    for (RepoIdSet::const_iterator topic_endpoints = topic.local_subscriptions().begin();
         topic_endpoints != topic.local_subscriptions().end(); ++topic_endpoints) {

      const RepoId& rid = *topic_endpoints;
      LocalSubscriptionIter ls = local_subscriptions_.find(rid);
      OPENDDS_ASSERT(ls != local_subscriptions_.end());
      write_subscription_data(rid, ls->second);
    }
  }

  return true;
}

DDS::ReturnCode_t
Sedp::remove_publication_i(const RepoId& publicationId, LocalPublication& pub)
{
#ifdef OPENDDS_SECURITY
  ICE::Endpoint* endpoint = pub.publication_->get_ice_endpoint();
  if (endpoint) {
    ICE::Agent::instance()->remove_local_agent_info_listener(endpoint, publicationId);
  }

  if (is_security_enabled() && pub.security_attribs_.base.is_discovery_protected) {
    return publications_secure_writer_->write_unregister_dispose(publicationId);
  } else {
    return publications_writer_->write_unregister_dispose(publicationId);
  }
#else
  ACE_UNUSED_ARG(pub);
  return publications_writer_->write_unregister_dispose(publicationId);
#endif
}

bool
Sedp::update_publication_qos(const RepoId& publicationId,
                             const DDS::DataWriterQos& qos,
                             const DDS::PublisherQos& publisherQos)
{
  ACE_GUARD_RETURN(ACE_Thread_Mutex, g, lock_, false);
  LocalPublicationIter iter = local_publications_.find(publicationId);
  if (iter != local_publications_.end()) {
    LocalPublication& pb = iter->second;
    pb.qos_ = qos;
    pb.publisher_qos_ = publisherQos;

    if (DDS::RETCODE_OK != write_publication_data(publicationId, pb)) {
      return false;
    }
    // Match/unmatch with subscriptions
    OPENDDS_STRING topic_name = topic_names_[pb.topic_id_];
    OPENDDS_MAP(OPENDDS_STRING, TopicDetails)::iterator top_it =
          topics_.find(topic_name);
    if (top_it != topics_.end()) {
      match_endpoints(publicationId, top_it->second);
    }
    return true;
  }
  return false;
}

DDS::ReturnCode_t
Sedp::remove_subscription_i(const RepoId& subscriptionId,
                            LocalSubscription& sub)
{
#ifdef OPENDDS_SECURITY
  ICE::Endpoint* endpoint = sub.subscription_->get_ice_endpoint();
  if (endpoint) {
    ICE::Agent::instance()->remove_local_agent_info_listener(endpoint, subscriptionId);
  }

  if (is_security_enabled() && sub.security_attribs_.base.is_discovery_protected) {
    return subscriptions_secure_writer_->write_unregister_dispose(subscriptionId);
  } else {
    return subscriptions_writer_->write_unregister_dispose(subscriptionId);
  }
#else
  ACE_UNUSED_ARG(sub);
  return subscriptions_writer_->write_unregister_dispose(subscriptionId);
#endif
}

bool
Sedp::update_subscription_qos(const RepoId& subscriptionId,
                              const DDS::DataReaderQos& qos,
                              const DDS::SubscriberQos& subscriberQos)
{
  ACE_GUARD_RETURN(ACE_Thread_Mutex, g, lock_, false);
  LocalSubscriptionIter iter = local_subscriptions_.find(subscriptionId);
  if (iter != local_subscriptions_.end()) {
    LocalSubscription& sb = iter->second;
    sb.qos_ = qos;
    sb.subscriber_qos_ = subscriberQos;

    if (DDS::RETCODE_OK != write_subscription_data(subscriptionId, sb)) {
      return false;
    }
    // Match/unmatch with subscriptions
    OPENDDS_STRING topic_name = topic_names_[sb.topic_id_];
    OPENDDS_MAP(OPENDDS_STRING, TopicDetails)::iterator top_it =
          topics_.find(topic_name);
    if (top_it != topics_.end()) {
      match_endpoints(subscriptionId, top_it->second);
    }
    return true;
  }
  return false;
}

bool
Sedp::update_subscription_params(const RepoId& subId,
                                 const DDS::StringSeq& params)
{
  ACE_GUARD_RETURN(ACE_Thread_Mutex, g, lock_, false);
  const LocalSubscriptionIter iter = local_subscriptions_.find(subId);
  if (iter != local_subscriptions_.end()) {
    LocalSubscription& sb = iter->second;
    sb.filterProperties.expressionParameters = params;

    if (DDS::RETCODE_OK != write_subscription_data(subId, sb)) {
      return false;
    }

    // Let any associated local publications know about the change
    for (DCPS::RepoIdSet::iterator i = iter->second.matched_endpoints_.begin();
         i != iter->second.matched_endpoints_.end(); ++i) {
      const LocalPublicationIter lpi = local_publications_.find(*i);
      if (lpi != local_publications_.end()) {
        lpi->second.publication_->update_subscription_params(subId, params);
      }
    }

    return true;
  }
  return false;
}

void
Sedp::shutdown()
{
  publications_reader_->shutting_down();
  subscriptions_reader_->shutting_down();
  participant_message_reader_->shutting_down();
  type_lookup_request_reader_->shutting_down();
  type_lookup_reply_reader_->shutting_down();
#ifdef OPENDDS_SECURITY
  publications_secure_reader_->shutting_down();
  subscriptions_secure_reader_->shutting_down();
  participant_message_secure_reader_->shutting_down();
  participant_stateless_message_reader_->shutting_down();
  participant_volatile_message_secure_reader_->shutting_down();
  dcps_participant_secure_reader_->shutting_down();
  type_lookup_request_secure_reader_->shutting_down();
  type_lookup_reply_secure_reader_->shutting_down();
#endif
  publications_writer_->shutting_down();
  subscriptions_writer_->shutting_down();
  participant_message_writer_->shutting_down();
  type_lookup_request_writer_->shutting_down();
  type_lookup_reply_writer_->shutting_down();
#ifdef OPENDDS_SECURITY
  publications_secure_writer_->shutting_down();
  subscriptions_secure_writer_->shutting_down();
  participant_message_secure_writer_->shutting_down();
  participant_stateless_message_writer_->shutting_down();
  participant_volatile_message_secure_writer_->shutting_down();
  dcps_participant_secure_writer_->shutting_down();
  type_lookup_request_secure_writer_->shutting_down();
  type_lookup_reply_secure_writer_->shutting_down();
#endif
}

void Sedp::process_discovered_writer_data(DCPS::MessageId message_id,
                                          const DCPS::DiscoveredWriterData& wdata,
                                          const RepoId& guid,
                                          const XTypes::TypeInformation& type_info
#ifdef OPENDDS_SECURITY
                                          ,
                                          bool have_ice_agent_info,
                                          const ICE::AgentInfo& ice_agent_info,
                                          const DDS::Security::EndpointSecurityInfo* security_info
#endif
                                          )
{
  OPENDDS_STRING topic_name;

  RepoId participant_id = guid;
  participant_id.entityId = ENTITYID_PARTICIPANT;

  // Find the publication - iterator valid only as long as we hold the lock
  DiscoveredPublicationIter iter = discovered_publications_.find(guid);

  if (message_id == DCPS::SAMPLE_DATA) {
    DCPS::DiscoveredWriterData wdata_copy;

#ifdef OPENDDS_SECURITY
    if (iter != discovered_publications_.end()) {
      DiscoveredPublication& dpub = iter->second;
      if (!dpub.have_ice_agent_info_ && have_ice_agent_info) {
        dpub.have_ice_agent_info_ = have_ice_agent_info;
        dpub.ice_agent_info_ = ice_agent_info;
        start_ice(guid, dpub);
      } else if (dpub.have_ice_agent_info_ && !have_ice_agent_info) {
        dpub.have_ice_agent_info_ = have_ice_agent_info;
        dpub.ice_agent_info_ = ice_agent_info;
        stop_ice(guid, dpub);
      } else if (dpub.ice_agent_info_ != ice_agent_info) {
        dpub.ice_agent_info_ = ice_agent_info;
        start_ice(guid, dpub);
      }
    }
#endif

    if (iter == discovered_publications_.end()) { // add new
      // Must unlock when calling into pub_bit() as it may call back into us
      ACE_Reverse_Lock<ACE_Thread_Mutex> rev_lock(lock_);

      { // Reduce scope of pub and td
        DiscoveredPublication prepub(wdata);
        prepub.type_info_ = type_info;

#ifdef OPENDDS_SECURITY
        prepub.have_ice_agent_info_ = have_ice_agent_info;
        prepub.ice_agent_info_ = ice_agent_info;
#endif
        topic_name = prepub.get_topic_name();

#ifdef OPENDDS_SECURITY
        if (is_security_enabled()) {

          DDS::Security::SecurityException ex = {"", 0, 0};

          DDS::TopicBuiltinTopicData data;
          data.key = wdata.ddsPublicationData.key;
          data.name = wdata.ddsPublicationData.topic_name;
          data.type_name = wdata.ddsPublicationData.type_name;
          data.durability = wdata.ddsPublicationData.durability;
          data.durability_service = wdata.ddsPublicationData.durability_service;
          data.deadline = wdata.ddsPublicationData.deadline;
          data.latency_budget = wdata.ddsPublicationData.latency_budget;
          data.liveliness = wdata.ddsPublicationData.liveliness;
          data.reliability = wdata.ddsPublicationData.reliability;
          data.lifespan = wdata.ddsPublicationData.lifespan;
          data.destination_order = wdata.ddsPublicationData.destination_order;
          data.ownership = wdata.ddsPublicationData.ownership;
          data.topic_data = wdata.ddsPublicationData.topic_data;

          DCPS::AuthState auth_state = spdp_.lookup_participant_auth_state(participant_id);
          if (auth_state == DCPS::AUTH_STATE_AUTHENTICATED) {

            DDS::Security::PermissionsHandle remote_permissions = spdp_.lookup_participant_permissions(participant_id);

            if (participant_sec_attr_.is_access_protected &&
                !get_access_control()->check_remote_topic(remote_permissions, spdp_.get_domain_id(), data, ex))
            {
              ACE_ERROR((LM_WARNING,
                ACE_TEXT("(%P|%t) WARNING: ")
                ACE_TEXT("Sedp::data_received(dwd) - ")
                ACE_TEXT("Unable to check remote topic '%C'. SecurityException[%d.%d]: %C\n"),
                topic_name.data(), ex.code, ex.minor_code, ex.message.in()));
              return;
            }

            DDS::Security::TopicSecurityAttributes topic_sec_attr;
            if (!get_access_control()->get_topic_sec_attributes(remote_permissions, topic_name.data(), topic_sec_attr, ex))
            {
              ACE_ERROR((LM_WARNING,
                ACE_TEXT("(%P|%t) WARNING: ")
                ACE_TEXT("Sedp::data_received(dwd) - ")
                ACE_TEXT("Unable to get security attributes for remote topic '%C'. SecurityException[%d.%d]: %C\n"),
                topic_name.data(), ex.code, ex.minor_code, ex.message.in()));
              return;
            }

            DDS::Security::PublicationBuiltinTopicDataSecure pub_data_sec;
            pub_data_sec.base.base = wdata.ddsPublicationData;

            if (security_info != NULL) {
              pub_data_sec.base.security_info.endpoint_security_attributes =
                security_info->endpoint_security_attributes;
              pub_data_sec.base.security_info.plugin_endpoint_security_attributes =
                security_info->plugin_endpoint_security_attributes;
            }

            if (topic_sec_attr.is_write_protected &&
              !get_access_control()->check_remote_datawriter(remote_permissions, spdp_.get_domain_id(), pub_data_sec, ex))
            {
              ACE_ERROR((LM_WARNING,
                ACE_TEXT("(%P|%t) WARNING: ")
                ACE_TEXT("Sedp::data_received(dwd) - ")
                ACE_TEXT("Unable to check remote datawriter '%C'. SecurityException[%d.%d]: %C\n"),
                topic_name.data(), ex.code, ex.minor_code, ex.message.in()));
              return;
            }
          } else if (auth_state != DCPS::AUTH_STATE_UNAUTHENTICATED) {
            ACE_ERROR((LM_WARNING,
              ACE_TEXT("(%P|%t) WARNING: ")
              ACE_TEXT("Sedp::data_received(dwd) - ")
              ACE_TEXT("Unsupported remote participant authentication state for discovered datawriter '%C'. ")
              ACE_TEXT("SecurityException[%d.%d]: %C\n"),
              topic_name.data(), ex.code, ex.minor_code, ex.message.in()));
            return;
          }
        }
#endif

        DiscoveredPublication& pub = discovered_publications_[guid] = prepub;

        // Create a topic if necessary.
        OPENDDS_MAP(OPENDDS_STRING, TopicDetails)::iterator top_it = topics_.find(topic_name);
        if (top_it == topics_.end()) {
          top_it = topics_.insert(std::make_pair(topic_name, TopicDetails())).first;
          DCPS::RepoId topic_id = make_topic_guid();
          top_it->second.init(topic_name, topic_id);
          topic_names_[topic_id] = topic_name;
        }

        TopicDetails& td = top_it->second;

        // Upsert the remote topic.
        td.add_discovered_publication(guid);

        assign_bit_key(pub);
        wdata_copy = pub.writer_data_;
      }

      // Iter no longer valid once lock released
      iter = discovered_publications_.end();

      DDS::InstanceHandle_t instance_handle = DDS::HANDLE_NIL;
#ifndef DDS_HAS_MINIMUM_BIT
      {
        // Release lock for call into pub_bit
        DCPS::PublicationBuiltinTopicDataDataReaderImpl* bit = pub_bit();
        if (bit) { // bit may be null if the DomainParticipant is shutting down
          ACE_GUARD(ACE_Reverse_Lock< ACE_Thread_Mutex>, rg, rev_lock);
          instance_handle =
            bit->store_synthetic_data(wdata_copy.ddsPublicationData,
                                      DDS::NEW_VIEW_STATE);
        }
      }
#endif /* DDS_HAS_MINIMUM_BIT */

      if (spdp_.shutting_down()) { return; }
      // Publication may have been removed while lock released
      iter = discovered_publications_.find(guid);
      if (iter != discovered_publications_.end()) {
        iter->second.bit_ih_ = instance_handle;
        OPENDDS_MAP(OPENDDS_STRING, TopicDetails)::iterator top_it =
            topics_.find(topic_name);
        if (top_it != topics_.end()) {
          if (DCPS::DCPS_debug_level > 3) {
            ACE_DEBUG((LM_DEBUG, ACE_TEXT("(%P|%t) Sedp::data_received(dwd) - ")
                                 ACE_TEXT("calling match_endpoints new\n")));
          }
          match_endpoints(guid, top_it->second);
        }
      }

    } else {
      if (checkAndAssignQos(iter->second.writer_data_.ddsPublicationData,
                            wdata.ddsPublicationData)) { // update existing

#ifndef DDS_HAS_MINIMUM_BIT
        DCPS::PublicationBuiltinTopicDataDataReaderImpl* bit = pub_bit();
        if (bit) { // bit may be null if the DomainParticipant is shutting down
          bit->store_synthetic_data(iter->second.writer_data_.ddsPublicationData,
                                    DDS::NOT_NEW_VIEW_STATE);
        }
#endif /* DDS_HAS_MINIMUM_BIT */

        // Match/unmatch local subscription(s)
        topic_name = iter->second.get_topic_name();
        OPENDDS_MAP(OPENDDS_STRING, TopicDetails)::iterator top_it =
          topics_.find(topic_name);
        if (top_it != topics_.end()) {
          if (DCPS::DCPS_debug_level > 3) {
            ACE_DEBUG((LM_DEBUG, ACE_TEXT("(%P|%t) Sedp::data_received(dwd) - ")
                       ACE_TEXT("calling match_endpoints update\n")));
          }
          match_endpoints(guid, top_it->second);
          iter = discovered_publications_.find(guid);
          if (iter == discovered_publications_.end()) {
            return;
          }
        }
      }

      if (checkAndAssignLocators(iter->second.writer_data_.writerProxy, wdata.writerProxy)) {
        topic_name = iter->second.get_topic_name();
        OPENDDS_MAP(OPENDDS_STRING, TopicDetails)::const_iterator top_it = topics_.find(topic_name);
        using DCPS::RepoIdSet;
        const RepoIdSet& assoc =
          (top_it == topics_.end()) ? RepoIdSet() : top_it->second.local_subscriptions();
        for (RepoIdSet::const_iterator i = assoc.begin(); i != assoc.end(); ++i) {
          LocalSubscriptionIter lsi = local_subscriptions_.find(*i);
          OPENDDS_ASSERT(lsi != local_subscriptions_.end());
          lsi->second.subscription_->update_locators(guid, wdata.writerProxy.allLocators);
        }
      }
    }

  } else if (message_id == DCPS::UNREGISTER_INSTANCE ||
             message_id == DCPS::DISPOSE_INSTANCE ||
             message_id == DCPS::DISPOSE_UNREGISTER_INSTANCE) {
    if (iter != discovered_publications_.end()) {
      // Unmatch local subscription(s)
      topic_name = iter->second.get_topic_name();
      OPENDDS_MAP(OPENDDS_STRING, TopicDetails)::iterator top_it =
          topics_.find(topic_name);
      if (top_it != topics_.end()) {
        top_it->second.remove_discovered_publication(guid);
        match_endpoints(guid, top_it->second, true /*remove*/);
        if (spdp_.shutting_down()) { return; }
        if (top_it->second.is_dead()) {
          purge_dead_topic(topic_name);
        }
      }
      remove_from_bit(iter->second);
      if (DCPS::DCPS_debug_level > 3) {
        ACE_DEBUG((LM_DEBUG, ACE_TEXT("(%P|%t) Sedp::data_received(dwd) - ")
                             ACE_TEXT("calling match_endpoints disp/unreg\n")));
      }
      discovered_publications_.erase(iter);
    }
  }
}

void
Sedp::data_received(DCPS::MessageId message_id,
                    const DiscoveredPublication& dpub)
{
  if (spdp_.shutting_down()) { return; }

  const DCPS::DiscoveredWriterData& wdata = dpub.writer_data_;
  const RepoId& guid = wdata.writerProxy.remoteWriterGuid;
  RepoId guid_participant = guid;
  guid_participant.entityId = ENTITYID_PARTICIPANT;

  ACE_GUARD(ACE_Thread_Mutex, g, lock_);

  if (ignoring(guid)
      || ignoring(guid_participant)
      || ignoring(wdata.ddsPublicationData.topic_name)) {
    return;
  }

#ifdef OPENDDS_SECURITY
  if (message_id == DCPS::SAMPLE_DATA && should_drop_message(wdata.ddsPublicationData.topic_name)) {
    return;
  }
#endif

  if (!spdp_.has_discovered_participant(guid_participant)) {
    deferred_publications_[guid] = std::make_pair(message_id, dpub);
    return;
  }

  process_discovered_writer_data(message_id, wdata, guid, dpub.type_info_
#ifdef OPENDDS_SECURITY
                                 , dpub.have_ice_agent_info_, dpub.ice_agent_info_
#endif
                                 );
}

#ifdef OPENDDS_SECURITY
void Sedp::data_received(DCPS::MessageId message_id,
                         const DiscoveredPublication_SecurityWrapper& wrapper)
{
  if (spdp_.shutting_down()) { return; }

  const RepoId& guid = wrapper.data.writerProxy.remoteWriterGuid;
  RepoId guid_participant = guid;
  guid_participant.entityId = ENTITYID_PARTICIPANT;

  ACE_GUARD(ACE_Thread_Mutex, g, lock_);

  if (ignoring(guid)
      || ignoring(guid_participant)
      || ignoring(wrapper.data.ddsPublicationData.topic_name)) {
    return;
  }

  process_discovered_writer_data(message_id, wrapper.data, guid, wrapper.type_info, wrapper.have_ice_agent_info, wrapper.ice_agent_info, &wrapper.security_info);
}
#endif

void Sedp::process_discovered_reader_data(DCPS::MessageId message_id,
                                          const DCPS::DiscoveredReaderData& rdata,
                                          const RepoId& guid,
                                          const XTypes::TypeInformation& type_info
#ifdef OPENDDS_SECURITY
                                          ,
                                          bool have_ice_agent_info,
                                          const ICE::AgentInfo& ice_agent_info,
                                          const DDS::Security::EndpointSecurityInfo* security_info
#endif
                                          )
{
  OPENDDS_STRING topic_name;

  RepoId participant_id = guid;
  participant_id.entityId = ENTITYID_PARTICIPANT;

  // Find the subscripion - iterator valid only as long as we hold the lock
  DiscoveredSubscriptionIter iter = discovered_subscriptions_.find(guid);

  // Must unlock when calling into sub_bit() as it may call back into us
  ACE_Reverse_Lock<ACE_Thread_Mutex> rev_lock(lock_);

  if (message_id == DCPS::SAMPLE_DATA) {
    DCPS::DiscoveredReaderData rdata_copy;

#ifdef OPENDDS_SECURITY
    if (iter != discovered_subscriptions_.end()) {
      DiscoveredSubscription& dsub = iter->second;
      if (!dsub.have_ice_agent_info_ && have_ice_agent_info) {
        dsub.have_ice_agent_info_ = have_ice_agent_info;
        dsub.ice_agent_info_ = ice_agent_info;
        start_ice(guid, dsub);
      } else if (dsub.have_ice_agent_info_ && !have_ice_agent_info) {
        dsub.have_ice_agent_info_ = have_ice_agent_info;
        dsub.ice_agent_info_ = ice_agent_info;
        stop_ice(guid, dsub);
      } else if (dsub.ice_agent_info_ != ice_agent_info) {
        dsub.ice_agent_info_ = ice_agent_info;
        start_ice(guid, dsub);
      }
    }
#endif

    if (iter == discovered_subscriptions_.end()) { // add new
      { // Reduce scope of sub and td
        DiscoveredSubscription presub(rdata);
        presub.type_info_ = type_info;
#ifdef OPENDDS_SECURITY
        presub.have_ice_agent_info_ = have_ice_agent_info;
        presub.ice_agent_info_ = ice_agent_info;
#endif

        topic_name = presub.get_topic_name();

#ifdef OPENDDS_SECURITY
        if (is_security_enabled()) {

          DDS::Security::SecurityException ex = {"", 0, 0};

          DDS::TopicBuiltinTopicData data;
          data.key = rdata.ddsSubscriptionData.key;
          data.name = rdata.ddsSubscriptionData.topic_name;
          data.type_name = rdata.ddsSubscriptionData.type_name;
          data.durability = rdata.ddsSubscriptionData.durability;
          data.deadline = rdata.ddsSubscriptionData.deadline;
          data.latency_budget = rdata.ddsSubscriptionData.latency_budget;
          data.liveliness = rdata.ddsSubscriptionData.liveliness;
          data.reliability = rdata.ddsSubscriptionData.reliability;
          data.destination_order = rdata.ddsSubscriptionData.destination_order;
          data.ownership = rdata.ddsSubscriptionData.ownership;
          data.topic_data = rdata.ddsSubscriptionData.topic_data;

          DCPS::AuthState auth_state = spdp_.lookup_participant_auth_state(participant_id);
          if (auth_state == DCPS::AUTH_STATE_AUTHENTICATED) {

            DDS::Security::PermissionsHandle remote_permissions = spdp_.lookup_participant_permissions(participant_id);

            if (participant_sec_attr_.is_access_protected &&
                !get_access_control()->check_remote_topic(remote_permissions, spdp_.get_domain_id(), data, ex))
            {
              ACE_ERROR((LM_WARNING,
                ACE_TEXT("(%P|%t) WARNING: ")
                ACE_TEXT("Sedp::data_received(drd) - ")
                ACE_TEXT("Unable to check remote topic '%C'. SecurityException[%d.%d]: %C\n"),
                topic_name.data(), ex.code, ex.minor_code, ex.message.in()));
              return;
            }

            DDS::Security::TopicSecurityAttributes topic_sec_attr;
            if (!get_access_control()->get_topic_sec_attributes(remote_permissions, topic_name.data(), topic_sec_attr, ex))
            {
              ACE_ERROR((LM_WARNING,
                ACE_TEXT("(%P|%t) WARNING: ")
                ACE_TEXT("Sedp::data_received(drd) - ")
                ACE_TEXT("Unable to get security attributes for remote topic '%C'. SecurityException[%d.%d]: %C\n"),
                topic_name.data(), ex.code, ex.minor_code, ex.message.in()));
              return;
            }

            DDS::Security::SubscriptionBuiltinTopicDataSecure sub_data_sec;
            sub_data_sec.base.base = rdata.ddsSubscriptionData;

            if (security_info != NULL) {
              sub_data_sec.base.security_info.endpoint_security_attributes =
                security_info->endpoint_security_attributes;
              sub_data_sec.base.security_info.plugin_endpoint_security_attributes =
                security_info->plugin_endpoint_security_attributes;
            }

            bool relay_only = false;
            if (topic_sec_attr.is_read_protected &&
                !get_access_control()->check_remote_datareader(
                  remote_permissions, spdp_.get_domain_id(), sub_data_sec, relay_only, ex))
            {
              ACE_ERROR((LM_WARNING,
                ACE_TEXT("(%P|%t) WARNING: ")
                ACE_TEXT("Sedp::data_received(drd) - ")
                ACE_TEXT("Unable to check remote datareader '%C'. SecurityException[%d.%d]: %C\n"),
                topic_name.data(), ex.code, ex.minor_code, ex.message.in()));
              return;
            }

            if (relay_only) {
              relay_only_readers_.insert(guid);
            } else {
              relay_only_readers_.erase(guid);
            }
          } else if (auth_state != DCPS::AUTH_STATE_UNAUTHENTICATED) {
            ACE_ERROR((LM_WARNING,
              ACE_TEXT("(%P|%t) WARNING: ")
              ACE_TEXT("Sedp::data_received(dwd) - ")
              ACE_TEXT("Unsupported remote participant authentication state for discovered datawriter '%C'. ")
              ACE_TEXT("SecurityException[%d.%d]: %C\n"),
              topic_name.data(), ex.code, ex.minor_code, ex.message.in()));
            return;
          }
        }
#endif

        DiscoveredSubscription& sub = discovered_subscriptions_[guid] = presub;

        // Create a topic if necessary.
        OPENDDS_MAP(OPENDDS_STRING, TopicDetails)::iterator top_it = topics_.find(topic_name);
        if (top_it == topics_.end()) {
          top_it = topics_.insert(std::make_pair(topic_name, TopicDetails())).first;
          DCPS::RepoId topic_id = make_topic_guid();
          top_it->second.init(topic_name, topic_id);
          topic_names_[topic_id] = topic_name;
        }

        TopicDetails& td = top_it->second;

        // Upsert the remote topic.
        td.add_discovered_subscription(guid);

        assign_bit_key(sub);
        rdata_copy = sub.reader_data_;
      }

      // Iter no longer valid once lock released
      iter = discovered_subscriptions_.end();

      DDS::InstanceHandle_t instance_handle = DDS::HANDLE_NIL;
#ifndef DDS_HAS_MINIMUM_BIT
      {
        // Release lock for call into sub_bit
        DCPS::SubscriptionBuiltinTopicDataDataReaderImpl* bit = sub_bit();
        if (bit) { // bit may be null if the DomainParticipant is shutting down
          ACE_GUARD(ACE_Reverse_Lock< ACE_Thread_Mutex>, rg, rev_lock);
          instance_handle =
            bit->store_synthetic_data(rdata_copy.ddsSubscriptionData,
                                      DDS::NEW_VIEW_STATE);
        }
      }
#endif /* DDS_HAS_MINIMUM_BIT */

      if (spdp_.shutting_down()) { return; }
      // Subscription may have been removed while lock released
      iter = discovered_subscriptions_.find(guid);
      if (iter != discovered_subscriptions_.end()) {
        iter->second.bit_ih_ = instance_handle;
        OPENDDS_MAP(OPENDDS_STRING, TopicDetails)::iterator top_it =
            topics_.find(topic_name);
        if (top_it != topics_.end()) {
          if (DCPS::DCPS_debug_level > 3) {
            ACE_DEBUG((LM_DEBUG, ACE_TEXT("(%P|%t) Sedp::data_received(drd) - ")
                                 ACE_TEXT("calling match_endpoints new\n")));
          }
          match_endpoints(guid, top_it->second);
        }
      }

    } else { // update existing
      if (checkAndAssignQos(iter->second.reader_data_.ddsSubscriptionData,
                            rdata.ddsSubscriptionData)) {
#ifndef DDS_HAS_MINIMUM_BIT
        DCPS::SubscriptionBuiltinTopicDataDataReaderImpl* bit = sub_bit();
        if (bit) { // bit may be null if the DomainParticipant is shutting down
          bit->store_synthetic_data(
                iter->second.reader_data_.ddsSubscriptionData,
                DDS::NOT_NEW_VIEW_STATE);
        }
#endif /* DDS_HAS_MINIMUM_BIT */

        // Match/unmatch local publication(s)
        topic_name = iter->second.get_topic_name();
        OPENDDS_MAP(OPENDDS_STRING, TopicDetails)::iterator top_it =
            topics_.find(topic_name);
        if (top_it != topics_.end()) {
          if (DCPS::DCPS_debug_level > 3) {
            ACE_DEBUG((LM_DEBUG, ACE_TEXT("(%P|%t) Sedp::data_received(drd) - ")
                                 ACE_TEXT("calling match_endpoints update\n")));
          }
          match_endpoints(guid, top_it->second);
          iter = discovered_subscriptions_.find(guid);
          if (iter == discovered_subscriptions_.end()) {
            return;
          }
        }
      }

      if (checkAndAssignParams(iter->second.reader_data_.contentFilterProperty,
                               rdata.contentFilterProperty)) {
        // Let any associated local publications know about the change
        topic_name = iter->second.get_topic_name();
        OPENDDS_MAP(OPENDDS_STRING, TopicDetails)::iterator top_it =
            topics_.find(topic_name);
        using DCPS::RepoIdSet;
        const RepoIdSet& assoc =
          (top_it == topics_.end()) ? RepoIdSet() : top_it->second.local_publications();
        for (RepoIdSet::const_iterator i = assoc.begin(); i != assoc.end(); ++i) {
          const LocalPublicationIter lpi = local_publications_.find(*i);
          OPENDDS_ASSERT(lpi != local_publications_.end());
          lpi->second.publication_->update_subscription_params(guid,
                                                               rdata.contentFilterProperty.expressionParameters);
        }
      }

      if (checkAndAssignLocators(iter->second.reader_data_.readerProxy, rdata.readerProxy)) {
        topic_name = iter->second.get_topic_name();
        OPENDDS_MAP(OPENDDS_STRING, TopicDetails)::const_iterator top_it =
          topics_.find(topic_name);
        using DCPS::RepoIdSet;
        const RepoIdSet& assoc =
          (top_it == topics_.end()) ? RepoIdSet() : top_it->second.local_publications();
        for (RepoIdSet::const_iterator i = assoc.begin(); i != assoc.end(); ++i) {
          LocalPublicationIter lpi = local_publications_.find(*i);
          OPENDDS_ASSERT(lpi != local_publications_.end());
          lpi->second.publication_->update_locators(guid, rdata.readerProxy.allLocators);
        }
      }
    }

    if (is_expectant_opendds(guid)) {
      // For each associated opendds writer to this reader
      CORBA::ULong len = rdata.readerProxy.associatedWriters.length();
      for (CORBA::ULong writerIndex = 0; writerIndex < len; ++writerIndex)
      {
        GUID_t writerGuid = rdata.readerProxy.associatedWriters[writerIndex];

        // If the associated writer is in this participant
        LocalPublicationIter lp = local_publications_.find(writerGuid);
        if (lp != local_publications_.end()) {
          // If the local writer is not fully associated with the reader
          lp->second.remote_expectant_opendds_associations_.insert(guid);
        }
      }
    }

  } else if (message_id == DCPS::UNREGISTER_INSTANCE ||
             message_id == DCPS::DISPOSE_INSTANCE ||
             message_id == DCPS::DISPOSE_UNREGISTER_INSTANCE) {
    if (iter != discovered_subscriptions_.end()) {
      // Unmatch local publication(s)
      topic_name = iter->second.get_topic_name();
      OPENDDS_MAP(OPENDDS_STRING, TopicDetails)::iterator top_it =
          topics_.find(topic_name);
      if (top_it != topics_.end()) {
        top_it->second.remove_discovered_subscription(guid);
        if (DCPS::DCPS_debug_level > 3) {
          ACE_DEBUG((LM_DEBUG, ACE_TEXT("(%P|%t) Sedp::data_received(drd) - ")
                               ACE_TEXT("calling match_endpoints disp/unreg\n")));
        }
        match_endpoints(guid, top_it->second, true /*remove*/);
        if (top_it->second.is_dead()) {
          purge_dead_topic(topic_name);
        }
        if (spdp_.shutting_down()) { return; }
      }
      remove_from_bit(iter->second);
      discovered_subscriptions_.erase(iter);
    }
  }
}

void
Sedp::data_received(DCPS::MessageId message_id,
                    const DiscoveredSubscription& dsub)
{
  if (spdp_.shutting_down()) { return; }

  const DCPS::DiscoveredReaderData& rdata = dsub.reader_data_;
  const RepoId& guid = rdata.readerProxy.remoteReaderGuid;
  RepoId guid_participant = guid;
  guid_participant.entityId = ENTITYID_PARTICIPANT;

  ACE_GUARD(ACE_Thread_Mutex, g, lock_);

  if (ignoring(guid)
      || ignoring(guid_participant)
      || ignoring(rdata.ddsSubscriptionData.topic_name)) {
    return;
  }

#ifdef OPENDDS_SECURITY
  if (message_id == DCPS::SAMPLE_DATA && should_drop_message(rdata.ddsSubscriptionData.topic_name)) {
    return;
  }
#endif

  if (!spdp_.has_discovered_participant(guid_participant)) {
    deferred_subscriptions_[guid] = std::make_pair(message_id, dsub);
    return;
  }

  process_discovered_reader_data(message_id, rdata, guid, dsub.type_info_
#ifdef OPENDDS_SECURITY
                                 , dsub.have_ice_agent_info_, dsub.ice_agent_info_
#endif
                                 );
}

#ifdef OPENDDS_SECURITY
void Sedp::data_received(DCPS::MessageId message_id,
                         const DiscoveredSubscription_SecurityWrapper& wrapper)
{
  if (spdp_.shutting_down()) { return; }

  const RepoId& guid = wrapper.data.readerProxy.remoteReaderGuid;
  RepoId guid_participant = guid;
  guid_participant.entityId = ENTITYID_PARTICIPANT;

  ACE_GUARD(ACE_Thread_Mutex, g, lock_);

  if (ignoring(guid)
      || ignoring(guid_participant)
      || ignoring(wrapper.data.ddsSubscriptionData.topic_name)) {
    return;
  }

  process_discovered_reader_data(message_id, wrapper.data, guid, wrapper.type_info, wrapper.have_ice_agent_info, wrapper.ice_agent_info, &wrapper.security_info);
}
#endif

void
Sedp::data_received(DCPS::MessageId /*message_id*/,
                    const ParticipantMessageData& data)
{
  if (spdp_.shutting_down()) { return; }

  const RepoId& guid = data.participantGuid;
  RepoId guid_participant = guid;
  guid_participant.entityId = ENTITYID_PARTICIPANT;
  RepoId prefix = data.participantGuid;
  prefix.entityId = EntityId_t(); // Clear the entityId so lower bound will work.

  ACE_GUARD(ACE_Thread_Mutex, g, lock_);

  if (ignoring(guid)
      || ignoring(guid_participant)) {
    return;
  }

  if (!spdp_.has_discovered_participant(guid_participant)) {
    return;
  }

  for (LocalSubscriptionMap::const_iterator sub_pos = local_subscriptions_.begin(),
         sub_limit = local_subscriptions_.end();
       sub_pos != sub_limit; ++sub_pos) {
    const DCPS::RepoIdSet::const_iterator pos =
      sub_pos->second.matched_endpoints_.lower_bound(prefix);
    if (pos != sub_pos->second.matched_endpoints_.end() &&
        DCPS::GuidPrefixEqual()(pos->guidPrefix, prefix.guidPrefix)) {
      sub_pos->second.subscription_->signal_liveliness(guid_participant);
    }
  }
}

#ifdef OPENDDS_SECURITY
void
Sedp::received_participant_message_data_secure(DCPS::MessageId /*message_id*/,
            const ParticipantMessageData& data)
{
  if (spdp_.shutting_down()) {
      return;
  }

  const RepoId& guid = data.participantGuid;
  RepoId guid_participant = guid;
  guid_participant.entityId = ENTITYID_PARTICIPANT;
  RepoId prefix = data.participantGuid;
  prefix.entityId = EntityId_t(); // Clear the entityId so lower bound will work.

  ACE_GUARD(ACE_Thread_Mutex, g, lock_);

  if (ignoring(guid) || ignoring(guid_participant)) {
    return;
  }

  if (!spdp_.has_discovered_participant(guid_participant)) {
    return;
  }

  LocalSubscriptionMap::const_iterator i, n;
  for (i = local_subscriptions_.begin(), n = local_subscriptions_.end(); i != n; ++i) {
    const DCPS::RepoIdSet::const_iterator pos = i->second.matched_endpoints_.lower_bound(prefix);

    if (pos != i->second.matched_endpoints_.end() && DCPS::GuidPrefixEqual()(pos->guidPrefix, prefix.guidPrefix)) {
      (i->second.subscription_)->signal_liveliness(guid_participant);
    }
  }
}

bool Sedp::should_drop_stateless_message(const DDS::Security::ParticipantGenericMessage& msg)
{
  using DCPS::GUID_t;
  using DCPS::GUID_UNKNOWN;

  ACE_GUARD_RETURN(ACE_Thread_Mutex, g, lock_, true);

  const GUID_t& src_endpoint = msg.source_endpoint_guid;
  const GUID_t& dst_endpoint = msg.destination_endpoint_guid;
  const GUID_t& this_endpoint = participant_stateless_message_reader_->get_repo_id();
  const GUID_t& dst_participant = msg.destination_participant_guid;
  const GUID_t& this_participant = participant_id_;

  if (ignoring(src_endpoint)) {
    return true;
  }

  if (dst_participant != GUID_UNKNOWN && dst_participant != this_participant) {
    return true;
  }

  if (dst_endpoint != GUID_UNKNOWN && dst_endpoint != this_endpoint) {
    return true;
  }

  return false;
}

bool Sedp::should_drop_volatile_message(const DDS::Security::ParticipantGenericMessage& msg)
{
  using DCPS::GUID_t;
  using DCPS::GUID_UNKNOWN;

  ACE_GUARD_RETURN(ACE_Thread_Mutex, g, lock_, true);

  const GUID_t src_endpoint = msg.source_endpoint_guid;
  const GUID_t dst_participant = msg.destination_participant_guid;
  const GUID_t this_participant = participant_id_;

  if (ignoring(src_endpoint) || !msg.message_data.length()) {
    return true;
  }

  if (dst_participant != GUID_UNKNOWN && dst_participant != this_participant) {
    return true;
  }

  return false;
}

bool Sedp::should_drop_message(const char* unsecure_topic_name)
{
  if (is_security_enabled()) {
    DDS::Security::TopicSecurityAttributes attribs;
    DDS::Security::SecurityException ex = {"", 0, 0};

    bool ok = get_access_control()->get_topic_sec_attributes(
      get_permissions_handle(),
      unsecure_topic_name,
      attribs,
      ex);

    if (!ok || attribs.is_discovery_protected) {
      return true;
    }
  }

  return false;
}

void
Sedp::received_stateless_message(DCPS::MessageId /*message_id*/,
                    const DDS::Security::ParticipantStatelessMessage& msg)
{
  if (spdp_.shutting_down()) {
    return;
  }

  if (should_drop_stateless_message(msg)) {
    return;
  }

  if (0 == std::strcmp(msg.message_class_id,
                       DDS::Security::GMCLASSID_SECURITY_AUTH_REQUEST)) {
    spdp_.handle_auth_request(msg);

  } else if (0 == std::strcmp(msg.message_class_id,
                              DDS::Security::GMCLASSID_SECURITY_AUTH_HANDSHAKE)) {
    spdp_.handle_handshake_message(msg);
  }
  return;
}

void
Sedp::received_volatile_message_secure(DCPS::MessageId /* message_id */,
                                       const DDS::Security::ParticipantVolatileMessageSecure& msg)
{
  if (spdp_.shutting_down()) {
    return;
  }

  if (should_drop_volatile_message(msg)) {
    return;
  }

  if (0 == std::strcmp(msg.message_class_id,
                       DDS::Security::GMCLASSID_SECURITY_PARTICIPANT_CRYPTO_TOKENS)) {
    if (!spdp_.handle_participant_crypto_tokens(msg)) {
      ACE_DEBUG((LM_DEBUG, "Sedp::received_volatile_message_secure handle_participant_crypto_tokens failed\n"));
      return;
    }
  } else if (0 == std::strcmp(msg.message_class_id,
                              DDS::Security::GMCLASSID_SECURITY_DATAWRITER_CRYPTO_TOKENS)) {
    if (!handle_datawriter_crypto_tokens(msg)) {
      ACE_DEBUG((LM_DEBUG, "Sedp::received_volatile_message_secure handle_datawriter_crypto_tokens failed\n"));
      return;
    }
  } else if (0 == std::strcmp(msg.message_class_id,
                              DDS::Security::GMCLASSID_SECURITY_DATAREADER_CRYPTO_TOKENS)) {
    if (!handle_datareader_crypto_tokens(msg)) {
      ACE_DEBUG((LM_DEBUG, "Sedp::received_volatile_message_secure handle_datareader_crypto_tokens failed\n"));
      return;
    }
  } else {
    return;
  }
}
#endif

bool
Sedp::is_expectant_opendds(const GUID_t& endpoint) const
{
  GUID_t participant = endpoint;
  participant.entityId = DCPS::ENTITYID_PARTICIPANT;
  return spdp_.is_expectant_opendds(participant);
}

void
Sedp::association_complete_i(const RepoId& localId,
                             const RepoId& remoteId)
{
  if (DCPS::DCPS_debug_level) {
    ACE_DEBUG((LM_DEBUG,
               ACE_TEXT("(%P|%t) DEBUG: Sedp::association_complete_i local %C remote %C\n"),
               DCPS::LogGuid(localId).c_str(),
               DCPS::LogGuid(remoteId).c_str()));
  }

  // If the remote endpoint is an opendds endpoint that expects associated datawriter announcements
  if (is_expectant_opendds(remoteId)) {
    LocalSubscriptionIter sub = local_subscriptions_.find(localId);
    // If the local endpoint is a reader
    if (sub != local_subscriptions_.end()) {
      std::pair<DCPS::RepoIdSet::iterator, bool> result =
          sub->second.remote_expectant_opendds_associations_.insert(remoteId);
      // If this is a new association for the local reader
      if (result.second) {
        // Tell other participants
        write_subscription_data(localId, sub->second);
      }
    }
  }

#ifdef OPENDDS_SECURITY
  if (remoteId.entityId == ENTITYID_SEDP_BUILTIN_PUBLICATIONS_SECURE_READER) {
    write_durable_publication_data(remoteId, true);
  } else if (remoteId.entityId == ENTITYID_SEDP_BUILTIN_SUBSCRIPTIONS_SECURE_READER) {
    write_durable_subscription_data(remoteId, true);
  } else if (remoteId.entityId == ENTITYID_P2P_BUILTIN_PARTICIPANT_MESSAGE_SECURE_READER) {
    write_durable_participant_message_data_secure(remoteId);
  } else if (remoteId.entityId == ENTITYID_SPDP_RELIABLE_BUILTIN_PARTICIPANT_SECURE_READER) {
    write_durable_dcps_participant_secure(remoteId);
  } else if (remoteId.entityId == ENTITYID_P2P_BUILTIN_PARTICIPANT_VOLATILE_SECURE_READER) {
    spdp_.volatile_association_complete(remoteId);
    spdp_.send_participant_crypto_tokens(remoteId);
    send_builtin_crypto_tokens(remoteId);
    resend_user_crypto_tokens(remoteId);
  }
#endif
  if (remoteId.entityId == ENTITYID_SEDP_BUILTIN_PUBLICATIONS_READER) {
    write_durable_publication_data(remoteId, false);
  } else if (remoteId.entityId == ENTITYID_SEDP_BUILTIN_SUBSCRIPTIONS_READER) {
    write_durable_subscription_data(remoteId, false);
  } else if (remoteId.entityId == ENTITYID_P2P_BUILTIN_PARTICIPANT_MESSAGE_READER) {
    write_durable_participant_message_data(remoteId);
  }
}

void Sedp::signal_liveliness(DDS::LivelinessQosPolicyKind kind)
{

#ifdef OPENDDS_SECURITY
  DDS::Security::SecurityException se = {"", 0, 0};
  DDS::Security::TopicSecurityAttributes attribs;

  if (is_security_enabled()) {
    // TODO: Pending issue DDSSEC12-28 Topic security attributes
    // may get changed to a different set of security attributes.
    bool ok = get_access_control()->get_topic_sec_attributes(
      get_permissions_handle(), "DCPSParticipantMessageSecure", attribs, se);

    if (ok) {

      if (attribs.is_liveliness_protected) {
        signal_liveliness_secure(kind);

      } else {
        signal_liveliness_unsecure(kind);
      }

    } else {
      ACE_DEBUG((LM_WARNING, ACE_TEXT("(%P|%t) WARNING: Sedp::signal_liveliness() - ")
        ACE_TEXT("Failure calling get_topic_sec_attributes(). Security Exception[%d.%d]: %C\n"),
          se.code, se.minor_code, se.message.in()));
    }

  } else {
#endif

    signal_liveliness_unsecure(kind);

#ifdef OPENDDS_SECURITY
  }
#endif
}

void
Sedp::signal_liveliness_unsecure(DDS::LivelinessQosPolicyKind kind)
{
  if (!(spdp_.available_builtin_endpoints() & BUILTIN_ENDPOINT_PARTICIPANT_MESSAGE_DATA_WRITER)) {
    return;
  }

  switch (kind) {
  case DDS::AUTOMATIC_LIVELINESS_QOS: {
    const RepoId& guid = make_id(participant_id_, DCPS::EntityIdConverter(PARTICIPANT_MESSAGE_DATA_KIND_AUTOMATIC_LIVELINESS_UPDATE));
    write_participant_message_data(guid, local_participant_messages_[guid], GUID_UNKNOWN);
    break;
  }

  case DDS::MANUAL_BY_PARTICIPANT_LIVELINESS_QOS: {
    const RepoId& guid = make_id(participant_id_, DCPS::EntityIdConverter(PARTICIPANT_MESSAGE_DATA_KIND_MANUAL_LIVELINESS_UPDATE));
    write_participant_message_data(guid, local_participant_messages_[guid], GUID_UNKNOWN);
    break;
  }

  case DDS::MANUAL_BY_TOPIC_LIVELINESS_QOS:
    // Do nothing.
    break;
  }
}


bool Sedp::send_type_lookup_request(const XTypes::TypeIdentifierSeq& type_ids,
                                    const DCPS::RepoId& reader,
                                    bool is_discovery_protected,
                                    bool send_get_types)
{
  DCPS::SequenceNumber sequence = 0;
  TypeLookupRequestWriter_rch writer = type_lookup_request_writer_;
  DCPS::RepoId remote_reader = make_id(reader, ENTITYID_TL_SVC_REQ_READER);
#ifdef OPENDDS_SECURITY
  if (is_security_enabled() && is_discovery_protected) {
    writer = type_lookup_request_secure_writer_;
    remote_reader = make_id(reader, ENTITYID_TL_SVC_REQ_READER_SECURE);
  }
#else
  ACE_UNUSED_ARG(is_discovery_protected);
#endif

  return writer->send_type_lookup_request(type_ids,
    remote_reader,
    sequence,
    type_lookup_service_sequence_number_,
    send_get_types ? XTypes::TypeLookup_getTypes_HashId : XTypes::TypeLookup_getDependencies_HashId) == DDS::RETCODE_OK;
}

#ifdef OPENDDS_SECURITY
void
Sedp::signal_liveliness_secure(DDS::LivelinessQosPolicyKind kind)
{
  if (!(spdp_.available_builtin_endpoints() & DDS::Security::BUILTIN_PARTICIPANT_MESSAGE_SECURE_WRITER)) {
    return;
  }

  switch (kind) {
  case DDS::AUTOMATIC_LIVELINESS_QOS: {
    const RepoId& guid = make_id(participant_id_, DCPS::EntityIdConverter(PARTICIPANT_MESSAGE_DATA_KIND_AUTOMATIC_LIVELINESS_UPDATE));
    write_participant_message_data_secure(guid, local_participant_messages_secure_[guid], GUID_UNKNOWN);
    break;
  }

  case DDS::MANUAL_BY_PARTICIPANT_LIVELINESS_QOS: {
    const RepoId& guid = make_id(participant_id_, DCPS::EntityIdConverter(PARTICIPANT_MESSAGE_DATA_KIND_MANUAL_LIVELINESS_UPDATE));
    write_participant_message_data_secure(guid, local_participant_messages_secure_[guid], GUID_UNKNOWN);
    break;
  }

  case DDS::MANUAL_BY_TOPIC_LIVELINESS_QOS:
    // Do nothing.
    break;
  }
}
#endif

ICE::Endpoint* Sedp::get_ice_endpoint() {
  return transport_inst_->get_ice_endpoint();
}

Sedp::Endpoint::~Endpoint()
{
  remove_all_msgs();
  transport_stop();
}

DDS::Subscriber_var
Sedp::Endpoint::get_builtin_subscriber() const
{
  return sedp_.spdp_.bit_subscriber();
}

//---------------------------------------------------------------
Sedp::Writer::Writer(const RepoId& pub_id, Sedp& sedp, ACE_INT64 seq_init)
  : Endpoint(pub_id, sedp), seq_(seq_init)
{
}

Sedp::Writer::~Writer()
{
}

bool
Sedp::Writer::assoc(const DCPS::AssociationData& subscription)
{
  return associate(subscription, true);
}

void
Sedp::Writer::transport_assoc_done(int flags, const RepoId& remote) {
  if (!(flags & ASSOC_OK)) {
    ACE_ERROR((LM_ERROR,
               ACE_TEXT("(%P|%t) Sedp::Writer::transport_assoc_done: ")
               ACE_TEXT("ERROR: transport layer failed to associate %C\n"),
               DCPS::LogGuid(remote).c_str()));
    return;
  }

  if (shutting_down_.value()) {
    return;
  }

  if (is_reliable()) {
    ACE_GUARD(ACE_Thread_Mutex, g, sedp_.lock_);
    sedp_.association_complete_i(repo_id_, remote);
  } else {
    sedp_.association_complete_i(repo_id_, remote);
  }
}

void
Sedp::Writer::data_delivered(const DCPS::DataSampleElement* dsle)
{
  delete dsle;
}

void
Sedp::Writer::data_dropped(const DCPS::DataSampleElement* dsle, bool)
{
  delete dsle;
}

void
Sedp::Writer::control_delivered(const DCPS::Message_Block_Ptr& /* sample */)
{
}

void
Sedp::Writer::control_dropped(const DCPS::Message_Block_Ptr& /* sample */, bool)
{
}

void
Sedp::Writer::replay_durable_data_for(const DCPS::RepoId& remote_sub_id)
{
  // Ideally, we would have the data cached and ready for replay but we do not.
  sedp_.replay_durable_data_for(remote_sub_id);
}

void Sedp::Writer::send_sample(const ACE_Message_Block& data,
                               size_t size,
                               const RepoId& reader,
                               DCPS::SequenceNumber& sequence,
                               bool historic)
{
  DCPS::DataSampleElement* el = new DCPS::DataSampleElement(repo_id_, this, DCPS::PublicationInstance_rch());
  set_header_fields(el->get_header(), size, reader, sequence, historic);

  DCPS::Message_Block_Ptr sample(new ACE_Message_Block(size));
  el->set_sample(DCPS::move(sample));
  *el->get_sample() << el->get_header();
  el->get_sample()->cont(data.duplicate());

  if (reader != GUID_UNKNOWN) {
    el->set_sub_id(0, reader);
    el->set_num_subs(1);
  }

  DCPS::SendStateDataSampleList list;
  list.enqueue_tail(el);

  send(list);
}

DDS::ReturnCode_t
Sedp::Writer::write_parameter_list(const ParameterList& plist,
                                   const RepoId& reader,
                                   DCPS::SequenceNumber& sequence)
{
  DDS::ReturnCode_t result = DDS::RETCODE_OK;

  // Determine message length
  size_t size = 0;
  DCPS::primitive_serialized_size_ulong(sedp_encoding, size);
  DCPS::serialized_size(sedp_encoding, size, plist);

  // Build and send RTPS message
  ACE_Message_Block payload(DCPS::DataSampleHeader::get_max_serialized_size(),
                            ACE_Message_Block::MB_DATA,
<<<<<<< HEAD
                            new ACE_Message_Block(size));
  Serializer serializer(payload.cont(), sedp_encoding);
  DCPS::EncapsulationHeader encap;
  if (encap.from_encoding(sedp_encoding, DCPS::MUTABLE) &&
      serializer << encap && serializer << plist) {
    send_sample(payload, size, reader, sequence, reader != GUID_UNKNOWN);
=======
                            new ACE_Message_Block(size + padding));
  using DCPS::Serializer;
  Serializer ser(payload.cont(), host_is_bigendian_, Serializer::ALIGN_CDR);
  bool ok = (ser << ACE_OutputCDR::from_octet(0)) &&  // PL_CDR_LE = 0x0003
            (ser << ACE_OutputCDR::from_octet(3)) &&
            (ser << ACE_OutputCDR::from_octet(0)) &&
            (ser << ACE_OutputCDR::from_octet(0)) &&
            (ser << plist);

  if (ok) {
    send_sample(payload, size + padding, reader, sequence, reader != GUID_UNKNOWN);

>>>>>>> e51ba6d0
  } else {
    result = DDS::RETCODE_ERROR;
  }

  delete payload.cont();
  return result;
}

DDS::ReturnCode_t
Sedp::LivelinessWriter::write_participant_message(const ParticipantMessageData& pmd,
                                                  const RepoId& reader,
                                                  DCPS::SequenceNumber& sequence)
{
  DDS::ReturnCode_t result = DDS::RETCODE_OK;

  // Determine message length
  size_t size = 0;
  DCPS::primitive_serialized_size_ulong(sedp_encoding, size);
  DCPS::serialized_size(sedp_encoding, size, pmd);

  // Build and send RTPS message
  ACE_Message_Block payload(DCPS::DataSampleHeader::get_max_serialized_size(),
                            ACE_Message_Block::MB_DATA,
<<<<<<< HEAD
                            new ACE_Message_Block(size));
  Serializer serializer(payload.cont(), sedp_encoding);
  DCPS::EncapsulationHeader encap;
  if (encap.from_encoding(sedp_encoding, DCPS::FINAL) &&
      serializer << encap && serializer << pmd) {
    send_sample(payload, size, reader, sequence);
=======
                            new ACE_Message_Block(size + padding));
  using DCPS::Serializer;
  Serializer ser(payload.cont(), host_is_bigendian_, Serializer::ALIGN_CDR);
  bool ok = (ser << ACE_OutputCDR::from_octet(0)) &&  // CDR_LE = 0x0001
            (ser << ACE_OutputCDR::from_octet(1)) &&
            (ser << ACE_OutputCDR::from_octet(0)) &&
            (ser << ACE_OutputCDR::from_octet(0)) &&
            (ser << pmd);

  if (ok) {
    send_sample(payload, size + padding, reader, sequence, reader != GUID_UNKNOWN);

>>>>>>> e51ba6d0
  } else {
    result = DDS::RETCODE_ERROR;
  }

  delete payload.cont();
  return result;
}

#ifdef OPENDDS_SECURITY
DDS::ReturnCode_t
Sedp::SecurityWriter::write_stateless_message(const DDS::Security::ParticipantStatelessMessage& msg,
                                              const RepoId& reader,
                                              DCPS::SequenceNumber& sequence)
{
  DDS::ReturnCode_t result = DDS::RETCODE_OK;

  size_t size = 0;
  DCPS::primitive_serialized_size_ulong(sedp_encoding, size);
  DCPS::serialized_size(sedp_encoding, size, msg);

  ACE_Message_Block payload(
<<<<<<< HEAD
    DCPS::DataSampleHeader::get_max_serialized_size(),
    ACE_Message_Block::MB_DATA,
    new ACE_Message_Block(size));
  Serializer serializer(payload.cont(), sedp_encoding);
  DCPS::EncapsulationHeader encap;
  if (encap.from_encoding(sedp_encoding, DCPS::FINAL) &&
      serializer << encap && serializer << msg) {
    send_sample(payload, size, reader, sequence);
=======
      DCPS::DataSampleHeader::max_marshaled_size(),
      ACE_Message_Block::MB_DATA,
      new ACE_Message_Block(size + padding));

  Serializer ser(payload.cont(), host_is_bigendian_, Serializer::ALIGN_CDR);
  bool ok = (ser << ACE_OutputCDR::from_octet(0)) &&  // CDR_LE = 0x0001
            (ser << ACE_OutputCDR::from_octet(1)) &&
            (ser << ACE_OutputCDR::from_octet(0)) &&
            (ser << ACE_OutputCDR::from_octet(0));
  ser.reset_alignment(); // https://issues.omg.org/browse/DDSIRTP23-63
  ok &= (ser << msg);

  if (ok) {
    send_sample(payload, size + padding, reader, sequence);

>>>>>>> e51ba6d0
  } else {
    result = DDS::RETCODE_ERROR;
  }

  delete payload.cont();
  return result;
}

DDS::ReturnCode_t
Sedp::SecurityWriter::write_volatile_message_secure(const DDS::Security::ParticipantVolatileMessageSecure& msg,
                                                    const RepoId& reader,
                                                    DCPS::SequenceNumber& sequence)
{
  DDS::ReturnCode_t result = DDS::RETCODE_OK;

  size_t size = 0;
  DCPS::primitive_serialized_size_ulong(sedp_encoding, size);
  DCPS::serialized_size(sedp_encoding, size, msg);

  ACE_Message_Block payload(
<<<<<<< HEAD
    DCPS::DataSampleHeader::get_max_serialized_size(),
    ACE_Message_Block::MB_DATA,
    new ACE_Message_Block(size));
  Serializer serializer(payload.cont(), sedp_encoding);
  DCPS::EncapsulationHeader encap;
  if (encap.from_encoding(sedp_encoding, DCPS::FINAL) &&
      serializer << encap && serializer << msg) {
    send_sample(payload, size, reader, sequence);
=======
      DCPS::DataSampleHeader::max_marshaled_size(),
      ACE_Message_Block::MB_DATA,
      new ACE_Message_Block(size + padding));

  Serializer ser(payload.cont(), host_is_bigendian_, Serializer::ALIGN_CDR);
  bool ok = (ser << ACE_OutputCDR::from_octet(0)) &&  // CDR_LE = 0x0001
            (ser << ACE_OutputCDR::from_octet(1)) &&
            (ser << ACE_OutputCDR::from_octet(0)) &&
            (ser << ACE_OutputCDR::from_octet(0));
  ser.reset_alignment(); // https://issues.omg.org/browse/DDSIRTP23-63
  ok &= (ser << msg);

  if (ok) {
    send_sample(payload, size + padding, reader, sequence);

>>>>>>> e51ba6d0
  } else {
    result = DDS::RETCODE_ERROR;
  }

  delete payload.cont();
  return result;
}

DDS::ReturnCode_t
Sedp::DiscoveryWriter::write_dcps_participant_secure(const Security::SPDPdiscoveredParticipantData& msg,
                                                     const RepoId& reader, DCPS::SequenceNumber& sequence)
{
  ParameterList plist;

  if (!ParameterListConverter::to_param_list(msg, plist)) {
    ACE_ERROR((LM_ERROR,
               ACE_TEXT("(%P|%t) ERROR: Sedp::write_dcps_participant_secure - ")
               ACE_TEXT("Failed to convert SPDPdiscoveredParticipantData ")
               ACE_TEXT("to ParameterList\n")));

    return DDS::RETCODE_ERROR;
  }

  ICE::AgentInfoMap ai_map;
  ICE::Endpoint* sedp_endpoint = get_ice_endpoint();
  if (sedp_endpoint) {
    ai_map[SEDP_AGENT_INFO_KEY] = ICE::Agent::instance()->get_local_agent_info(sedp_endpoint);
  }
  ICE::Endpoint* spdp_endpoint = sedp_.spdp_.get_ice_endpoint_if_added();
  if (spdp_endpoint) {
    ai_map[SPDP_AGENT_INFO_KEY] = ICE::Agent::instance()->get_local_agent_info(spdp_endpoint);
  }
  if (!ParameterListConverter::to_param_list(ai_map, plist)) {
    ACE_ERROR((LM_ERROR, ACE_TEXT("(%P|%t) ERROR: ")
               ACE_TEXT("Sedp::write_dcps_participant_secure() - ")
               ACE_TEXT("failed to convert from ICE::AgentInfo ")
               ACE_TEXT("to ParameterList\n")));
    return DDS::RETCODE_ERROR;
  }

  return write_parameter_list(plist, reader, sequence);
}
#endif

DDS::ReturnCode_t
Sedp::DiscoveryWriter::write_unregister_dispose(const RepoId& rid, CORBA::UShort pid)
{
  // Build param list for message
  Parameter param;
  param.guid(rid);
  param._d(pid);
  ParameterList plist;
  plist.length(1);
  plist[0] = param;

  // Determine message length
  size_t size = 0;
  DCPS::primitive_serialized_size_ulong(sedp_encoding, size);
  DCPS::serialized_size(sedp_encoding, size, plist);

  DCPS::Message_Block_Ptr payload(
    new ACE_Message_Block(
      DCPS::DataSampleHeader::get_max_serialized_size(),
      ACE_Message_Block::MB_DATA,
      new ACE_Message_Block(size)));
  if (!payload) {
    ACE_ERROR((LM_ERROR,
               ACE_TEXT("(%P|%t) ERROR: Sedp::Writer::write_unregister_dispose")
               ACE_TEXT(" - Failed to allocate message block message\n")));
    return DDS::RETCODE_ERROR;
  }

  Serializer serializer(payload->cont(), sedp_encoding);
  DCPS::EncapsulationHeader encap;
  if (encap.from_encoding(sedp_encoding, DCPS::MUTABLE) &&
      serializer << encap && serializer << plist) {
    // Send
    write_control_msg(move(payload), size, DCPS::DISPOSE_UNREGISTER_INSTANCE);
    return DDS::RETCODE_OK;
  } else {
    // Error
    ACE_ERROR((LM_ERROR,
               ACE_TEXT("(%P|%t) ERROR: Sedp::Writer::write_unregister_dispose")
               ACE_TEXT(" - Failed to serialize RTPS control message\n")));
    return DDS::RETCODE_ERROR;
  }
}

void
Sedp::Writer::end_historic_samples(const RepoId& reader)
{
  DCPS::Message_Block_Ptr mb(
    new ACE_Message_Block(
      DCPS::DataSampleHeader::get_max_serialized_size(),
      ACE_Message_Block::MB_DATA,
      new ACE_Message_Block(
        reinterpret_cast<const char*>(&reader),
        sizeof(reader))));
  if (mb.get()) {
    mb->cont()->wr_ptr(sizeof(reader));
    // 'mb' would contain the DSHeader, but we skip it. mb.cont() has the data
    write_control_msg(move(mb), sizeof(reader), DCPS::END_HISTORIC_SAMPLES,
                      DCPS::SequenceNumber::SEQUENCENUMBER_UNKNOWN());
  } else {
    ACE_ERROR((LM_ERROR,
               ACE_TEXT("(%P|%t) ERROR: Sedp::Writer::end_historic_samples")
               ACE_TEXT(" - Failed to allocate message block message\n")));
  }
}

void
Sedp::Writer::write_control_msg(DCPS::Message_Block_Ptr payload,
                                size_t size,
                                DCPS::MessageId id,
                                DCPS::SequenceNumber seq)
{
  DCPS::DataSampleHeader header;
  Writer::set_header_fields(header, size, GUID_UNKNOWN, seq, false, id);
  // no need to serialize header since rtps_udp transport ignores it
  send_control(header, DCPS::move(payload));
}

void
Sedp::Writer::set_header_fields(DCPS::DataSampleHeader& dsh,
                                size_t size,
                                const RepoId& reader,
                                DCPS::SequenceNumber& sequence,
                                bool historic_sample,
                                DCPS::MessageId id)
{
  dsh.message_id_ = id;
  dsh.byte_order_ = ACE_CDR_BYTE_ORDER;
  dsh.message_length_ = static_cast<ACE_UINT32>(size);
  dsh.publication_id_ = repo_id_;

  if (id != DCPS::END_HISTORIC_SAMPLES &&
      (reader == GUID_UNKNOWN ||
       sequence == DCPS::SequenceNumber::SEQUENCENUMBER_UNKNOWN())) {
    sequence = seq_++;
  }

  if (historic_sample && reader != GUID_UNKNOWN) {
    // retransmit with same seq# for durability
    dsh.historic_sample_ = true;
  }

  dsh.sequence_ = sequence;

  const SystemTimePoint now = SystemTimePoint::now();
  dsh.source_timestamp_sec_ = static_cast<ACE_INT32>(now.value().sec());
  dsh.source_timestamp_nanosec_ = now.value().usec() * 1000;
}

Sedp::SecurityWriter::~SecurityWriter()
{
}

Sedp::DiscoveryWriter::~DiscoveryWriter()
{
}

Sedp::LivelinessWriter::~LivelinessWriter()
{
}

Sedp::TypeLookupRequestWriter::~TypeLookupRequestWriter()
{
}

Sedp::TypeLookupReplyWriter::~TypeLookupReplyWriter()
{
}

Sedp::TypeLookupRequestReader::~TypeLookupRequestReader()
{
}

Sedp::TypeLookupReplyReader::~TypeLookupReplyReader()
{
}

DDS::ReturnCode_t
Sedp::TypeLookupRequestWriter::send_type_lookup_request(const XTypes::TypeIdentifierSeq& type_ids,
  const DCPS::RepoId& reader,
  DCPS::SequenceNumber& sequence,
  const DCPS::SequenceNumber& rpc_sequence,
  CORBA::ULong tl_kind)
{
  if (tl_kind != XTypes::TypeLookup_getTypes_HashId &&
      tl_kind != XTypes::TypeLookup_getDependencies_HashId) {
    return DDS::RETCODE_BAD_PARAMETER;
  }

  XTypes::TypeLookup_Request type_lookup_request;
  type_lookup_request.header.request_id.writer_guid = get_repo_id();
  type_lookup_request.header.request_id.sequence_number.high = rpc_sequence.getHigh();
  type_lookup_request.header.request_id.sequence_number.low = rpc_sequence.getLow();
  type_lookup_request.header.instance_name = get_instance_name(reader).c_str();
  type_lookup_request.data.kind = tl_kind;

  if (tl_kind == XTypes::TypeLookup_getTypes_HashId) {
    type_lookup_request.data.getTypes.type_ids = type_ids;
  } else {
    type_lookup_request.data.getTypeDependencies.type_ids = type_ids;
    sedp_.type_lookup_reply_reader_->get_continuation_point(reader.guidPrefix, type_ids[0],
      type_lookup_request.data.getTypeDependencies.continuation_point);
  }

  // Determine message length
  size_t size = 0;
  DCPS::primitive_serialized_size_ulong(sedp_encoding, size);
  DCPS::serialized_size(sedp_encoding, size, type_lookup_request);

  // Build and send type lookup message
  ACE_Message_Block payload(DCPS::DataSampleHeader::get_max_serialized_size(),
                            ACE_Message_Block::MB_DATA,
                            new ACE_Message_Block(size));
  Serializer serializer(payload.cont(), sedp_encoding);
  DCPS::EncapsulationHeader encap;
  DDS::ReturnCode_t retcode = DDS::RETCODE_OK;
  if (encap.from_encoding(sedp_encoding, DCPS::APPENDABLE) &&
      serializer << encap && serializer << type_lookup_request) {
    send_sample(payload, size, reader, sequence);
  } else {
    retcode = DDS::RETCODE_ERROR;
  }

  delete payload.cont();
  return retcode;
}

DDS::ReturnCode_t
Sedp::TypeLookupReplyWriter::send_type_lookup_reply(XTypes::TypeLookup_Reply& type_lookup_reply,
                                                    const DCPS::RepoId& reader)
{
  DCPS::SequenceNumber sequence = 0;
  type_lookup_reply.header.remote_ex = DDS::RPC::REMOTE_EX_OK;

  // Determine message length
  size_t size = 0;
  DCPS::primitive_serialized_size_ulong(sedp_encoding, size);
  DCPS::serialized_size(sedp_encoding, size, type_lookup_reply);

  // Build and send type lookup message
  ACE_Message_Block payload(DCPS::DataSampleHeader::get_max_serialized_size(),
    ACE_Message_Block::MB_DATA,
    new ACE_Message_Block(size));
  Serializer serializer(payload.cont(), sedp_encoding);
  DCPS::EncapsulationHeader encap;
  DDS::ReturnCode_t result = DDS::RETCODE_OK;
  if (encap.from_encoding(sedp_encoding, DCPS::APPENDABLE) &&
      serializer << encap && serializer << type_lookup_reply) {
    send_sample(payload, size, reader, sequence);
  } else {
    result = DDS::RETCODE_ERROR;
  }

  delete payload.cont();
  return result;
}

DDS::ReturnCode_t
Sedp::TypeLookupRequestReader::process_type_lookup_request(DCPS::Serializer& ser,
  XTypes::TypeLookup_Reply& type_lookup_reply)
{
  XTypes::TypeLookup_Request type_lookup_request;
  if (!(ser >> type_lookup_request)) {
    ACE_ERROR((LM_ERROR, ACE_TEXT("(%P|%t) ERROR: Sedp::TypeLookupRequestReader::process_type_lookup_request - ")
               ACE_TEXT("failed to deserialize type lookup request\n")));
    return DDS::RETCODE_ERROR;
  }

  if (OPENDDS_STRING(type_lookup_request.header.instance_name) != instance_name_) {
    return DDS::RETCODE_OK;
  }

  switch (type_lookup_request.data.kind) {
  case XTypes::TypeLookup_getTypes_HashId:
    return process_get_types_request(type_lookup_request, type_lookup_reply);
  case XTypes::TypeLookup_getDependencies_HashId:
    return process_get_dependencies_request(type_lookup_request, type_lookup_reply);
  default:
    return DDS::RETCODE_UNSUPPORTED;
  }
}

DDS::ReturnCode_t
Sedp::TypeLookupRequestReader::process_get_types_request(const XTypes::TypeLookup_Request& type_lookup_request,
  XTypes::TypeLookup_Reply& type_lookup_reply)
{
  sedp_.type_lookup_service_->get_type_objects(type_lookup_request.data.getTypes.type_ids,
    type_lookup_reply._cxx_return.getType.result.types);
  type_lookup_reply._cxx_return.getType.result.complete_to_minimal.length(0);
  if (type_lookup_reply._cxx_return.getType.result.types.length() > 0) {
    type_lookup_reply._cxx_return.getType.return_code = DDS::RETCODE_OK;
    type_lookup_reply._cxx_return.kind = XTypes::TypeLookup_getTypes_HashId;
    type_lookup_reply.header.related_request_id = type_lookup_request.header.request_id;
    return DDS::RETCODE_OK;
  }
  return DDS::RETCODE_NO_DATA;
}

void Sedp::TypeLookupRequestReader::gen_continuation_point(XTypes::OctetSeq32& cont_point) const
{
  // We are sending all dependencies of requested types in 1 reply, and thus
  // the continuation_point will be "absent" by setting its length to zero.
  cont_point.length(0);
}

DDS::ReturnCode_t
Sedp::TypeLookupRequestReader::process_get_dependencies_request(const XTypes::TypeLookup_Request& request,
  XTypes::TypeLookup_Reply& reply)
{
  // Send all dependencies (may be empty) of the requested types
  sedp_.type_lookup_service_->get_type_dependencies(request.data.getTypeDependencies.type_ids,
    reply._cxx_return.getTypeDependencies.result.dependent_typeids);
  reply._cxx_return.kind = XTypes::TypeLookup_getDependencies_HashId;
  reply._cxx_return.getTypeDependencies.return_code = DDS::RETCODE_OK;
  gen_continuation_point(reply._cxx_return.getTypeDependencies.result.continuation_point);
  reply.header.related_request_id = request.header.request_id;
  return DDS::RETCODE_OK;
}

void Sedp::TypeLookupReplyReader::get_continuation_point(const GuidPrefix_t& guid_prefix,
                                                         const XTypes::TypeIdentifier& remote_ti,
                                                         XTypes::OctetSeq32& cont_point) const
{
  ACE_GUARD(ACE_Thread_Mutex, g, sedp_.lock_);
  const GuidPrefixWrapper guid_pref_wrap(guid_prefix);
  const DependenciesMap::const_iterator it = dependencies_.find(guid_pref_wrap);
  if (it == dependencies_.end() || it->second.find(remote_ti) == it->second.end()) {
    cont_point.length(0);
  } else {
    cont_point = it->second.find(remote_ti)->second.first;
  }
}

void Sedp::TypeLookupReplyReader::cleanup(const DCPS::GuidPrefix_t& guid_prefix,
                                          const XTypes::TypeIdentifier& type_id)
{
  const DependenciesMap::iterator it = dependencies_.find(guid_prefix);
  if (it != dependencies_.end() && it->second.find(type_id) != it->second.end()) {
    it->second.erase(type_id);
  }

  if (it != dependencies_.end() && it->second.empty()) {
    dependencies_.erase(it);
  }
}

DDS::ReturnCode_t
Sedp::TypeLookupReplyReader::process_type_lookup_reply(const DCPS::ReceivedDataSample& sample,
                                                       DCPS::Serializer& ser,
                                                       bool is_discovery_protected)
{
  XTypes::TypeLookup_Reply type_lookup_reply;
  if (!(ser >> type_lookup_reply)) {
    ACE_ERROR((LM_ERROR, ACE_TEXT("(%P|%t) ERROR: Sedp::TypeLookupReplyReader::process_type_lookup_reply - ")
      ACE_TEXT("failed to deserialize type lookup reply\n")));
    return DDS::RETCODE_ERROR;
  }

  DCPS::SequenceNumber seq_num;
  seq_num.setValue(type_lookup_reply.header.related_request_id.sequence_number.high,
                   type_lookup_reply.header.related_request_id.sequence_number.low);

  ACE_GUARD_RETURN(ACE_Thread_Mutex, g, sedp_.lock_, DDS::RETCODE_ERROR);
  const OrigSeqNumberMap::const_iterator seq_num_it = sedp_.orig_seq_numbers_.find(seq_num);
  if (seq_num_it == sedp_.orig_seq_numbers_.end()) {
    ACE_DEBUG((LM_WARNING,
               ACE_TEXT("(%P|%t) WARNING: Sedp::TypeLookupReplyReader::process_type_lookup_reply - ")
               ACE_TEXT("could not find request corresponding to the reply\n")));
    return DDS::RETCODE_ERROR;
  }

  DDS::ReturnCode_t retcode;
  switch (type_lookup_reply._cxx_return.kind) {
  case XTypes::TypeLookup_getTypes_HashId:
    retcode = process_get_types_reply(type_lookup_reply);
    break;
  case XTypes::TypeLookup_getDependencies_HashId:
    retcode = process_get_dependencies_reply(sample, type_lookup_reply, seq_num, is_discovery_protected);
    break;
  default:
    return DDS::RETCODE_UNSUPPORTED;
  }

  if (XTypes::TypeLookup_getTypes_HashId == static_cast<ACE_CDR::ULong>(
        type_lookup_reply._cxx_return.kind)) {
    const DCPS::SequenceNumber key_seq_num = seq_num_it->second.seq_number;

    // Cleanup data
    cleanup(sample.header_.publication_id_.guidPrefix, seq_num_it->second.type_id);
    sedp_.orig_seq_numbers_.erase(seq_num);

    if (DDS::RETCODE_OK == retcode) {
      sedp_.match_continue(key_seq_num);
    }
  }
  return DDS::RETCODE_OK;
}

DDS::ReturnCode_t
Sedp::TypeLookupReplyReader::process_get_types_reply(const XTypes::TypeLookup_Reply& reply)
{
  if (reply._cxx_return.getType.result.types.length() == 0) {
    ACE_ERROR((LM_WARNING, ACE_TEXT("(%P|%t) ERROR: Sedp::TypeLookupReplyReader::process_get_types_reply - ")
      ACE_TEXT("received reply with no data\n")));
    return DDS::RETCODE_NO_DATA;
  }

  sedp_.type_lookup_service_->add_type_objects_to_cache(reply._cxx_return.getType.result.types);
  return DDS::RETCODE_OK;
}

DDS::ReturnCode_t
Sedp::TypeLookupReplyReader::process_get_dependencies_reply(const DCPS::ReceivedDataSample& sample,
                                                            const XTypes::TypeLookup_Reply& reply,
                                                            const DCPS::SequenceNumber& seq_num,
                                                            bool is_discovery_protected)
{
  if (reply._cxx_return.getTypeDependencies.result.continuation_point.length() != 0 &&
      reply._cxx_return.getTypeDependencies.result.dependent_typeids.length() == 0) {
    ACE_ERROR((LM_WARNING, ACE_TEXT("(%P|%t) ERROR: Sedp::TypeLookupReplyReader::process_get_dependencies_reply - ")
      ACE_TEXT("received reply with no data\n")));
    return DDS::RETCODE_NO_DATA;
  }

  const XTypes::TypeLookup_getTypeDependencies_Out& data = reply._cxx_return.getTypeDependencies.result;
  const DCPS::RepoId remote_id = sample.header_.publication_id_;

  const XTypes::TypeIdentifier remote_ti = sedp_.orig_seq_numbers_[seq_num].type_id;
  const GuidPrefixWrapper guid_pref(remote_id.guidPrefix);
  XTypes::TypeIdentifierSeq& deps = dependencies_[guid_pref][remote_ti].second;
  for (unsigned i = 0; i < data.dependent_typeids.length(); ++i) {
    const XTypes::TypeIdentifier& ti = data.dependent_typeids[i].type_id;
    // Optimization - only store TypeIdentifiers for which TypeObjects haven't
    // already been in the type objects cache yet
    if (!sedp_.type_lookup_service_->type_object_in_cache(ti)) {
      deps.append(ti);
    }
  }
  dependencies_[guid_pref][remote_ti].first = data.continuation_point;

  // Update internal data
  sedp_.orig_seq_numbers_.insert(std::make_pair(++sedp_.type_lookup_service_sequence_number_,
                                                sedp_.orig_seq_numbers_[seq_num]));
  sedp_.orig_seq_numbers_.erase(seq_num);

  if (data.continuation_point.length() == 0) { // Get all type objects
    deps.append(remote_ti);
    if (!sedp_.send_type_lookup_request(deps, remote_id, is_discovery_protected, true)) {
      ACE_ERROR((LM_ERROR, ACE_TEXT("(%P|%t) ERROR: Sedp::TypeLookupReplyReader::process_get_dependencies_reply - ")
        ACE_TEXT("failed to send getTypes request\n")));
      return DDS::RETCODE_ERROR;
    }
  } else { // Get more dependencies
    XTypes::TypeIdentifierSeq type_ids;
    type_ids.append(remote_ti);
    if (!sedp_.send_type_lookup_request(type_ids, remote_id, is_discovery_protected, false)) {
      ACE_ERROR((LM_ERROR, ACE_TEXT("(%P|%t) ERROR: Sedp::TypeLookupReplyReader::process_get_dependencies_reply - ")
        ACE_TEXT("failed to send getTypeDependencies request\n")));
      return DDS::RETCODE_ERROR;
    }
  }

  return DDS::RETCODE_OK;
}

void Sedp::cleanup_type_lookup_data(const DCPS::GuidPrefix_t& guid_prefix,
                                    const XTypes::TypeIdentifier& ti,
                                    bool secure)
{
#ifdef OPENDDS_SECURITY
  if (secure) {
    type_lookup_reply_secure_reader_->cleanup(guid_prefix, ti);
  } else {
    type_lookup_reply_reader_->cleanup(guid_prefix, ti);
  }
#else
  ACE_UNUSED_ARG(secure);
  type_lookup_reply_reader_->cleanup(guid_prefix, ti);
#endif
}

Sedp::Reader::~Reader()
{
}

Sedp::DiscoveryReader::~DiscoveryReader()
{
}

Sedp::LivelinessReader::~LivelinessReader()
{
}

Sedp::SecurityReader::~SecurityReader()
{
}

bool
Sedp::Reader::assoc(const DCPS::AssociationData& publication)
{
  return associate(publication, false);
}

// Implementing TransportReceiveListener

static bool decode_parameter_list(
  const DCPS::ReceivedDataSample& sample,
  Serializer& ser,
  DCPS::Extensibility extensibility,
  ParameterList& data)
{
  if (sample.header_.key_fields_only_ && extensibility == DCPS::FINAL) {
    GUID_t guid;
    if (!(ser >> guid)) return false;
    data.length(1);
    data[0].guid(guid);
    data[0]._d(PID_ENDPOINT_GUID);
  } else {
    return ser >> data;
  }
  return true;
}

void
Sedp::Reader::data_received(const DCPS::ReceivedDataSample& sample)
{
  if (shutting_down_.value()) {
    return;
  }

  const DCPS::MessageId id =
    static_cast<DCPS::MessageId>(sample.header_.message_id_);

  switch (id) {
  case DCPS::SAMPLE_DATA:
  case DCPS::DISPOSE_INSTANCE:
  case DCPS::UNREGISTER_INSTANCE:
  case DCPS::DISPOSE_UNREGISTER_INSTANCE: {
    const DCPS::EntityId_t entity_id = sample.header_.publication_id_.entityId;
    const bool full_message = !sample.header_.key_fields_only_;

    // Figure Out Extensibility of Data Based On Entity Id
    const bool is_mutable =
      entity_id == ENTITYID_SEDP_BUILTIN_PUBLICATIONS_WRITER ||
#ifdef OPENDDS_SECURITY
      entity_id == ENTITYID_SEDP_BUILTIN_PUBLICATIONS_SECURE_WRITER ||
#endif
      entity_id == ENTITYID_SEDP_BUILTIN_SUBSCRIPTIONS_WRITER ||
#ifdef OPENDDS_SECURITY
      entity_id == ENTITYID_SEDP_BUILTIN_SUBSCRIPTIONS_SECURE_WRITER ||
      entity_id == ENTITYID_SPDP_RELIABLE_BUILTIN_PARTICIPANT_SECURE_WRITER ||
#endif
      entity_id == ENTITYID_TL_SVC_REQ_WRITER ||
      entity_id == ENTITYID_TL_SVC_REPLY_WRITER ||
#ifdef OPENDDS_SECURITY
      entity_id == ENTITYID_TL_SVC_REQ_WRITER_SECURE ||
      entity_id == ENTITYID_TL_SVC_REPLY_WRITER_SECURE ||
#endif
      false;
    const bool is_final =
      (entity_id == ENTITYID_P2P_BUILTIN_PARTICIPANT_MESSAGE_WRITER && full_message) ||
#ifdef OPENDDS_SECURITY
      (entity_id == ENTITYID_P2P_BUILTIN_PARTICIPANT_MESSAGE_SECURE_WRITER && full_message) ||
      entity_id == ENTITYID_P2P_BUILTIN_PARTICIPANT_STATELESS_WRITER ||
      entity_id == ENTITYID_P2P_BUILTIN_PARTICIPANT_VOLATILE_SECURE_WRITER ||
#endif
      false;
    if (is_mutable == is_final) {
      if (is_mutable) {
        ACE_ERROR((LM_ERROR, ACE_TEXT("(%P|%t) Sedp::Reader::data_received: ")
          ACE_TEXT("Error in entity id logic\n")));
      }
      break;
    }
    const DCPS::Extensibility extensibility =
      is_mutable ? DCPS::MUTABLE : DCPS::FINAL;

    // Get Encoding from Encapsulation
    Encoding encoding;
    Serializer ser(sample.sample_.get(), encoding);
    DCPS::EncapsulationHeader encap;
    if (!(ser >> encap)) {
      ACE_ERROR((LM_ERROR, ACE_TEXT("(%P|%t) ERROR: Sedp::Reader::data_received - ")
        ACE_TEXT("failed to deserialize encapsulation header\n")));
      return;
    }
    if (!encap.to_encoding(encoding, extensibility)) {
      return;
    }
    ser.encoding(encoding);

    data_received_i(sample, entity_id, ser, extensibility);
    break;
  }

  default:
    break;
  }
}

void
Sedp::LivelinessReader::data_received_i(const DCPS::ReceivedDataSample& sample,
  const DCPS::EntityId_t& entity_id,
  DCPS::Serializer& ser,
  DCPS::Extensibility)
{
  const DCPS::MessageId id = static_cast<DCPS::MessageId>(sample.header_.message_id_);
  const bool full_message = !sample.header_.key_fields_only_;

  if (entity_id == ENTITYID_P2P_BUILTIN_PARTICIPANT_MESSAGE_WRITER && full_message) {
    ParticipantMessageData data;
    if (!(ser >> data)) {
      ACE_ERROR((LM_ERROR, ACE_TEXT("ERROR: Sedp::LivelinessReader::data_received_i - ")
                 ACE_TEXT("failed to deserialize data\n")));
      return;
    }
    sedp_.data_received(id, data);

#ifdef OPENDDS_SECURITY
  } else if (entity_id == ENTITYID_P2P_BUILTIN_PARTICIPANT_MESSAGE_SECURE_WRITER && full_message) {
    ParticipantMessageData data;
    if (!(ser >> data)) {
      ACE_ERROR((LM_ERROR, ACE_TEXT("ERROR: Sedp::LivelinessReader::data_received_i - ")
                 ACE_TEXT("failed to deserialize data\n")));
      return;
    }
    sedp_.received_participant_message_data_secure(id, data);
#endif
  }
}

void
Sedp::SecurityReader::data_received_i(const DCPS::ReceivedDataSample& sample,
  const DCPS::EntityId_t& entity_id,
  DCPS::Serializer& ser,
  DCPS::Extensibility)
{
#ifdef OPENDDS_SECURITY
  const DCPS::MessageId id = static_cast<DCPS::MessageId>(sample.header_.message_id_);

  if (entity_id == ENTITYID_P2P_BUILTIN_PARTICIPANT_STATELESS_WRITER) {
    DDS::Security::ParticipantStatelessMessage data;
    ser.reset_alignment(); // https://issues.omg.org/browse/DDSIRTP23-63
    if (!(ser >> data)) {
      ACE_ERROR((LM_ERROR, ACE_TEXT("ERROR: Sedp::SecurityReader::data_received_i - ")
                 ACE_TEXT("failed to deserialize data\n")));
      return;
    }
    sedp_.received_stateless_message(id, data);
  } else if (entity_id == ENTITYID_P2P_BUILTIN_PARTICIPANT_VOLATILE_SECURE_WRITER) {
    DDS::Security::ParticipantVolatileMessageSecure data;
    if (!(ser >> data)) {
      ACE_ERROR((LM_ERROR, ACE_TEXT("ERROR: Sedp::SecurityReader::data_received_i - ")
                 ACE_TEXT("failed to deserialize data\n")));
      return;
    }
    sedp_.received_volatile_message_secure(id, data);
  }
#else
  ACE_UNUSED_ARG(sample);
  ACE_UNUSED_ARG(entity_id);
  ACE_UNUSED_ARG(ser);
#endif
}

void
Sedp::DiscoveryReader::data_received_i(const DCPS::ReceivedDataSample& sample,
  const DCPS::EntityId_t& entity_id,
  DCPS::Serializer& ser,
  DCPS::Extensibility extensibility)
{
  const DCPS::MessageId id = static_cast<DCPS::MessageId>(sample.header_.message_id_);

  if (entity_id == ENTITYID_SEDP_BUILTIN_PUBLICATIONS_WRITER) {
    ParameterList data;
    if (!decode_parameter_list(sample, ser, extensibility, data)) {
      ACE_ERROR((LM_ERROR, ACE_TEXT("ERROR: Sedp::DiscoveryReader::data_received_i - ")
        ACE_TEXT("failed to deserialize data\n")));
      return;
    }

    DiscoveredPublication wdata;
    if (!ParameterListConverter::from_param_list(data, wdata.writer_data_, sedp_.use_xtypes_, wdata.type_info_)) {
      ACE_ERROR((LM_ERROR,
                 ACE_TEXT("(%P|%t) ERROR: Sedp::DiscoveryReader::data_received_i - ")
                 ACE_TEXT("failed to convert from ParameterList ")
                 ACE_TEXT("to DiscoveredWriterData\n")));
      return;
    }
#ifdef OPENDDS_SECURITY
    wdata.have_ice_agent_info_ = false;
    ICE::AgentInfoMap ai_map;
    if (!ParameterListConverter::from_param_list(data, ai_map)) {
      ACE_ERROR((LM_ERROR,
        ACE_TEXT("(%P|%t) ERROR: Sedp::DiscoveryReader::data_received_i - ")
        ACE_TEXT("failed to convert from ParameterList ")
        ACE_TEXT("to ICE Agent info\n")));
      return;
}
    ICE::AgentInfoMap::const_iterator pos = ai_map.find("DATA");
    if (pos != ai_map.end()) {
      wdata.have_ice_agent_info_ = true;
      wdata.ice_agent_info_ = pos->second;
    }
#endif
    sedp_.data_received(id, wdata);

#ifdef OPENDDS_SECURITY
  } else if (entity_id == ENTITYID_SEDP_BUILTIN_PUBLICATIONS_SECURE_WRITER) {
    ParameterList data;
    if (!decode_parameter_list(sample, ser, extensibility, data)) {
      ACE_ERROR((LM_ERROR, ACE_TEXT("ERROR: Sedp::DiscoveryReader::data_received_i - ")
        ACE_TEXT("failed to deserialize data\n")));
      return;
    }

    DiscoveredPublication_SecurityWrapper wdata_secure;

    if (!ParameterListConverter::from_param_list(data, wdata_secure, sedp_.use_xtypes_, wdata_secure.type_info)) {
      ACE_ERROR((LM_ERROR,
                 ACE_TEXT("(%P|%t) ERROR: Sedp::DiscoveryReader::data_received_i - ")
                 ACE_TEXT("failed to convert from ParameterList ")
                 ACE_TEXT("to DiscoveredPublication_SecurityWrapper\n")));
      return;
    }

    wdata_secure.have_ice_agent_info = false;
    ICE::AgentInfoMap ai_map;
    if (!ParameterListConverter::from_param_list(data, ai_map)) {
      ACE_ERROR((LM_ERROR,
        ACE_TEXT("(%P|%t) ERROR: Sedp::DiscoveryReader::data_received_i - ")
        ACE_TEXT("failed to convert from ParameterList ")
        ACE_TEXT("to ICE Agent info\n")));
      return;
    }
    ICE::AgentInfoMap::const_iterator pos = ai_map.find("DATA");
    if (pos != ai_map.end()) {
      wdata_secure.have_ice_agent_info = true;
      wdata_secure.ice_agent_info = pos->second;
    }
    sedp_.data_received(id, wdata_secure);
#endif
  } else if (entity_id == ENTITYID_SEDP_BUILTIN_SUBSCRIPTIONS_WRITER) {
    ParameterList data;
    if (!decode_parameter_list(sample, ser, extensibility, data)) {
      ACE_ERROR((LM_ERROR, ACE_TEXT("ERROR: Sedp::DiscoveryReader::data_received_i - ")
        ACE_TEXT("failed to deserialize data\n")));
      return;
    }

    DiscoveredSubscription rdata;
    if (!ParameterListConverter::from_param_list(data, rdata.reader_data_, sedp_.use_xtypes_, rdata.type_info_)) {
      ACE_ERROR((LM_ERROR,
                 ACE_TEXT("(%P|%t) ERROR Sedp::DiscoveryReader::data_received_i - ")
                 ACE_TEXT("failed to convert from ParameterList ")
                 ACE_TEXT("to DiscoveredReaderData\n")));
      return;
    }
#ifdef OPENDDS_SECURITY
    rdata.have_ice_agent_info_ = false;
    ICE::AgentInfoMap ai_map;
    if (!ParameterListConverter::from_param_list(data, ai_map)) {
      ACE_ERROR((LM_ERROR,
        ACE_TEXT("(%P|%t) ERROR: Sedp::DiscoveryReader::data_received_i - ")
        ACE_TEXT("failed to convert from ParameterList ")
        ACE_TEXT("to ICE Agent info\n")));
      return;
    }
    ICE::AgentInfoMap::const_iterator pos = ai_map.find("DATA");
    if (pos != ai_map.end()) {
      rdata.have_ice_agent_info_ = true;
      rdata.ice_agent_info_ = pos->second;
    }
#endif
    if (rdata.reader_data_.readerProxy.expectsInlineQos) {
      set_inline_qos(rdata.reader_data_.readerProxy.allLocators);
    }
    sedp_.data_received(id, rdata);

#ifdef OPENDDS_SECURITY
  } else if (entity_id == ENTITYID_SEDP_BUILTIN_SUBSCRIPTIONS_SECURE_WRITER) {
    ParameterList data;
    if (!decode_parameter_list(sample, ser, extensibility, data)) {
      ACE_ERROR((LM_ERROR, ACE_TEXT("ERROR: Sedp::DiscoveryReader::data_received_i - ")
        ACE_TEXT("failed to deserialize data\n")));
      return;
    }

    DiscoveredSubscription_SecurityWrapper rdata_secure;
    if (!ParameterListConverter::from_param_list(data, rdata_secure, sedp_.use_xtypes_, rdata_secure.type_info)) {
      ACE_ERROR((LM_ERROR,
                 ACE_TEXT("(%P|%t) ERROR Sedp::DiscoveryReader::data_received_i - ")
                 ACE_TEXT("failed to convert from ParameterList ")
                 ACE_TEXT("to DiscoveredSubscription_SecurityWrapper\n")));
      return;
    }

    rdata_secure.have_ice_agent_info = false;
    ICE::AgentInfoMap ai_map;
    if (!ParameterListConverter::from_param_list(data, ai_map)) {
      ACE_ERROR((LM_ERROR,
        ACE_TEXT("(%P|%t) ERROR: Sedp::DiscoveryReader::data_received_i - ")
        ACE_TEXT("failed to convert from ParameterList ")
        ACE_TEXT("to ICE Agent info\n")));
      return;
    }
    ICE::AgentInfoMap::const_iterator pos = ai_map.find("DATA");
    if (pos != ai_map.end()) {
      rdata_secure.have_ice_agent_info = true;
      rdata_secure.ice_agent_info = pos->second;
    }

    if ((rdata_secure.data).readerProxy.expectsInlineQos) {
      set_inline_qos((rdata_secure.data).readerProxy.allLocators);
    }
    sedp_.data_received(id, rdata_secure);

  } else if (entity_id == ENTITYID_SPDP_RELIABLE_BUILTIN_PARTICIPANT_SECURE_WRITER) {

    ParameterList data;
    if (!decode_parameter_list(sample, ser, extensibility, data)) {
      ACE_ERROR((LM_ERROR, ACE_TEXT("ERROR: Sedp::DiscoveryReader::data_received_i - ")
        ACE_TEXT("failed to deserialize data\n")));
      return;
    }

    Security::SPDPdiscoveredParticipantData pdata;

    if (!ParameterListConverter::from_param_list(data, pdata)) {
      ACE_ERROR((LM_ERROR,
                 ACE_TEXT("(%P|%t) ERROR: Sedp::DiscoveryReader::data_received_i - ")
                 ACE_TEXT("failed to convert from ParameterList ")
                 ACE_TEXT("to Security::SPDPdiscoveredParticipantData\n")));
      return;
    }
    const DCPS::RepoId guid = make_guid(sample.header_.publication_id_.guidPrefix, DCPS::ENTITYID_PARTICIPANT);
    sedp_.spdp_.process_participant_ice(data, pdata, guid);
    sedp_.spdp_.handle_participant_data(id, pdata, DCPS::SequenceNumber::ZERO(), ACE_INET_Addr(), true);

  #endif
  }
}

void
Sedp::TypeLookupRequestReader::data_received_i(const DCPS::ReceivedDataSample& sample,
  const DCPS::EntityId_t& entity_id,
  DCPS::Serializer& ser,
  DCPS::Extensibility)
{
  XTypes::TypeLookup_Reply type_lookup_reply;
  if (DDS::RETCODE_OK != process_type_lookup_request(ser, type_lookup_reply)) {
    ACE_ERROR((LM_ERROR, ACE_TEXT("(%P|%t) ERROR: Sedp::TypeLookupRequestReader::data_received_i - ")
      ACE_TEXT("failed to take type lookup request\n")));
    return;
  }

#ifdef OPENDDS_SECURITY
  if (entity_id == ENTITYID_TL_SVC_REQ_WRITER_SECURE) {
    const DCPS::RepoId reader = make_id(sample.header_.publication_id_, ENTITYID_TL_SVC_REPLY_READER_SECURE);
    if (DDS::RETCODE_OK != sedp_.type_lookup_reply_secure_writer_->send_type_lookup_reply(type_lookup_reply, reader)) {
      ACE_ERROR((LM_ERROR, ACE_TEXT("(%P|%t) ERROR: Sedp::TypeLookupRequestReader::data_received_i - ")
        ACE_TEXT("failed to send secure type lookup reply\n")));
      return;
    }
  } else if (entity_id == ENTITYID_TL_SVC_REQ_WRITER) {
    const DCPS::RepoId reader = make_id(sample.header_.publication_id_, ENTITYID_TL_SVC_REPLY_READER);
    if (DDS::RETCODE_OK != sedp_.type_lookup_reply_writer_->send_type_lookup_reply(type_lookup_reply, reader)) {
      ACE_ERROR((LM_ERROR, ACE_TEXT("(%P|%t) ERROR: Sedp::TypeLookupRequestReader::data_received_i - ")
        ACE_TEXT("failed to send type lookup reply\n")));
      return;
    }
  }
#else
  const DCPS::RepoId reader = make_id(sample.header_.publication_id_, ENTITYID_TL_SVC_REPLY_READER);
  if (DDS::RETCODE_OK != sedp_.type_lookup_reply_writer_->send_type_lookup_reply(type_lookup_reply, reader)) {
    ACE_ERROR((LM_ERROR, ACE_TEXT("(%P|%t) ERROR: Sedp::TypeLookupRequestReader::data_received_i - ")
      ACE_TEXT("failed to send type lookup reply\n")));
    return;
  }
  ACE_UNUSED_ARG(entity_id);
#endif
}

void
Sedp::TypeLookupReplyReader::data_received_i(const DCPS::ReceivedDataSample& sample,
  const DCPS::EntityId_t& remote_id,
  DCPS::Serializer& ser,
  DCPS::Extensibility)
{
#ifdef OPENDDS_SECURITY
  if (remote_id == ENTITYID_TL_SVC_REPLY_WRITER_SECURE) {
    if (!process_type_lookup_reply(sample, ser, true)) {
      ACE_ERROR((LM_ERROR, ACE_TEXT("(%P|%t) ERROR: Sedp::TypeLookupReplyReader::data_received_i - ")
        ACE_TEXT("failed to process secure type lookup reply\n")));
      return;
    }
  } else if (remote_id == ENTITYID_TL_SVC_REPLY_WRITER) {
    if (!process_type_lookup_reply(sample, ser, false)) {
      ACE_ERROR((LM_ERROR, ACE_TEXT("(%P|%t) ERROR: Sedp::TypeLookupReplyReader::data_received_i - ")
        ACE_TEXT("failed to process type lookup reply\n")));
      return;
    }
  }
#else
  ACE_UNUSED_ARG(remote_id);
  if (!process_type_lookup_reply(sample, ser, false)) {
    ACE_ERROR((LM_ERROR, ACE_TEXT("(%P|%t) ERROR: Sedp::TypeLookupReplyReader::data_received_i - ")
      ACE_TEXT("failed to process type lookup reply\n")));
    return;
  }
#endif
}

void
Sedp::populate_discovered_writer_msg(
    DCPS::DiscoveredWriterData& dwd,
    const RepoId& publication_id,
    const LocalPublication& pub)
{
  // Ignored on the wire dwd.ddsPublicationData.key
  // Ignored on the wire dwd.ddsPublicationData.participant_key
  OPENDDS_STRING topic_name = topic_names_[pub.topic_id_];
  dwd.ddsPublicationData.topic_name = topic_name.c_str();
  TopicDetails& topic_details = topics_[topic_name];
  dwd.ddsPublicationData.type_name = topic_details.local_data_type_name().c_str();
  dwd.ddsPublicationData.durability = pub.qos_.durability;
  dwd.ddsPublicationData.durability_service = pub.qos_.durability_service;
  dwd.ddsPublicationData.deadline = pub.qos_.deadline;
  dwd.ddsPublicationData.latency_budget = pub.qos_.latency_budget;
  dwd.ddsPublicationData.liveliness = pub.qos_.liveliness;
  dwd.ddsPublicationData.reliability = pub.qos_.reliability;
  dwd.ddsPublicationData.lifespan = pub.qos_.lifespan;
  dwd.ddsPublicationData.user_data = pub.qos_.user_data;
  dwd.ddsPublicationData.ownership = pub.qos_.ownership;
  dwd.ddsPublicationData.ownership_strength = pub.qos_.ownership_strength;
  dwd.ddsPublicationData.destination_order = pub.qos_.destination_order;
  dwd.ddsPublicationData.representation = pub.qos_.representation;
  dwd.ddsPublicationData.presentation = pub.publisher_qos_.presentation;
  dwd.ddsPublicationData.partition = pub.publisher_qos_.partition;
  dwd.ddsPublicationData.topic_data = topic_details.local_qos().topic_data;
  dwd.ddsPublicationData.group_data = pub.publisher_qos_.group_data;
  dwd.writerProxy.remoteWriterGuid = publication_id;
  // Ignore dwd.writerProxy.unicastLocatorList;
  // Ignore dwd.writerProxy.multicastLocatorList;
  dwd.writerProxy.allLocators = pub.trans_info_;
}

void
Sedp::populate_discovered_reader_msg(
    DCPS::DiscoveredReaderData& drd,
    const RepoId& subscription_id,
    const LocalSubscription& sub)
{
  // Ignored on the wire drd.ddsSubscription.key
  // Ignored on the wire drd.ddsSubscription.participant_key
  OPENDDS_STRING topic_name = topic_names_[sub.topic_id_];
  drd.ddsSubscriptionData.topic_name = topic_name.c_str();
  TopicDetails& topic_details = topics_[topic_name];
  drd.ddsSubscriptionData.type_name = topic_details.local_data_type_name().c_str();
  drd.ddsSubscriptionData.durability = sub.qos_.durability;
  drd.ddsSubscriptionData.deadline = sub.qos_.deadline;
  drd.ddsSubscriptionData.latency_budget = sub.qos_.latency_budget;
  drd.ddsSubscriptionData.liveliness = sub.qos_.liveliness;
  drd.ddsSubscriptionData.reliability = sub.qos_.reliability;
  drd.ddsSubscriptionData.ownership = sub.qos_.ownership;
  drd.ddsSubscriptionData.destination_order = sub.qos_.destination_order;
  drd.ddsSubscriptionData.user_data = sub.qos_.user_data;
  drd.ddsSubscriptionData.time_based_filter = sub.qos_.time_based_filter;
  drd.ddsSubscriptionData.representation  = sub.qos_.representation;
  drd.ddsSubscriptionData.presentation = sub.subscriber_qos_.presentation;
  drd.ddsSubscriptionData.partition = sub.subscriber_qos_.partition;
  drd.ddsSubscriptionData.topic_data = topic_details.local_qos().topic_data;
  drd.ddsSubscriptionData.group_data = sub.subscriber_qos_.group_data;
  drd.readerProxy.remoteReaderGuid = subscription_id;
  drd.readerProxy.expectsInlineQos = false;  // We never expect inline qos
  // Ignore drd.readerProxy.unicastLocatorList;
  // Ignore drd.readerProxy.multicastLocatorList;
  drd.readerProxy.allLocators = sub.trans_info_;
  drd.contentFilterProperty.contentFilteredTopicName =
    OPENDDS_STRING(DCPS::GuidConverter(subscription_id)).c_str();
  drd.contentFilterProperty.relatedTopicName = topic_name.c_str();
  drd.contentFilterProperty.filterClassName = ""; // PLConverter adds default
  drd.contentFilterProperty.filterExpression = sub.filterProperties.filterExpression;
  drd.contentFilterProperty.expressionParameters = sub.filterProperties.expressionParameters;
  for (DCPS::RepoIdSet::const_iterator writer =
        sub.remote_expectant_opendds_associations_.begin();
       writer != sub.remote_expectant_opendds_associations_.end();
       ++writer) {
    CORBA::ULong len = drd.readerProxy.associatedWriters.length();
    drd.readerProxy.associatedWriters.length(len + 1);
    drd.readerProxy.associatedWriters[len] = *writer;
  }
}

void
Sedp::write_durable_publication_data(const RepoId& reader, bool secure)
{
  if (!(spdp_.available_builtin_endpoints() & (DISC_BUILTIN_ENDPOINT_PUBLICATION_ANNOUNCER
#ifdef OPENDDS_SECURITY
                                               | DDS::Security::SEDP_BUILTIN_PUBLICATIONS_SECURE_WRITER
#endif
                                               ))) {
    return;
  }

  if (secure) {
#ifdef OPENDDS_SECURITY
    LocalPublicationIter pub, end = local_publications_.end();
    for (pub = local_publications_.begin(); pub != end; ++pub) {
      if (pub->second.security_attribs_.base.is_discovery_protected) {
        write_publication_data_secure(pub->first, pub->second, reader);
      }
    }
    publications_secure_writer_->end_historic_samples(reader);
#endif
  } else {
    LocalPublicationIter pub, end = local_publications_.end();
    for (pub = local_publications_.begin(); pub != end; ++pub) {
#ifdef OPENDDS_SECURITY
      if (!pub->second.security_attribs_.base.is_discovery_protected) {
        write_publication_data(pub->first, pub->second, reader);
      }
#else
      write_publication_data(pub->first, pub->second, reader);
#endif
    }
    publications_writer_->end_historic_samples(reader);
  }
}

void
Sedp::write_durable_subscription_data(const RepoId& reader, bool secure)
{
  if (!(spdp_.available_builtin_endpoints() & (DISC_BUILTIN_ENDPOINT_SUBSCRIPTION_ANNOUNCER
#ifdef OPENDDS_SECURITY
                                               | DDS::Security::SEDP_BUILTIN_SUBSCRIPTIONS_SECURE_WRITER
#endif
                                               ))) {
    return;
  }

  if (secure) {
#ifdef OPENDDS_SECURITY
    LocalSubscriptionIter sub, end = local_subscriptions_.end();
    for (sub = local_subscriptions_.begin(); sub != end; ++sub) {
      if (is_security_enabled() && sub->second.security_attribs_.base.is_discovery_protected) {
        write_subscription_data_secure(sub->first, sub->second, reader);
      }
    }
    subscriptions_secure_writer_->end_historic_samples(reader);
#endif
  } else {
    LocalSubscriptionIter sub, end = local_subscriptions_.end();
    for (sub = local_subscriptions_.begin(); sub != end; ++sub) {
#ifdef OPENDDS_SECURITY
      if (!(is_security_enabled() && sub->second.security_attribs_.base.is_discovery_protected)) {
        write_subscription_data(sub->first, sub->second, reader);
      }
#else
      write_subscription_data(sub->first, sub->second, reader);
#endif
    }
    subscriptions_writer_->end_historic_samples(reader);
  }
}

void
Sedp::write_durable_participant_message_data(const RepoId& reader)
{
  if (!(spdp_.available_builtin_endpoints() & BUILTIN_ENDPOINT_PARTICIPANT_MESSAGE_DATA_WRITER)) {
    return;
  }

  LocalParticipantMessageIter part, end = local_participant_messages_.end();
  for (part = local_participant_messages_.begin(); part != end; ++part) {
    write_participant_message_data(part->first, part->second, reader);
  }
  participant_message_writer_->end_historic_samples(reader);
}

#ifdef OPENDDS_SECURITY
void
Sedp::write_durable_participant_message_data_secure(const RepoId& reader)
{
  if (!(spdp_.available_builtin_endpoints() & DDS::Security::BUILTIN_PARTICIPANT_MESSAGE_SECURE_WRITER)) {
    return;
  }

  LocalParticipantMessageIter part, end = local_participant_messages_secure_.end();
  for (part = local_participant_messages_secure_.begin(); part != end; ++part) {
    write_participant_message_data_secure(part->first, part->second, reader);
  }
  participant_message_secure_writer_->end_historic_samples(reader);
}

DDS::ReturnCode_t
Sedp::write_stateless_message(const DDS::Security::ParticipantStatelessMessage& msg,
                              const RepoId& reader)
{
  DCPS::SequenceNumber sequence = DCPS::SequenceNumber::SEQUENCENUMBER_UNKNOWN();
  return participant_stateless_message_writer_->write_stateless_message(msg, reader, sequence);
}

DDS::ReturnCode_t
Sedp::write_volatile_message(DDS::Security::ParticipantVolatileMessageSecure& msg,
                             const RepoId& reader)
{
  msg.message_identity.sequence_number = static_cast<unsigned long>(participant_volatile_message_secure_writer_->get_seq().getValue());
  DCPS::SequenceNumber sequence = DCPS::SequenceNumber::SEQUENCENUMBER_UNKNOWN();
  return participant_volatile_message_secure_writer_->write_volatile_message_secure(msg, reader, sequence);
}

void
Sedp::write_durable_dcps_participant_secure(const DCPS::RepoId& reader)
{
  if (!(spdp_.available_builtin_endpoints() & DDS::Security::SPDP_BUILTIN_PARTICIPANT_SECURE_WRITER)) {
    return;
  }

  write_dcps_participant_secure(
    spdp_.build_local_pdata(false, Security::DPDK_SECURE), reader);
  dcps_participant_secure_writer_->end_historic_samples(reader);
}

DDS::ReturnCode_t
Sedp::write_dcps_participant_secure(const Security::SPDPdiscoveredParticipantData& msg,
                                    const RepoId& part)
{
  DCPS::RepoId remote_reader(part);
  if (part != GUID_UNKNOWN) {
    remote_reader.entityId = ENTITYID_SPDP_RELIABLE_BUILTIN_PARTICIPANT_SECURE_READER;
  }

  return dcps_participant_secure_writer_->write_dcps_participant_secure(msg, remote_reader, participant_secure_sequence_);
}

DDS::ReturnCode_t
Sedp::write_dcps_participant_dispose(const RepoId& part)
{
  return dcps_participant_secure_writer_->write_unregister_dispose(part, PID_PARTICIPANT_GUID);
}
#endif

DDS::ReturnCode_t
Sedp::add_publication_i(const DCPS::RepoId& rid,
                        LocalPublication& pub)
{
#ifdef OPENDDS_SECURITY
  ICE::Endpoint* endpoint = pub.publication_->get_ice_endpoint();
  if (endpoint) {
    pub.have_ice_agent_info = true;
    pub.ice_agent_info = ICE::Agent::instance()->get_local_agent_info(endpoint);
    ICE::Agent::instance()->add_local_agent_info_listener(endpoint, rid, &publication_agent_info_listener_);
    start_ice(rid, pub);
  }
#else
  ACE_UNUSED_ARG(rid);
  ACE_UNUSED_ARG(pub);
#endif
  return DDS::RETCODE_OK;
}

DDS::ReturnCode_t
Sedp::write_publication_data(
    const RepoId& rid,
    LocalPublication& lp,
    const RepoId& reader)
{
  DDS::ReturnCode_t result = DDS::RETCODE_OK;

#ifdef OPENDDS_SECURITY
  if (is_security_enabled() && lp.security_attribs_.base.is_discovery_protected) {
    result = write_publication_data_secure(rid, lp, reader);

  } else {
#endif

    result = write_publication_data_unsecure(rid, lp, reader);

#ifdef OPENDDS_SECURITY
  }
#endif

  return result;
}

DDS::ReturnCode_t
Sedp::write_publication_data_unsecure(
    const RepoId& rid,
    LocalPublication& lp,
    const RepoId& reader)
{
  if (!(spdp_.available_builtin_endpoints() & DISC_BUILTIN_ENDPOINT_PUBLICATION_ANNOUNCER)) {
    return DDS::RETCODE_PRECONDITION_NOT_MET;
  }

  DDS::ReturnCode_t result = DDS::RETCODE_OK;
  if (spdp_.associated() && (reader != GUID_UNKNOWN ||
                             !associated_participants_.empty())) {
    DCPS::DiscoveredWriterData dwd;
    ParameterList plist;
    populate_discovered_writer_msg(dwd, rid, lp);

    // Convert to parameter list
    if (!ParameterListConverter::to_param_list(dwd, plist, use_xtypes_, lp.type_info_, false)) {
      ACE_ERROR((LM_ERROR,
                 ACE_TEXT("(%P|%t) ERROR: Sedp::write_publication_data - ")
                 ACE_TEXT("Failed to convert DiscoveredWriterData ")
                 ACE_TEXT(" to ParameterList\n")));
      result = DDS::RETCODE_ERROR;
    }
#ifdef OPENDDS_SECURITY
    if (lp.have_ice_agent_info) {
      ICE::AgentInfoMap ai_map;
      ai_map["DATA"] = lp.ice_agent_info;
      if (!ParameterListConverter::to_param_list(ai_map, plist)) {
        ACE_ERROR((LM_ERROR,
                   ACE_TEXT("(%P|%t) ERROR: Sedp::write_publication_data - ")
                   ACE_TEXT("Failed to convert ICE Agent info ")
                   ACE_TEXT("to ParameterList\n")));
        result = DDS::RETCODE_ERROR;
      }
    }
#endif

    if (DDS::RETCODE_OK == result) {
      result = publications_writer_->write_parameter_list(plist, reader, lp.sequence_);
    }
  } else if (DCPS::DCPS_debug_level > 3) {
    ACE_DEBUG((LM_INFO, ACE_TEXT("(%P|%t) Sedp::write_publication_data - ")
                        ACE_TEXT("not currently associated, dropping msg.\n")));
  }
  return result;
}

#ifdef OPENDDS_SECURITY
DDS::ReturnCode_t
Sedp::write_publication_data_secure(
    const RepoId& rid,
    LocalPublication& lp,
    const RepoId& reader)
{
  if (!(spdp_.available_builtin_endpoints() & DDS::Security::SEDP_BUILTIN_PUBLICATIONS_SECURE_WRITER)) {
    return DDS::RETCODE_PRECONDITION_NOT_MET;
  }

  DDS::ReturnCode_t result = DDS::RETCODE_OK;
  if (spdp_.associated() && (reader != GUID_UNKNOWN ||
                             !associated_participants_.empty())) {

    DiscoveredPublication_SecurityWrapper dwd;
    ParameterList plist;
    populate_discovered_writer_msg(dwd.data, rid, lp);

    dwd.security_info.endpoint_security_attributes = security_attributes_to_bitmask(lp.security_attribs_);
    dwd.security_info.plugin_endpoint_security_attributes = lp.security_attribs_.plugin_endpoint_attributes;

    // Convert to parameter list
    if (!ParameterListConverter::to_param_list(dwd, plist, use_xtypes_, lp.type_info_, false)) {
      ACE_ERROR((LM_ERROR,
                 ACE_TEXT("(%P|%t) ERROR: Sedp::write_publication_data_secure - ")
                 ACE_TEXT("Failed to convert DiscoveredWriterData ")
                 ACE_TEXT("to ParameterList\n")));
      result = DDS::RETCODE_ERROR;
    }
    if (lp.have_ice_agent_info) {
      ICE::AgentInfoMap ai_map;
      ai_map["DATA"] = lp.ice_agent_info;
      if (!ParameterListConverter::to_param_list(ai_map, plist)) {
        ACE_ERROR((LM_ERROR,
                   ACE_TEXT("(%P|%t) ERROR: Sedp::write_publication_data_secure - ")
                   ACE_TEXT("Failed to convert ICE Agent info ")
                   ACE_TEXT("to ParameterList\n")));
        result = DDS::RETCODE_ERROR;
      }
    }
    if (DDS::RETCODE_OK == result) {
      RepoId effective_reader = reader;
      if (reader != GUID_UNKNOWN)
        effective_reader.entityId = ENTITYID_SEDP_BUILTIN_PUBLICATIONS_SECURE_READER;
      result = publications_secure_writer_->write_parameter_list(plist, effective_reader, lp.sequence_);
    }
  } else if (DCPS::DCPS_debug_level > 3) {
    ACE_DEBUG((LM_INFO, ACE_TEXT("(%P|%t) Sedp::write_publication_data_secure - ")
                        ACE_TEXT("not currently associated, dropping msg.\n")));
  }
  return result;
}
#endif

DDS::ReturnCode_t
Sedp::add_subscription_i(const DCPS::RepoId& rid,
                         LocalSubscription& sub)
{
#ifdef OPENDDS_SECURITY
  ICE::Endpoint* endpoint = sub.subscription_->get_ice_endpoint();
  if (endpoint) {
    sub.have_ice_agent_info = true;
    sub.ice_agent_info = ICE::Agent::instance()->get_local_agent_info(endpoint);
    ICE::Agent::instance()->add_local_agent_info_listener(endpoint, rid, &subscription_agent_info_listener_);
    start_ice(rid, sub);
  }
#else
  ACE_UNUSED_ARG(rid);
  ACE_UNUSED_ARG(sub);
#endif
  return DDS::RETCODE_OK;
}

DDS::ReturnCode_t
Sedp::write_subscription_data(
    const RepoId& rid,
    LocalSubscription& ls,
    const RepoId& reader)
{
  DDS::ReturnCode_t result = DDS::RETCODE_OK;

#ifdef OPENDDS_SECURITY
  if (is_security_enabled() && ls.security_attribs_.base.is_discovery_protected) {
    result = write_subscription_data_secure(rid, ls, reader);

  } else {
#endif

    result = write_subscription_data_unsecure(rid, ls, reader);

#ifdef OPENDDS_SECURITY
  }
#endif

  return result;
}

DDS::ReturnCode_t
Sedp::write_subscription_data_unsecure(
    const RepoId& rid,
    LocalSubscription& ls,
    const RepoId& reader)
{
  if (!(spdp_.available_builtin_endpoints() & DISC_BUILTIN_ENDPOINT_SUBSCRIPTION_ANNOUNCER)) {
    return DDS::RETCODE_PRECONDITION_NOT_MET;
  }

  DDS::ReturnCode_t result = DDS::RETCODE_OK;
  if (spdp_.associated() && (reader != GUID_UNKNOWN ||
                             !associated_participants_.empty())) {
    DCPS::DiscoveredReaderData drd;
    ParameterList plist;
    populate_discovered_reader_msg(drd, rid, ls);

    // Convert to parameter list
    if (!ParameterListConverter::to_param_list(drd, plist, use_xtypes_, ls.type_info_, false)) {
      ACE_ERROR((LM_ERROR,
                 ACE_TEXT("(%P|%t) ERROR: Sedp::write_subscription_data_unsecure - ")
                 ACE_TEXT("Failed to convert DiscoveredReaderData ")
                 ACE_TEXT("to ParameterList\n")));
      result = DDS::RETCODE_ERROR;
    }

    DDS::TypeConsistencyEnforcementQosPolicy tceqp = TheServiceParticipant->initial_TypeConsistencyEnforcementQosPolicy();
    Parameter param;
    param.type_consistency(tceqp);
    const CORBA::ULong length = plist.length();
    plist.length(length + 1);
    plist[length] = param;

#ifdef OPENDDS_SECURITY
    if (ls.have_ice_agent_info) {
      ICE::AgentInfoMap ai_map;
      ai_map["DATA"] = ls.ice_agent_info;
      if (!ParameterListConverter::to_param_list(ai_map, plist)) {
        ACE_ERROR((LM_ERROR,
                   ACE_TEXT("(%P|%t) ERROR: Sedp::write_subscription_data_unsecure - ")
                   ACE_TEXT("Failed to convert ICE Agent info ")
                   ACE_TEXT("to ParameterList\n")));
        result = DDS::RETCODE_ERROR;
      }
    }
#endif
    if (DDS::RETCODE_OK == result) {
      result = subscriptions_writer_->write_parameter_list(plist, reader, ls.sequence_);
    }
  } else if (DCPS::DCPS_debug_level > 3) {
    ACE_DEBUG((LM_INFO, ACE_TEXT("(%P|%t) Sedp::write_subscription_data_unsecure - ")
                        ACE_TEXT("not currently associated, dropping msg.\n")));
  }
  return result;
}

#ifdef OPENDDS_SECURITY
DDS::ReturnCode_t
Sedp::write_subscription_data_secure(
    const RepoId& rid,
    LocalSubscription& ls,
    const RepoId& reader)
{
  if (!(spdp_.available_builtin_endpoints() & DDS::Security::SEDP_BUILTIN_SUBSCRIPTIONS_SECURE_WRITER)) {
    return DDS::RETCODE_PRECONDITION_NOT_MET;
  }

  DDS::ReturnCode_t result = DDS::RETCODE_OK;
  if (spdp_.associated() && (reader != GUID_UNKNOWN ||
                             !associated_participants_.empty())) {

    DiscoveredSubscription_SecurityWrapper drd;
    ParameterList plist;
    populate_discovered_reader_msg(drd.data, rid, ls);

    drd.security_info.endpoint_security_attributes = security_attributes_to_bitmask(ls.security_attribs_);
    drd.security_info.plugin_endpoint_security_attributes = ls.security_attribs_.plugin_endpoint_attributes;

    // Convert to parameter list
    if (!ParameterListConverter::to_param_list(drd, plist, use_xtypes_, ls.type_info_, false)) {
      ACE_ERROR((LM_ERROR,
                 ACE_TEXT("(%P|%t) ERROR: Sedp::write_subscription_data_secure - ")
                 ACE_TEXT("Failed to convert DiscoveredReaderData ")
                 ACE_TEXT("to ParameterList\n")));
      result = DDS::RETCODE_ERROR;
    }
    if (ls.have_ice_agent_info) {
      ICE::AgentInfoMap ai_map;
      ai_map["DATA"] = ls.ice_agent_info;
      if (!ParameterListConverter::to_param_list(ai_map, plist)) {
        ACE_ERROR((LM_ERROR,
                   ACE_TEXT("(%P|%t) ERROR: Sedp::write_subscription_data_secure - ")
                   ACE_TEXT("Failed to convert ICE Agent info ")
                   ACE_TEXT("to ParameterList\n")));
        result = DDS::RETCODE_ERROR;
      }
    }
    if (DDS::RETCODE_OK == result) {
      RepoId effective_reader = reader;
      if (reader != GUID_UNKNOWN)
        effective_reader.entityId = ENTITYID_SEDP_BUILTIN_SUBSCRIPTIONS_SECURE_READER;
      result = subscriptions_secure_writer_->write_parameter_list(plist, effective_reader, ls.sequence_);
    }
  } else if (DCPS::DCPS_debug_level > 3) {
    ACE_DEBUG((LM_INFO, ACE_TEXT("(%P|%t) Sedp::write_subscription_data_secure - ")
                        ACE_TEXT("not currently associated, dropping msg.\n")));
  }
  return result;
}
#endif

DDS::ReturnCode_t
Sedp::write_participant_message_data(
    const RepoId& rid,
    LocalParticipantMessage& pm,
    const RepoId& reader)
{
  if (!(spdp_.available_builtin_endpoints() & BUILTIN_ENDPOINT_PARTICIPANT_MESSAGE_DATA_WRITER)) {
    return DDS::RETCODE_PRECONDITION_NOT_MET;
  }

  DDS::ReturnCode_t result = DDS::RETCODE_OK;
  if (spdp_.associated() && (reader != GUID_UNKNOWN ||
                             !associated_participants_.empty())) {
    ParticipantMessageData pmd;
    pmd.participantGuid = rid;
    result = participant_message_writer_->write_participant_message(pmd, reader, pm.sequence_);
  } else if (DCPS::DCPS_debug_level > 3) {
    ACE_DEBUG((LM_INFO, ACE_TEXT("(%P|%t) Sedp::write_participant_message_data - ")
               ACE_TEXT("not currently associated, dropping msg.\n")));
  }
  return result;
}

#ifdef OPENDDS_SECURITY
DDS::ReturnCode_t
Sedp::write_participant_message_data_secure(
    const RepoId& rid,
    LocalParticipantMessage& pm,
    const RepoId& reader)
{
  if (!(spdp_.available_builtin_endpoints() & DDS::Security::BUILTIN_PARTICIPANT_MESSAGE_SECURE_WRITER)) {
    return DDS::RETCODE_PRECONDITION_NOT_MET;
  }

  DDS::ReturnCode_t result = DDS::RETCODE_OK;
  if (spdp_.associated() && (reader != GUID_UNKNOWN ||
                             !associated_participants_.empty())) {
    ParticipantMessageData pmd;
    pmd.participantGuid = rid;
    result = participant_message_secure_writer_->write_participant_message(pmd, reader, pm.sequence_);
  } else if (DCPS::DCPS_debug_level > 3) {
    ACE_DEBUG((LM_INFO, ACE_TEXT("(%P|%t) Sedp::write_participant_message_data_secure - ")
               ACE_TEXT("not currently associated, dropping msg.\n")));
  }
  return result;
}
#endif

void
Sedp::set_inline_qos(DCPS::TransportLocatorSeq& locators)
{
  const OPENDDS_STRING rtps_udp = "rtps_udp";
  for (CORBA::ULong i = 0; i < locators.length(); ++i) {
    if (locators[i].transport_type.in() == rtps_udp) {
      const CORBA::ULong len = locators[i].data.length();
      locators[i].data.length(len + 1);
      locators[i].data[len] = CORBA::Octet(1);
    }
  }
}

bool
Sedp::shutting_down() const
{
  return spdp_.shutting_down();
}

void
Sedp::populate_transport_locator_sequence(DCPS::TransportLocatorSeq*& rTls,
                                          DiscoveredSubscriptionIter& dsi,
                                          const RepoId& reader)
{
  DCPS::LocatorSeq locs;
  bool participantExpectsInlineQos = false;
  RepoId remote_participant = reader;
  remote_participant.entityId = ENTITYID_PARTICIPANT;
  const bool participant_found =
    spdp_.get_default_locators(remote_participant, locs,
                               participantExpectsInlineQos);
  if (!rTls->length()) {     // if no locators provided, add the default
    if (!participant_found) {
      return;
    } else if (locs.length()) {
      const Encoding& encoding = get_locators_encoding();
      size_t size = DCPS::serialized_size(encoding, locs);
      DCPS::primitive_serialized_size_boolean(encoding, size);

      ACE_Message_Block mb_locator(size);
      Serializer ser_loc(&mb_locator, encoding);
      ser_loc << locs;
      const bool readerExpectsInlineQos =
        dsi->second.reader_data_.readerProxy.expectsInlineQos;
      ser_loc << ACE_OutputCDR::from_boolean(participantExpectsInlineQos
                                             || readerExpectsInlineQos);

      DCPS::TransportLocator tl;
      tl.transport_type = "rtps_udp";
      message_block_to_sequence(mb_locator, tl.data);
      rTls->length(1);
      (*rTls)[0] = tl;
    } else {
      ACE_DEBUG((LM_WARNING,
                 ACE_TEXT("(%P|%t) Sedp::match - ")
                 ACE_TEXT("remote reader found with no locators ")
                 ACE_TEXT("and no default locators\n")));
    }
  }
}

void
Sedp::populate_transport_locator_sequence(DCPS::TransportLocatorSeq*& wTls,
                                          DiscoveredPublicationIter& /*dpi*/,
                                          const RepoId& writer)
{
  DCPS::LocatorSeq locs;
  bool participantExpectsInlineQos = false;
  RepoId remote_participant = writer;
  remote_participant.entityId = ENTITYID_PARTICIPANT;
  const bool participant_found =
    spdp_.get_default_locators(remote_participant, locs,
                               participantExpectsInlineQos);
  if (!wTls->length()) {     // if no locators provided, add the default
    if (!participant_found) {
      return;
    } else if (locs.length()) {
      const Encoding& encoding = get_locators_encoding();
      size_t size = DCPS::serialized_size(encoding, locs);
      DCPS::primitive_serialized_size_boolean(encoding, size);

      ACE_Message_Block mb_locator(size);
      Serializer ser_loc(&mb_locator, encoding);
      ser_loc << locs;
      ser_loc << ACE_OutputCDR::from_boolean(participantExpectsInlineQos);

      DCPS::TransportLocator tl;
      tl.transport_type = "rtps_udp";
      message_block_to_sequence(mb_locator, tl.data);
      wTls->length(1);
      (*wTls)[0] = tl;
    } else {
      ACE_DEBUG((LM_WARNING,
                 ACE_TEXT("(%P|%t) Sedp::match - ")
                 ACE_TEXT("remote writer found with no locators ")
                 ACE_TEXT("and no default locators\n")));
    }
  }
}

#ifdef OPENDDS_SECURITY
DCPS::TransportLocatorSeq
Sedp::add_security_info(const DCPS::TransportLocatorSeq& locators,
                        const RepoId& writer, const RepoId& reader)
{
  using namespace DDS::Security;

  if (std::memcmp(writer.guidPrefix, reader.guidPrefix,
                  sizeof(DCPS::GuidPrefix_t)) == 0) {
    // writer and reader belong to the same participant, no security needed
    return locators;
  }

  DCPS::RepoId remote_part;
  const DCPS::RepoId local_part = spdp_.guid();
  if (std::memcmp(writer.guidPrefix, local_part.guidPrefix, sizeof writer.guidPrefix) == 0) {
    remote_part = reader;
  } else if (std::memcmp(reader.guidPrefix, local_part.guidPrefix, sizeof reader.guidPrefix) == 0) {
    remote_part = writer;
  } else {
    return locators;
  }

  remote_part.entityId = ENTITYID_PARTICIPANT;
  ParticipantCryptoHandle part_handle = spdp_.lookup_participant_crypto_info(remote_part).first;

  if (part_handle == DDS::HANDLE_NIL) {
    // security not enabled for this discovered participant
    return locators;
  }

  DatawriterCryptoHandle dw_handle = DDS::HANDLE_NIL;
  DatareaderCryptoHandle dr_handle = DDS::HANDLE_NIL;
  EndpointSecurityAttributesMask mask = 0;

  if (local_reader_crypto_handles_.find(reader) != local_reader_crypto_handles_.end() &&
      remote_writer_crypto_handles_.find(writer) != remote_writer_crypto_handles_.end()) {
    dr_handle = local_reader_crypto_handles_[reader];
    dw_handle = remote_writer_crypto_handles_[writer];
    mask = security_attributes_to_bitmask(local_reader_security_attribs_[reader]);
  } else if (local_writer_crypto_handles_.find(writer) != local_writer_crypto_handles_.end() &&
             remote_reader_crypto_handles_.find(reader) != remote_reader_crypto_handles_.end()) {
    dw_handle = local_writer_crypto_handles_[writer];
    dr_handle = remote_reader_crypto_handles_[reader];
    mask = security_attributes_to_bitmask(local_writer_security_attribs_[writer]);
  }

  DCPS::TransportLocatorSeq_var newLoc;
  DDS::OctetSeq added;
  for (unsigned int i = 0; i < locators.length(); ++i) {
    if (std::strcmp(locators[i].transport_type.in(), "rtps_udp") == 0) {
      if (!newLoc) {
        newLoc = new DCPS::TransportLocatorSeq(locators);

        DDS::OctetSeq handleOctets = handle_to_octets(part_handle);
        const DDS::BinaryProperty_t prop = {BLOB_PROP_PART_CRYPTO_HANDLE,
                                            handleOctets, true /*serialize*/};
        DDS::OctetSeq handleOctetsDw = handle_to_octets(dw_handle);
        const DDS::BinaryProperty_t dw_p = {BLOB_PROP_DW_CRYPTO_HANDLE,
                                            handleOctetsDw, true /*serialize*/};
        DDS::OctetSeq handleOctetsDr = handle_to_octets(dr_handle);
        const DDS::BinaryProperty_t dr_p = {BLOB_PROP_DR_CRYPTO_HANDLE,
                                            handleOctetsDr, true /*serialize*/};
        DDS::OctetSeq endpointSecAttr(
          static_cast<unsigned int>(DCPS::int32_cdr_size));
        endpointSecAttr.length(endpointSecAttr.maximum());
        std::memcpy(endpointSecAttr.get_buffer(), &mask, endpointSecAttr.length());
        const DDS::BinaryProperty_t esa_p = {BLOB_PROP_ENDPOINT_SEC_ATTR,
                                             endpointSecAttr, true /*serialize*/};
        const Encoding encoding(Encoding::KIND_XCDR1, ENDIAN_BIG);
        size_t size = 0;
        DCPS::serialized_size(encoding, size, prop);
        if (dw_handle != DDS::HANDLE_NIL) {
          DCPS::serialized_size(encoding, size, dw_p);
        }
        if (dr_handle != DDS::HANDLE_NIL) {
          DCPS::serialized_size(encoding, size, dr_p);
        }
        DCPS::serialized_size(encoding, size, esa_p);
        ACE_Message_Block mb(size);
        Serializer ser(&mb, encoding);
        ser << prop;
        if (dw_handle != DDS::HANDLE_NIL) {
          ser << dw_p;
        }
        if (dr_handle != DDS::HANDLE_NIL) {
          ser << dr_p;
        }
        ser << esa_p;
        added.length(static_cast<unsigned int>(mb.size()));
        std::memcpy(added.get_buffer(), mb.rd_ptr(), mb.size());
      }

      const unsigned int prevLen = newLoc[i].data.length();
      newLoc[i].data.length(prevLen + added.length());
      std::memcpy(newLoc[i].data.get_buffer() + prevLen, added.get_buffer(),
                  added.length());
    }
  }

  return newLoc ? newLoc : locators;
}
#endif

#ifdef OPENDDS_SECURITY
DDS::Security::DatawriterCryptoHandle
Sedp::generate_remote_matched_writer_crypto_handle(
  const RepoId& writer_part, const DDS::Security::DatareaderCryptoHandle& drch)
{
  DDS::Security::DatawriterCryptoHandle result = DDS::HANDLE_NIL;

  DDS::Security::CryptoKeyFactory_var key_factory = spdp_.get_security_config()->get_crypto_key_factory();

  Spdp::ParticipantCryptoInfoPair info = spdp_.lookup_participant_crypto_info(writer_part);

  if (info.first != DDS::HANDLE_NIL && info.second) {
    DDS::Security::SecurityException se = {"", 0, 0};
    result = key_factory->register_matched_remote_datawriter(drch, info.first, info.second, se);
    if (result == DDS::HANDLE_NIL) {
      ACE_DEBUG((LM_WARNING, ACE_TEXT("(%P|%t) WARNING: Sedp::generate_remote_matched_writer_crypto_handle() - ")
        ACE_TEXT("Failure calling register_matched_remote_datawriter(). Security Exception[%d.%d]: %C\n"),
          se.code, se.minor_code, se.message.in()));
    }
  } else {
    ACE_DEBUG((LM_WARNING, ACE_TEXT("(%P|%t) WARNING: Sedp::generate_remote_matched_writer_crypto_handle() - ")
      ACE_TEXT("Unable to lookup remote participant crypto info.\n")));
  }
  return result;
}

DDS::Security::DatareaderCryptoHandle
Sedp::generate_remote_matched_reader_crypto_handle(const RepoId& reader_part,
                                                   const DDS::Security::DatawriterCryptoHandle& dwch,
                                                   bool relay_only)
{
  DDS::Security::DatareaderCryptoHandle result = DDS::HANDLE_NIL;

  DDS::Security::CryptoKeyFactory_var key_factory = spdp_.get_security_config()->get_crypto_key_factory();

  Spdp::ParticipantCryptoInfoPair info = spdp_.lookup_participant_crypto_info(reader_part);

  if (info.first != DDS::HANDLE_NIL && info.second) {
    DDS::Security::SecurityException se = {"", 0, 0};
    result = key_factory->register_matched_remote_datareader(dwch, info.first, info.second, relay_only, se);
    if (result == DDS::HANDLE_NIL) {
      ACE_DEBUG((LM_WARNING, ACE_TEXT("(%P|%t) WARNING: Sedp::generate_remote_matched_reader_crypto_handle() - ")
        ACE_TEXT("Failure calling register_matched_remote_datareader(). Security Exception[%d.%d]: %C\n"),
          se.code, se.minor_code, se.message.in()));
    }
  } else {
    ACE_DEBUG((LM_WARNING, ACE_TEXT("(%P|%t) WARNING: Sedp::generate_remote_matched_reader_crypto_handle() - ")
      ACE_TEXT("Unable to lookup remote participant crypto info.\n")));
  }
  return result;
}

void
Sedp::create_datareader_crypto_tokens(const DDS::Security::DatareaderCryptoHandle& drch,
                                      const DDS::Security::DatawriterCryptoHandle& dwch,
                                      DDS::Security::DatareaderCryptoTokenSeq& drcts)
{
  DDS::Security::SecurityException se = {"", 0, 0};
  DDS::Security::CryptoKeyExchange_var key_exchange = spdp_.get_security_config()->get_crypto_key_exchange();

  if (!key_exchange->create_local_datareader_crypto_tokens(drcts, drch, dwch, se)) {
    ACE_DEBUG((LM_WARNING, ACE_TEXT("(%P|%t) WARNING: ")
      ACE_TEXT("Sedp::create_datareader_crypto_tokens() - ")
      ACE_TEXT("Unable to create local datareader crypto tokens with crypto key exchange plugin. ")
      ACE_TEXT("Security Exception[%d.%d]: %C\n"), se.code, se.minor_code, se.message.in()));
  }
}

void
Sedp::send_datareader_crypto_tokens(const RepoId& local_reader,
                                    const RepoId& remote_writer,
                                    const DDS::Security::DatareaderCryptoTokenSeq& drcts)
{
  if (drcts.length() != 0) {
    const DCPS::RepoId remote_part = make_id(remote_writer, ENTITYID_PARTICIPANT);
    const DCPS::RepoId local_volatile_writer = make_id(
      participant_id_, ENTITYID_P2P_BUILTIN_PARTICIPANT_VOLATILE_SECURE_WRITER);
    const DCPS::RepoId remote_volatile_reader = make_id(
      remote_part, ENTITYID_P2P_BUILTIN_PARTICIPANT_VOLATILE_SECURE_READER);

    DDS::Security::ParticipantVolatileMessageSecure msg;
    msg.message_identity.source_guid = local_volatile_writer;
    msg.message_class_id = DDS::Security::GMCLASSID_SECURITY_DATAREADER_CRYPTO_TOKENS;
    msg.destination_participant_guid = remote_part;
    msg.destination_endpoint_guid = remote_writer;
    msg.source_endpoint_guid = local_reader;
    msg.message_data = reinterpret_cast<const DDS::Security::DataHolderSeq&>(drcts);

    if (write_volatile_message(msg, remote_volatile_reader) != DDS::RETCODE_OK) {
      ACE_DEBUG((LM_WARNING, ACE_TEXT("(%P|%t) WARNING: Sedp::send_datareader_crypto_tokens() - ")
        ACE_TEXT("Unable to write volatile message.\n")));
    }
  }
}

void
Sedp::create_datawriter_crypto_tokens(const DDS::Security::DatawriterCryptoHandle& dwch,
                                      const DDS::Security::DatareaderCryptoHandle& drch,
                                      DDS::Security::DatawriterCryptoTokenSeq& dwcts)
{
  DDS::Security::SecurityException se = {"", 0, 0};
  DDS::Security::CryptoKeyExchange_var key_exchange = spdp_.get_security_config()->get_crypto_key_exchange();

  if (key_exchange->create_local_datawriter_crypto_tokens(dwcts, dwch, drch, se) == false) {
    ACE_DEBUG((LM_WARNING, ACE_TEXT("(%P|%t) WARNING: ")
      ACE_TEXT("Sedp::create_datawriter_crypto_tokens() - ")
      ACE_TEXT("Unable to create local datawriter crypto tokens with crypto key exchange plugin. ")
      ACE_TEXT("Security Exception[%d.%d]: %C\n"), se.code, se.minor_code, se.message.in()));
  }
}

void
Sedp::send_datawriter_crypto_tokens(const RepoId& local_writer,
                                    const RepoId& remote_reader,
                                    const DDS::Security::DatawriterCryptoTokenSeq& dwcts)
{
  if (dwcts.length() != 0) {
    const DCPS::RepoId remote_part = make_id(remote_reader, ENTITYID_PARTICIPANT);
    const DCPS::RepoId local_volatile_writer = make_id(
      participant_id_, ENTITYID_P2P_BUILTIN_PARTICIPANT_VOLATILE_SECURE_WRITER);
    const DCPS::RepoId remote_volatile_reader = make_id(
      remote_part, ENTITYID_P2P_BUILTIN_PARTICIPANT_VOLATILE_SECURE_READER);

    DDS::Security::ParticipantVolatileMessageSecure msg;
    msg.message_identity.source_guid = local_volatile_writer;
    msg.message_class_id = DDS::Security::GMCLASSID_SECURITY_DATAWRITER_CRYPTO_TOKENS;
    msg.destination_participant_guid = remote_part;
    msg.destination_endpoint_guid = remote_reader;
    msg.source_endpoint_guid = local_writer;
    msg.message_data = reinterpret_cast<const DDS::Security::DataHolderSeq&>(dwcts);

    if (write_volatile_message(msg, remote_volatile_reader) != DDS::RETCODE_OK) {
      ACE_DEBUG((LM_WARNING, ACE_TEXT("(%P|%t) WARNING: Sedp::send_datawriter_crypto_tokens() - ")
        ACE_TEXT("Unable to write volatile message.\n")));
    }
  }
}

bool
Sedp::handle_datawriter_crypto_tokens(const DDS::Security::ParticipantVolatileMessageSecure& msg) {
  if (DCPS::security_debug.auth_debug) {
    ACE_DEBUG((LM_DEBUG,
               ACE_TEXT("(%P|%t) Sedp::handle_datawriter_crypto_tokens() %C\n"),
               DCPS::LogGuid(msg.source_endpoint_guid).c_str()));
  }

  DDS::Security::SecurityException se = {"", 0, 0};
  Security::CryptoKeyExchange_var key_exchange = spdp_.get_security_config()->get_crypto_key_exchange();

  ACE_Guard<ACE_Thread_Mutex> g(lock_, false);

  DCPS::DatawriterCryptoHandleMap::const_iterator w_iter = remote_writer_crypto_handles_.find(msg.source_endpoint_guid);
  DCPS::DatareaderCryptoHandleMap::const_iterator r_iter = local_reader_crypto_handles_.find(msg.destination_endpoint_guid);

  DDS::Security::DatawriterCryptoTokenSeq dwcts;
  dwcts = reinterpret_cast<const DDS::Security::DatawriterCryptoTokenSeq&>(msg.message_data);

  if (w_iter == remote_writer_crypto_handles_.end()) {
    if (DCPS::security_debug.auth_debug) {
      ACE_DEBUG((LM_DEBUG,
        ACE_TEXT("(%P|%t) Sedp::handle_datawriter_crypto_tokens() - ")
        ACE_TEXT("received tokens for unknown remote writer %C Caching.\n"),
        DCPS::LogGuid(msg.source_endpoint_guid).c_str()));
    }

    pending_remote_writer_crypto_tokens_[msg.source_endpoint_guid] = dwcts;
    return true;
  }

  if (r_iter == local_reader_crypto_handles_.end()) {
    if (DCPS::security_debug.auth_debug) {
      ACE_DEBUG((LM_WARNING,
        ACE_TEXT("(%P|%t) Sedp::handle_datawriter_crypto_tokens() - ")
        ACE_TEXT("received tokens for unknown local reader. Ignoring.\n")));
    }
    return false;
  }

  if (!key_exchange->set_remote_datawriter_crypto_tokens(r_iter->second, w_iter->second, dwcts, se)) {
    ACE_DEBUG((LM_WARNING, ACE_TEXT("(%P|%t) ERROR: ")
      ACE_TEXT("(%P|%t) WARNING: Sedp::handle_datawriter_crypto_tokens() - ")
      ACE_TEXT("Unable to set remote datawriter crypto tokens with crypto key exchange plugin. ")
      ACE_TEXT("Security Exception[%d.%d]: %C\n"), se.code, se.minor_code, se.message.in()));
    return false;
  }

  if (DCPS::GuidConverter(msg.source_endpoint_guid).isBuiltinDomainEntity()) {
    associate_secure_reader_to_writer(w_iter->first);
  }

  return true;
}

bool
Sedp::handle_datareader_crypto_tokens(const DDS::Security::ParticipantVolatileMessageSecure& msg) {
  if (DCPS::security_debug.auth_debug) {
    ACE_DEBUG((LM_DEBUG,
               ACE_TEXT("(%P|%t) Sedp::handle_datareader_crypto_tokens() %C\n"),
               DCPS::LogGuid(msg.source_endpoint_guid).c_str()));
  }

  DDS::Security::SecurityException se = {"", 0, 0};
  Security::CryptoKeyExchange_var key_exchange = spdp_.get_security_config()->get_crypto_key_exchange();

  ACE_Guard<ACE_Thread_Mutex> g(lock_, false);

  DCPS::DatareaderCryptoHandleMap::const_iterator r_iter = remote_reader_crypto_handles_.find(msg.source_endpoint_guid);
  DCPS::DatawriterCryptoHandleMap::const_iterator w_iter = local_writer_crypto_handles_.find(msg.destination_endpoint_guid);

  DDS::Security::DatareaderCryptoTokenSeq drcts;
  drcts = reinterpret_cast<const DDS::Security::DatareaderCryptoTokenSeq&>(msg.message_data);

  if (r_iter == remote_reader_crypto_handles_.end()) {
    if (DCPS::security_debug.auth_debug) {
      ACE_DEBUG((LM_DEBUG,
        ACE_TEXT("(%P|%t) Sedp::handle_datareader_crypto_tokens() - ")
        ACE_TEXT("received tokens for unknown remote reader %C Caching.\n"),
        DCPS::LogGuid(msg.source_endpoint_guid).c_str()));
    }

    pending_remote_reader_crypto_tokens_[msg.source_endpoint_guid] = drcts;
    return true;
  }

  if (w_iter == local_writer_crypto_handles_.end()) {
    if (DCPS::security_debug.auth_debug) {
      ACE_DEBUG((LM_WARNING,
        ACE_TEXT("(%P|%t) Sedp::handle_datareader_crypto_tokens() - ")
        ACE_TEXT("received tokens for unknown local writer. Ignoring.\n")));
    }
    return false;
  }

  if (DCPS::security_debug.auth_debug) {
    ACE_DEBUG((LM_DEBUG,
               ACE_TEXT("(%P|%t) Sedp::handle_datareader_crypto_tokens() from %C dwch %d drch %d count %d\n"),
               DCPS::LogGuid(msg.source_endpoint_guid).c_str(), w_iter->second, r_iter->second, drcts.length()));
  }

  if (!key_exchange->set_remote_datareader_crypto_tokens(w_iter->second, r_iter->second, drcts, se)) {
    ACE_DEBUG((LM_WARNING, ACE_TEXT("(%P|%t) ERROR: ")
      ACE_TEXT("(%P|%t) WARNING: Sedp::handle_datareader_crypto_tokens() - ")
      ACE_TEXT("Unable to set remote datareader crypto tokens with crypto key exchange plugin. ")
      ACE_TEXT("Security Exception[%d.%d]: %C\n"), se.code, se.minor_code, se.message.in()));
    return false;
  }

  if (DCPS::GuidConverter(msg.source_endpoint_guid).isBuiltinDomainEntity()) {
    associate_secure_writer_to_reader(r_iter->first);
  }

  return true;
}

DDS::DomainId_t Sedp::get_domain_id() const {
  return spdp_.get_domain_id();
}

void Sedp::resend_user_crypto_tokens(const RepoId& id)
{
  const RepoId remote_participant = make_id(id, ENTITYID_PARTICIPANT);

  if (DCPS::security_debug.bookkeeping) {
    ACE_DEBUG((LM_DEBUG, ACE_TEXT("(%P|%t) {bookkeeping} ")
               ACE_TEXT("Sedp::resend_user_crypto_tokens(%C)\n"),
               DCPS::LogGuid(remote_participant).c_str()));
  }

  /*
   * For each user DataReader that has a crypto handle, send tokens to matched
   * DataWriters that have a crypto handle.
   */

  const DCPS::DatareaderCryptoHandleMap::iterator lrchm_end =
    local_reader_crypto_handles_.end();
  for (DCPS::DatareaderCryptoHandleMap::iterator lrchmi =
        local_reader_crypto_handles_.begin();
      lrchmi != lrchm_end; ++lrchmi) {
    const RepoId& local_reader = lrchmi->first;
    const DDS::Security::DatareaderCryptoHandle local_reader_ch = lrchmi->second;
    if (DCPS::GuidConverter(local_reader).isUserDomainEntity()) {
      const LocalSubscriptionIter lsi = local_subscriptions_.find(local_reader);
      if (lsi != local_subscriptions_.end()) {
        const DCPS::RepoIdSet::iterator me_end = lsi->second.matched_endpoints_.end();
        for (DCPS::RepoIdSet::iterator mei = lsi->second.matched_endpoints_.begin();
            mei != me_end; ++mei) {
          const RepoId& remote_writer = *mei;
          if (DCPS::GuidPrefixEqual()(remote_writer.guidPrefix, remote_participant.guidPrefix)) {
            const DCPS::DatawriterCryptoHandleMap::iterator rdwchmi =
              remote_writer_crypto_handles_.find(remote_writer);
            if (rdwchmi != remote_writer_crypto_handles_.end()) {
              const DDS::Security::DatawriterCryptoHandle remote_writer_ch = rdwchmi->second;
              create_and_send_datareader_crypto_tokens(
                local_reader_ch, local_reader,
                remote_writer_ch, remote_writer);
            }
          }
        }
      }
    }
  }

  /*
   * For each user DataWriter that has a crypto handle, send tokens to matched
   * DataReaders that have a crypto handle.
   */
  const DCPS::DatawriterCryptoHandleMap::iterator lwchm_end =
    local_writer_crypto_handles_.end();
  for (DCPS::DatawriterCryptoHandleMap::iterator lwchmi =
        local_writer_crypto_handles_.begin();
      lwchmi != lwchm_end; ++lwchmi) {
    const RepoId& local_writer = lwchmi->first;
    const DDS::Security::DatawriterCryptoHandle local_writer_ch = lwchmi->second;
    if (DCPS::GuidConverter(local_writer).isUserDomainEntity()) {
      const LocalPublicationIter lpi = local_publications_.find(local_writer);
      if (lpi != local_publications_.end()) {
        const DCPS::RepoIdSet::iterator me_end = lpi->second.matched_endpoints_.end();
        for (DCPS::RepoIdSet::iterator mei = lpi->second.matched_endpoints_.begin();
            mei != me_end; ++mei) {
          const RepoId& remote_reader = *mei;
          if (DCPS::GuidPrefixEqual()(remote_reader.guidPrefix, remote_participant.guidPrefix)) {
            const DCPS::DatareaderCryptoHandleMap::iterator rdrchmi =
              remote_reader_crypto_handles_.find(remote_reader);
            if (rdrchmi != remote_reader_crypto_handles_.end()) {
              const DDS::Security::DatareaderCryptoHandle remote_reader_ch = rdrchmi->second;
              create_and_send_datawriter_crypto_tokens(
                local_writer_ch, local_writer,
                remote_reader_ch, remote_reader);
            }
          }
        }
      }
    }
  }
}
#endif

void
Sedp::add_assoc_i(const DCPS::RepoId& local_guid, const LocalPublication& lpub,
                  const DCPS::RepoId& remote_guid, const DiscoveredSubscription& dsub) {
#ifdef OPENDDS_SECURITY
  ICE::Endpoint* endpoint = lpub.publication_->get_ice_endpoint();
  if (endpoint && dsub.have_ice_agent_info_) {
    ICE::Agent::instance()->start_ice(endpoint, local_guid, remote_guid, dsub.ice_agent_info_);
  }
#else
  ACE_UNUSED_ARG(local_guid);
  ACE_UNUSED_ARG(lpub);
  ACE_UNUSED_ARG(remote_guid);
  ACE_UNUSED_ARG(dsub);
#endif
}

void
Sedp::remove_assoc_i(const DCPS::RepoId& local_guid, const LocalPublication& lpub,
                     const DCPS::RepoId& remote_guid) {
#ifdef OPENDDS_SECURITY
  ICE::Endpoint* endpoint = lpub.publication_->get_ice_endpoint();
  if (endpoint) {
    ICE::Agent::instance()->stop_ice(endpoint, local_guid, remote_guid);
  }
#else
  ACE_UNUSED_ARG(local_guid);
  ACE_UNUSED_ARG(lpub);
  ACE_UNUSED_ARG(remote_guid);
#endif
}

void
Sedp::add_assoc_i(const DCPS::RepoId& local_guid, const LocalSubscription& lsub,
                  const DCPS::RepoId& remote_guid, const DiscoveredPublication& dpub) {
#ifdef OPENDDS_SECURITY
  ICE::Endpoint* endpoint = lsub.subscription_->get_ice_endpoint();
  if (endpoint && dpub.have_ice_agent_info_) {
    ICE::Agent::instance()->start_ice(endpoint, local_guid, remote_guid, dpub.ice_agent_info_);
  }
#else
  ACE_UNUSED_ARG(local_guid);
  ACE_UNUSED_ARG(lsub);
  ACE_UNUSED_ARG(remote_guid);
  ACE_UNUSED_ARG(dpub);
#endif
}

void
Sedp::remove_assoc_i(const DCPS::RepoId& local_guid, const LocalSubscription& lsub,
                     const DCPS::RepoId& remote_guid) {
#ifdef OPENDDS_SECURITY
  ICE::Endpoint* endpoint = lsub.subscription_->get_ice_endpoint();
  if (endpoint) {
    ICE::Agent::instance()->stop_ice(endpoint, local_guid, remote_guid);
  }
#else
  ACE_UNUSED_ARG(local_guid);
  ACE_UNUSED_ARG(lsub);
  ACE_UNUSED_ARG(remote_guid);
#endif
}

#ifdef OPENDDS_SECURITY
void
Sedp::PublicationAgentInfoListener::update_agent_info(const DCPS::RepoId& a_local_guid,
                                                      const ICE::AgentInfo& a_agent_info)
{
  ACE_GUARD(ACE_Thread_Mutex, g, sedp.lock_);
  LocalPublicationIter pos = sedp.local_publications_.find(a_local_guid);
  if (pos != sedp.local_publications_.end()) {
    pos->second.have_ice_agent_info = true;
    pos->second.ice_agent_info = a_agent_info;
    sedp.write_publication_data(a_local_guid, pos->second);
  }
}

void
Sedp::PublicationAgentInfoListener::remove_agent_info(const DCPS::RepoId& a_local_guid)
{
  ACE_GUARD(ACE_Thread_Mutex, g, sedp.lock_);
  LocalPublicationIter pos = sedp.local_publications_.find(a_local_guid);
  if (pos != sedp.local_publications_.end()) {
    pos->second.have_ice_agent_info = false;
    sedp.write_publication_data(a_local_guid, pos->second);
  }
}

void
Sedp::SubscriptionAgentInfoListener::update_agent_info(const DCPS::RepoId& a_local_guid,
                                                       const ICE::AgentInfo& a_agent_info)
{
  ACE_GUARD(ACE_Thread_Mutex, g, sedp.lock_);
  LocalSubscriptionIter pos = sedp.local_subscriptions_.find(a_local_guid);
  if (pos != sedp.local_subscriptions_.end()) {
    pos->second.have_ice_agent_info = true;
    pos->second.ice_agent_info = a_agent_info;
    sedp.write_subscription_data(a_local_guid, pos->second);
  }
}

void
Sedp::SubscriptionAgentInfoListener::remove_agent_info(const DCPS::RepoId& a_local_guid)
{
  ACE_GUARD(ACE_Thread_Mutex, g, sedp.lock_);
  LocalSubscriptionIter pos = sedp.local_subscriptions_.find(a_local_guid);
  if (pos != sedp.local_subscriptions_.end()) {
    pos->second.have_ice_agent_info = false;
    sedp.write_subscription_data(a_local_guid, pos->second);
  }
}
#endif

void
Sedp::start_ice(const DCPS::RepoId& guid, const LocalPublication& lpub) {
#ifdef OPENDDS_SECURITY
  ICE::Endpoint* endpoint = lpub.publication_->get_ice_endpoint();

  if (!endpoint || !lpub.have_ice_agent_info) {
    return;
  }

  for (DCPS::RepoIdSet::const_iterator it = lpub.matched_endpoints_.begin(),
       end = lpub.matched_endpoints_.end(); it != end; ++it) {
    DiscoveredSubscriptionIter dsi = discovered_subscriptions_.find(*it);
    OPENDDS_ASSERT(dsi != discovered_subscriptions_.end());
    if (dsi->second.have_ice_agent_info_) {
      ICE::Agent::instance()->start_ice(endpoint, guid, dsi->first, dsi->second.ice_agent_info_);
    }
  }
#else
  ACE_UNUSED_ARG(guid);
  ACE_UNUSED_ARG(lpub);
#endif
}

void
Sedp::start_ice(const DCPS::RepoId& guid, const LocalSubscription& lsub) {
#ifdef OPENDDS_SECURITY
  ICE::Endpoint* endpoint = lsub.subscription_->get_ice_endpoint();

  if (!endpoint || !lsub.have_ice_agent_info) {
    return;
  }

  for (DCPS::RepoIdSet::const_iterator it = lsub.matched_endpoints_.begin(),
       end = lsub.matched_endpoints_.end(); it != end; ++it) {
    DiscoveredPublicationIter dpi = discovered_publications_.find(*it);
    OPENDDS_ASSERT(dpi != discovered_publications_.end());
    if (dpi->second.have_ice_agent_info_) {
      ICE::Agent::instance()->start_ice(endpoint, guid, dpi->first, dpi->second.ice_agent_info_);
    }
  }
#else
  ACE_UNUSED_ARG(guid);
  ACE_UNUSED_ARG(lsub);
#endif
}

void
Sedp::start_ice(const DCPS::RepoId& guid, const DiscoveredPublication& dpub) {
#ifdef OPENDDS_SECURITY
  if (!dpub.have_ice_agent_info_) {
    return;
  }

  for (DCPS::RepoIdSet::const_iterator it = dpub.matched_endpoints_.begin(),
       end = dpub.matched_endpoints_.end(); it != end; ++it) {
    LocalSubscriptionIter lsi = local_subscriptions_.find(*it);
    OPENDDS_ASSERT(lsi != local_subscriptions_.end());
    ICE::Endpoint* endpoint = lsi->second.subscription_->get_ice_endpoint();
    if (endpoint) {
      ICE::Agent::instance()->start_ice(endpoint, lsi->first, guid, dpub.ice_agent_info_);
    }
  }
#else
  ACE_UNUSED_ARG(guid);
  ACE_UNUSED_ARG(dpub);
#endif
}

void
Sedp::start_ice(const DCPS::RepoId& guid, const DiscoveredSubscription& dsub) {
#ifdef OPENDDS_SECURITY
  if (!dsub.have_ice_agent_info_) {
    return;
  }

  for (DCPS::RepoIdSet::const_iterator it = dsub.matched_endpoints_.begin(),
       end = dsub.matched_endpoints_.end(); it != end; ++it) {
    LocalPublicationIter lpi = local_publications_.find(*it);
    OPENDDS_ASSERT(lpi != local_publications_.end());
    ICE::Endpoint* endpoint = lpi->second.publication_->get_ice_endpoint();
    if (endpoint) {
      ICE::Agent::instance()->start_ice(endpoint, lpi->first, guid, dsub.ice_agent_info_);
    }
  }
#else
  ACE_UNUSED_ARG(guid);
  ACE_UNUSED_ARG(dsub);
#endif
}

void
Sedp::stop_ice(const DCPS::RepoId& guid, const DiscoveredPublication& dpub)
{
#ifdef OPENDDS_SECURITY
  for (DCPS::RepoIdSet::const_iterator it = dpub.matched_endpoints_.begin(),
       end = dpub.matched_endpoints_.end(); it != end; ++it) {
    LocalSubscriptionIter lsi = local_subscriptions_.find(*it);
    OPENDDS_ASSERT(lsi != local_subscriptions_.end());
    ICE::Endpoint* endpoint = lsi->second.subscription_->get_ice_endpoint();
    if (endpoint) {
      ICE::Agent::instance()->stop_ice(endpoint, lsi->first, guid);
    }
  }
#else
  ACE_UNUSED_ARG(guid);
  ACE_UNUSED_ARG(dpub);
#endif
}

void
Sedp::stop_ice(const DCPS::RepoId& guid, const DiscoveredSubscription& dsub)
{
#ifdef OPENDDS_SECURITY
  for (DCPS::RepoIdSet::const_iterator it = dsub.matched_endpoints_.begin(),
       end = dsub.matched_endpoints_.end(); it != end; ++it) {
    LocalPublicationIter lpi = local_publications_.find(*it);
    OPENDDS_ASSERT(lpi != local_publications_.end());
    ICE::Endpoint* endpoint = lpi->second.publication_->get_ice_endpoint();
    if (endpoint) {
      ICE::Agent::instance()->stop_ice(endpoint, lpi->first, guid);
    }
  }
#else
  ACE_UNUSED_ARG(guid);
  ACE_UNUSED_ARG(dsub);
#endif
}

void
Sedp::rtps_relay_only_now(bool f)
{
  transport_inst_->rtps_relay_only_now(f);
}

void
Sedp::use_rtps_relay_now(bool f)
{
  transport_inst_->use_rtps_relay_now(f);
}

void
Sedp::use_ice_now(bool f)
{
  transport_inst_->use_ice_now(f);

#ifdef OPENDDS_SECURITY
  if (!f) {
    return;
  }

  ACE_GUARD(ACE_Thread_Mutex, g, lock_);

  for (LocalPublicationIter pos = local_publications_.begin(), limit = local_publications_.end(); pos != limit; ++pos) {
    LocalPublication& pub = pos->second;
    ICE::Endpoint* endpoint = pub.publication_->get_ice_endpoint();
    if (endpoint) {
      pub.have_ice_agent_info = true;
      pub.ice_agent_info = ICE::Agent::instance()->get_local_agent_info(endpoint);
      ICE::Agent::instance()->add_local_agent_info_listener(endpoint, pos->first, &publication_agent_info_listener_);
      start_ice(pos->first, pub);
    }
  }
  for (LocalSubscriptionIter pos = local_subscriptions_.begin(), limit = local_subscriptions_.end(); pos != limit; ++pos) {
    LocalSubscription& sub = pos->second;
    ICE::Endpoint* endpoint = sub.subscription_->get_ice_endpoint();
    if (endpoint) {
      sub.have_ice_agent_info = true;
      sub.ice_agent_info = ICE::Agent::instance()->get_local_agent_info(endpoint);
      ICE::Agent::instance()->add_local_agent_info_listener(endpoint, pos->first, &subscription_agent_info_listener_);
      start_ice(pos->first, sub);
    }
  }
#endif
}

void
Sedp::rtps_relay_address(const ACE_INET_Addr& address)
{
  DCPS::RtpsUdpInst_rch rtps_inst = DCPS::static_rchandle_cast<DCPS::RtpsUdpInst>(transport_inst_);
  ACE_GUARD(ACE_Thread_Mutex, g, rtps_inst->config_lock_);
  rtps_inst->rtps_relay_address_ = address;
}

void
Sedp::stun_server_address(const ACE_INET_Addr& address)
{
  DCPS::RtpsUdpInst_rch rtps_inst = DCPS::static_rchandle_cast<DCPS::RtpsUdpInst>(transport_inst_);
  ACE_GUARD(ACE_Thread_Mutex, g, rtps_inst->config_lock_);
  rtps_inst->stun_server_address_ = address;
}

bool locators_changed(const ParticipantProxy_t& x,
                      const ParticipantProxy_t& y)
{
  return locatorsChanged(x, y);
}

}
}

OPENDDS_END_VERSIONED_NAMESPACE_DECL<|MERGE_RESOLUTION|>--- conflicted
+++ resolved
@@ -3538,27 +3538,12 @@
   // Build and send RTPS message
   ACE_Message_Block payload(DCPS::DataSampleHeader::get_max_serialized_size(),
                             ACE_Message_Block::MB_DATA,
-<<<<<<< HEAD
                             new ACE_Message_Block(size));
   Serializer serializer(payload.cont(), sedp_encoding);
   DCPS::EncapsulationHeader encap;
   if (encap.from_encoding(sedp_encoding, DCPS::MUTABLE) &&
       serializer << encap && serializer << plist) {
     send_sample(payload, size, reader, sequence, reader != GUID_UNKNOWN);
-=======
-                            new ACE_Message_Block(size + padding));
-  using DCPS::Serializer;
-  Serializer ser(payload.cont(), host_is_bigendian_, Serializer::ALIGN_CDR);
-  bool ok = (ser << ACE_OutputCDR::from_octet(0)) &&  // PL_CDR_LE = 0x0003
-            (ser << ACE_OutputCDR::from_octet(3)) &&
-            (ser << ACE_OutputCDR::from_octet(0)) &&
-            (ser << ACE_OutputCDR::from_octet(0)) &&
-            (ser << plist);
-
-  if (ok) {
-    send_sample(payload, size + padding, reader, sequence, reader != GUID_UNKNOWN);
-
->>>>>>> e51ba6d0
   } else {
     result = DDS::RETCODE_ERROR;
   }
@@ -3582,27 +3567,12 @@
   // Build and send RTPS message
   ACE_Message_Block payload(DCPS::DataSampleHeader::get_max_serialized_size(),
                             ACE_Message_Block::MB_DATA,
-<<<<<<< HEAD
                             new ACE_Message_Block(size));
   Serializer serializer(payload.cont(), sedp_encoding);
   DCPS::EncapsulationHeader encap;
   if (encap.from_encoding(sedp_encoding, DCPS::FINAL) &&
       serializer << encap && serializer << pmd) {
-    send_sample(payload, size, reader, sequence);
-=======
-                            new ACE_Message_Block(size + padding));
-  using DCPS::Serializer;
-  Serializer ser(payload.cont(), host_is_bigendian_, Serializer::ALIGN_CDR);
-  bool ok = (ser << ACE_OutputCDR::from_octet(0)) &&  // CDR_LE = 0x0001
-            (ser << ACE_OutputCDR::from_octet(1)) &&
-            (ser << ACE_OutputCDR::from_octet(0)) &&
-            (ser << ACE_OutputCDR::from_octet(0)) &&
-            (ser << pmd);
-
-  if (ok) {
-    send_sample(payload, size + padding, reader, sequence, reader != GUID_UNKNOWN);
-
->>>>>>> e51ba6d0
+    send_sample(payload, size, reader, sequence, reader != GUID_UNKNOWN);
   } else {
     result = DDS::RETCODE_ERROR;
   }
@@ -3624,7 +3594,6 @@
   DCPS::serialized_size(sedp_encoding, size, msg);
 
   ACE_Message_Block payload(
-<<<<<<< HEAD
     DCPS::DataSampleHeader::get_max_serialized_size(),
     ACE_Message_Block::MB_DATA,
     new ACE_Message_Block(size));
@@ -3633,23 +3602,6 @@
   if (encap.from_encoding(sedp_encoding, DCPS::FINAL) &&
       serializer << encap && serializer << msg) {
     send_sample(payload, size, reader, sequence);
-=======
-      DCPS::DataSampleHeader::max_marshaled_size(),
-      ACE_Message_Block::MB_DATA,
-      new ACE_Message_Block(size + padding));
-
-  Serializer ser(payload.cont(), host_is_bigendian_, Serializer::ALIGN_CDR);
-  bool ok = (ser << ACE_OutputCDR::from_octet(0)) &&  // CDR_LE = 0x0001
-            (ser << ACE_OutputCDR::from_octet(1)) &&
-            (ser << ACE_OutputCDR::from_octet(0)) &&
-            (ser << ACE_OutputCDR::from_octet(0));
-  ser.reset_alignment(); // https://issues.omg.org/browse/DDSIRTP23-63
-  ok &= (ser << msg);
-
-  if (ok) {
-    send_sample(payload, size + padding, reader, sequence);
-
->>>>>>> e51ba6d0
   } else {
     result = DDS::RETCODE_ERROR;
   }
@@ -3670,7 +3622,6 @@
   DCPS::serialized_size(sedp_encoding, size, msg);
 
   ACE_Message_Block payload(
-<<<<<<< HEAD
     DCPS::DataSampleHeader::get_max_serialized_size(),
     ACE_Message_Block::MB_DATA,
     new ACE_Message_Block(size));
@@ -3679,23 +3630,6 @@
   if (encap.from_encoding(sedp_encoding, DCPS::FINAL) &&
       serializer << encap && serializer << msg) {
     send_sample(payload, size, reader, sequence);
-=======
-      DCPS::DataSampleHeader::max_marshaled_size(),
-      ACE_Message_Block::MB_DATA,
-      new ACE_Message_Block(size + padding));
-
-  Serializer ser(payload.cont(), host_is_bigendian_, Serializer::ALIGN_CDR);
-  bool ok = (ser << ACE_OutputCDR::from_octet(0)) &&  // CDR_LE = 0x0001
-            (ser << ACE_OutputCDR::from_octet(1)) &&
-            (ser << ACE_OutputCDR::from_octet(0)) &&
-            (ser << ACE_OutputCDR::from_octet(0));
-  ser.reset_alignment(); // https://issues.omg.org/browse/DDSIRTP23-63
-  ok &= (ser << msg);
-
-  if (ok) {
-    send_sample(payload, size + padding, reader, sequence);
-
->>>>>>> e51ba6d0
   } else {
     result = DDS::RETCODE_ERROR;
   }
