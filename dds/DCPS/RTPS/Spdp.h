/*
 *
 *
 * Distributed under the OpenDDS License.
 * See: http://www.opendds.org/license.html
 */

#ifndef OPENDDS_RTPS_SPDP_H
#define OPENDDS_RTPS_SPDP_H

#include "dds/DdsDcpsInfrastructureC.h"
#include "dds/DdsDcpsInfoUtilsC.h"
#include "dds/DdsDcpsCoreTypeSupportImpl.h"

#include "dds/DCPS/RcObject.h"
#include "dds/DCPS/GuidUtils.h"
#include "dds/DCPS/Definitions.h"
#include "dds/DCPS/RcEventHandler.h"
#include "dds/DCPS/ReactorTask.h"
#include "dds/DCPS/PeriodicTask.h"
#include "dds/DCPS/SporadicTask.h"
#include "dds/DCPS/MultiTask.h"
#include "dds/DCPS/JobQueue.h"
#include "dds/DCPS/NetworkConfigMonitor.h"
#include "dds/DCPS/RTPS/ICE/Ice.h"

#include "RtpsCoreC.h"
#include "Sedp.h"
#include "rtps_export.h"

#include "ace/Atomic_Op.h"
#include "ace/SOCK_Dgram.h"
#include "ace/SOCK_Dgram_Mcast.h"
#include "ace/Condition_Thread_Mutex.h"

#include "dds/DCPS/PoolAllocator.h"
#include "dds/DCPS/PoolAllocationBase.h"

#include "dds/DCPS/security/framework/SecurityConfig_rch.h"
#ifdef OPENDDS_SECURITY
#include "dds/DCPS/security/framework/SecurityConfig.h"
#endif

#if !defined (ACE_LACKS_PRAGMA_ONCE)
#pragma once
#endif /* ACE_LACKS_PRAGMA_ONCE */

OPENDDS_BEGIN_VERSIONED_NAMESPACE_DECL

namespace OpenDDS {
namespace RTPS {

class RtpsDiscoveryConfig;
class RtpsDiscovery;

const char SPDP_AGENT_INFO_KEY[] = "SPDP";
const char SEDP_AGENT_INFO_KEY[] = "SEDP";

/// Each instance of class Spdp represents the implementation of the RTPS
/// Simple Participant Discovery Protocol for a single local DomainParticipant.
class OpenDDS_Rtps_Export Spdp : public DCPS::LocalParticipant<Sedp>
#ifdef OPENDDS_SECURITY
                               , public ICE::AgentInfoListener
#endif
{
public:

  Spdp(DDS::DomainId_t domain,
       DCPS::RepoId& guid,
       const DDS::DomainParticipantQos& qos,
       RtpsDiscovery* disco);

#ifdef OPENDDS_SECURITY
  Spdp(DDS::DomainId_t domain,
       const DCPS::RepoId& guid,
       const DDS::DomainParticipantQos& qos,
       RtpsDiscovery* disco,
       DDS::Security::IdentityHandle id_handle,
       DDS::Security::PermissionsHandle perm_handle,
       DDS::Security::ParticipantCryptoHandle crypto_handle);
#endif

  ~Spdp();

  // Participant
  const DCPS::RepoId& guid() const { return guid_; }
  void init_bit(const DDS::Subscriber_var& bit_subscriber);
  void fini_bit();

  bool get_default_locators(const DCPS::RepoId& part_id,
                            DCPS::LocatorSeq& target,
                            bool& inlineQos);

  // Managing reader/writer associations
  void signal_liveliness(DDS::LivelinessQosPolicyKind kind);

  // Is Spdp shutting down?
  bool shutting_down() { return shutdown_flag_.value(); }

  bool associated() const;
  bool has_discovered_participant(const DCPS::RepoId& guid);

#ifdef OPENDDS_SECURITY
  Security::SecurityConfig_rch get_security_config() const { return security_config_; }
  DDS::Security::ParticipantCryptoHandle crypto_handle() const { return crypto_handle_; }
  DDS::Security::ParticipantCryptoHandle remote_crypto_handle(const DCPS::RepoId& remote_participant) const;

  void handle_auth_request(const DDS::Security::ParticipantStatelessMessage& msg);
  void send_handshake_request(const DCPS::RepoId& guid, DiscoveredParticipant& dp);
  void handle_handshake_message(const DDS::Security::ParticipantStatelessMessage& msg);
  bool handle_participant_crypto_tokens(const DDS::Security::ParticipantVolatileMessageSecure& msg,
                                        bool& send_our_tokens);
  bool seen_crypto_tokens_from(const DCPS::RepoId& sender);
  DDS::OctetSeq local_participant_data_as_octets() const;
#endif

  void handle_participant_data(DCPS::MessageId id,
                               const ParticipantData_t& pdata,
                               const DCPS::SequenceNumber& seq,
                               const ACE_INET_Addr& from,
                               bool from_sedp);

  static bool validateSequenceNumber(const DCPS::SequenceNumber& seq, DiscoveredParticipantIter& iter);

#ifdef OPENDDS_SECURITY
  void process_handshake_deadlines(const DCPS::MonotonicTimePoint& tv);
  void process_handshake_resends(const DCPS::MonotonicTimePoint& tv);

  /**
   * Write Secured Updated DP QOS
   *
   * lock_ must be aquired before calling this.
   */
  void write_secure_updates();
  void write_secure_disposes();
  bool is_security_enabled() const { return security_enabled_; }
  bool security_builtins_associated(const DCPS::RepoId& remoteParticipant) const;
#endif

  bool is_expectant_opendds(const GUID_t& participant) const;

#ifdef OPENDDS_SECURITY
  typedef std::pair<DDS::Security::ParticipantCryptoHandle, DDS::Security::SharedSecretHandle_var> ParticipantCryptoInfoPair;
  ParticipantCryptoInfoPair lookup_participant_crypto_info(const DCPS::RepoId& id) const;
  void send_participant_crypto_tokens(const DCPS::RepoId& id);

  DDS::DomainId_t get_domain_id() const { return domain_; }
  DDS::Security::PermissionsHandle lookup_participant_permissions(const DCPS::RepoId& id) const;

  DCPS::AuthState lookup_participant_auth_state(const DCPS::RepoId& id) const;

  void process_participant_ice(const ParameterList& plist,
                               const ParticipantData_t& pdata,
                               const DCPS::RepoId& guid);

  bool remote_is_requester(const DCPS::RepoId& guid) const;
  const ParticipantData_t& get_participant_data(const DCPS::RepoId& guid) const;

#endif

  u_short get_spdp_port() const { return tport_ ? tport_->uni_port_ : 0; }

  u_short get_sedp_port() const { return sedp_->local_address().get_port_number(); }

#ifdef ACE_HAS_IPV6
  u_short get_ipv6_spdp_port() const { return tport_ ? tport_->ipv6_uni_port_ : 0; }

  u_short get_ipv6_sedp_port() const { return sedp_->ipv6_local_address().get_port_number(); }
#endif

<<<<<<< HEAD
  void sedp_rtps_relay_address(const ACE_INET_Addr& address) { sedp_->rtps_relay_address(address); }

  void sedp_stun_server_address(const ACE_INET_Addr& address) { sedp_->stun_server_address(address); }
=======
  void rtps_relay_only_now(bool f);
  void use_rtps_relay_now(bool f);
  void use_ice_now(bool f);
  void sedp_rtps_relay_address(const ACE_INET_Addr& address) { sedp_.rtps_relay_address(address); }
  void sedp_stun_server_address(const ACE_INET_Addr& address) { sedp_.stun_server_address(address); }
>>>>>>> c67cb978

  BuiltinEndpointSet_t available_builtin_endpoints() const { return available_builtin_endpoints_; }

  ICE::Endpoint* get_ice_endpoint_if_added();

  ParticipantData_t build_local_pdata(
#ifdef OPENDDS_SECURITY
                                      Security::DiscoveredParticipantDataKind kind
#endif
                                      );
protected:
  Sedp& endpoint_manager() { return *sedp_; }
  void remove_discovered_participant_i(DiscoveredParticipantIter iter);

#ifndef DDS_HAS_MINIMUM_BIT
  void enqueue_location_update_i(DiscoveredParticipantIter iter, DCPS::ParticipantLocation mask, const ACE_INET_Addr& from);
  void process_location_updates_i(DiscoveredParticipantIter iter);
#endif

  bool announce_domain_participant_qos();

private:

  void init(DDS::DomainId_t domain,
            DCPS::RepoId& guid,
            const DDS::DomainParticipantQos& qos,
            RtpsDiscovery* disco);

  RtpsDiscovery* disco_;
  DCPS::RcHandle<RtpsDiscoveryConfig> config_;

  // Participant:
  const DDS::DomainId_t domain_;
  DCPS::RepoId guid_;

  void data_received(const DataSubmessage& data, const ParameterList& plist, const ACE_INET_Addr& from);

  void match_unauthenticated(const DCPS::RepoId& guid, DiscoveredParticipantIter& dp_iter);

#ifdef OPENDDS_SECURITY
  DDS::ReturnCode_t send_handshake_message(const DCPS::RepoId& guid,
                                           DiscoveredParticipant& dp,
                                           const DDS::Security::ParticipantStatelessMessage& msg);
  DCPS::MonotonicTimePoint schedule_handshake_resend(const DCPS::TimeDuration& time, const DCPS::RepoId& guid);
  bool match_authenticated(const DCPS::RepoId& guid, DiscoveredParticipantIter& iter);
  void attempt_authentication(const DiscoveredParticipantIter& iter, bool from_discovery);
  void update_agent_info(const DCPS::RepoId& local_guid, const ICE::AgentInfo& agent_info);
  void remove_agent_info(const DCPS::RepoId& local_guid);
#endif

  struct SpdpTransport : public virtual DCPS::RcEventHandler, public virtual DCPS::NetworkConfigListener
#ifdef OPENDDS_SECURITY
        , public ICE::Endpoint
#endif
{
    typedef size_t WriteFlags;
    static const WriteFlags SEND_TO_LOCAL = (1 << 0);
    static const WriteFlags SEND_TO_RELAY = (1 << 1);

    explicit SpdpTransport(Spdp* outer);
    ~SpdpTransport();

    const ACE_SOCK_Dgram& choose_recv_socket(ACE_HANDLE h) const;

    virtual int handle_input(ACE_HANDLE h);

    void open(const DCPS::ReactorTask_rch& reactor_task);
    void shorten_local_sender_delay_i();
    void write(WriteFlags flags);
    void write_i(WriteFlags flags);
    void write_i(const DCPS::RepoId& guid, WriteFlags flags);
    void send(WriteFlags flags);
    const ACE_SOCK_Dgram& choose_send_socket(const ACE_INET_Addr& addr) const;
    void send(const ACE_INET_Addr& addr);
    void close(const DCPS::ReactorTask_rch& reactor_task);
    void dispose_unregister();
    bool open_unicast_socket(u_short port_common, u_short participant_id);
#ifdef ACE_HAS_IPV6
    bool open_unicast_ipv6_socket(u_short port);
#endif

    void join_multicast_group(const DCPS::NetworkInterface& nic,
                              bool all_interfaces = false);
    void leave_multicast_group(const DCPS::NetworkInterface& nic);
    void add_address(const DCPS::NetworkInterface& interface,
                     const ACE_INET_Addr& address);
    void remove_address(const DCPS::NetworkInterface& interface,
                        const ACE_INET_Addr& address);

    ICE::Endpoint* get_ice_endpoint();

#ifdef OPENDDS_SECURITY
    ICE::AddressListType host_addresses() const;
    void send(const ACE_INET_Addr& address, const STUN::Message& message);
    ACE_INET_Addr stun_server_address() const;
  #ifndef DDS_HAS_MINIMUM_BIT
    void ice_connect(const ICE::GuidSetType& guids, const ACE_INET_Addr& addr);
    void ice_disconnect(const ICE::GuidSetType& guids, const ACE_INET_Addr& addr);
  #endif
#endif

    Spdp* outer_;
    Header hdr_;
    DataSubmessage data_;
    DCPS::SequenceNumber seq_;
    DCPS::TimeDuration lease_duration_;
    u_short uni_port_;
    u_short mc_port_;
    ACE_SOCK_Dgram unicast_socket_;
    OPENDDS_STRING multicast_interface_;
    ACE_INET_Addr multicast_address_;
    ACE_SOCK_Dgram_Mcast multicast_socket_;
#ifdef ACE_HAS_IPV6
    u_short ipv6_uni_port_;
    ACE_SOCK_Dgram unicast_ipv6_socket_;
    OPENDDS_STRING multicast_ipv6_interface_;
    ACE_INET_Addr multicast_ipv6_address_;
    ACE_SOCK_Dgram_Mcast multicast_ipv6_socket_;
    OPENDDS_SET(OPENDDS_STRING) joined_ipv6_interfaces_;
#endif
    OPENDDS_SET(OPENDDS_STRING) joined_interfaces_;
    OPENDDS_SET(ACE_INET_Addr) send_addrs_;
    ACE_Message_Block buff_, wbuff_;
    typedef DCPS::PmfPeriodicTask<SpdpTransport> SpdpPeriodic;
    typedef DCPS::PmfSporadicTask<SpdpTransport> SpdpSporadic;
    typedef DCPS::PmfMultiTask<SpdpTransport> SpdpMulti;
    void send_local(const DCPS::MonotonicTimePoint& now);
    DCPS::RcHandle<SpdpMulti> local_sender_;
#ifdef OPENDDS_SECURITY
    void process_handshake_deadlines(const DCPS::MonotonicTimePoint& now);
    DCPS::RcHandle<SpdpSporadic> handshake_deadline_processor_;
    void process_handshake_resends(const DCPS::MonotonicTimePoint& now);
    DCPS::RcHandle<SpdpSporadic> handshake_resend_processor_;
#endif
    void send_relay(const DCPS::MonotonicTimePoint& now);
    DCPS::RcHandle<SpdpPeriodic> relay_sender_;
    void send_relay_beacon(const DCPS::MonotonicTimePoint& now);
    DCPS::RcHandle<SpdpPeriodic> relay_beacon_;
    bool network_is_unreachable_;
    bool ice_endpoint_added_;
  } *tport_;

  struct ChangeMulticastGroup : public DCPS::JobQueue::Job {
    enum CmgAction {CMG_JOIN, CMG_LEAVE};

    ChangeMulticastGroup(DCPS::RcHandle<SpdpTransport> tport,
                         const DCPS::NetworkInterface& nic, CmgAction action,
                         bool all_interfaces = false)
      : tport_(tport)
      , nic_(nic)
      , action_(action)
      , all_interfaces_(all_interfaces)
    {}

    void execute()
    {
      if (action_ == CMG_JOIN) {
        tport_->join_multicast_group(nic_, all_interfaces_);
      } else {
        tport_->leave_multicast_group(nic_);
      }
    }

    DCPS::RcHandle<SpdpTransport> tport_;
    DCPS::NetworkInterface nic_;
    CmgAction action_;
    bool all_interfaces_;
  };

#ifdef OPENDDS_SECURITY
  class SendStun : public DCPS::JobQueue::Job {
  public:
    SendStun(DCPS::RcHandle<SpdpTransport> tport,
             const ACE_INET_Addr& address,
             const STUN::Message& message)
      : tport_(tport)
      , address_(address)
      , message_(message)
    {}
    void execute();
  private:
    DCPS::RcHandle<SpdpTransport> tport_;
    ACE_INET_Addr address_;
    STUN::Message message_;
  };

#ifndef DDS_HAS_MINIMUM_BIT
  class IceConnect : public DCPS::JobQueue::Job {
  public:
    IceConnect(DCPS::RcHandle<Spdp> spdp,
               const ICE::GuidSetType& guids,
               const ACE_INET_Addr& addr,
               bool connect)
      : spdp_(spdp)
      , guids_(guids)
      , addr_(addr)
      , connect_(connect)
    {}
    void execute();
  private:
    DCPS::RcHandle<Spdp> spdp_;
    ICE::GuidSetType guids_;
    ACE_INET_Addr addr_;
    bool connect_;
  };
#endif /* DDS_HAS_MINIMUM_BIT */
#endif

  ACE_Event_Handler_var eh_; // manages our refcount on tport_
  bool eh_shutdown_;
  ACE_Condition_Thread_Mutex shutdown_cond_;
  ACE_Atomic_Op<ACE_Thread_Mutex, bool> shutdown_flag_; // Spdp shutting down

  void remove_expired_participants();
  void get_discovered_participant_ids(DCPS::RepoIdSet& results) const;

  BuiltinEndpointSet_t available_builtin_endpoints_;
<<<<<<< HEAD
  DCPS::RcHandle<Sedp>  sedp_;
  // wait for acknowledgments from SpdpTransport and Sedp::Task
  // when BIT is being removed (fini_bit)
  WaitForAcks wait_for_acks_;
=======
  Sedp sedp_;
>>>>>>> c67cb978

#ifdef OPENDDS_SECURITY
  Security::SecurityConfig_rch security_config_;
  bool security_enabled_;

  DCPS::SequenceNumber stateless_sequence_number_;

  DDS::Security::IdentityHandle identity_handle_;
  DDS::Security::PermissionsHandle permissions_handle_;
  DDS::Security::ParticipantCryptoHandle crypto_handle_;

  DDS::Security::IdentityToken identity_token_;
  DDS::Security::IdentityStatusToken identity_status_token_;
  DDS::Security::PermissionsToken permissions_token_;
  DDS::Security::PermissionsCredentialToken permissions_credential_token_;

  DDS::Security::ParticipantSecurityAttributes participant_sec_attr_;

  typedef std::multimap<DCPS::MonotonicTimePoint, DCPS::RepoId> TimeQueue;
  TimeQueue handshake_deadlines_;
  TimeQueue handshake_resends_;

  void start_ice(ICE::Endpoint* endpoint, DCPS::RepoId remote, const BuiltinEndpointSet_t& avail, const ICE::AgentInfo& agent_info);
  void stop_ice(ICE::Endpoint* endpoint, DCPS::RepoId remote, const BuiltinEndpointSet_t& avail);

  void purge_handshake_deadlines(DiscoveredParticipantIter iter);
  void purge_handshake_resends(DiscoveredParticipantIter iter);

#endif

  friend class ::DDS_TEST;
};

}
}

OPENDDS_END_VERSIONED_NAMESPACE_DECL

#endif // OPENDDS_RTPS_SPDP_H<|MERGE_RESOLUTION|>--- conflicted
+++ resolved
@@ -168,17 +168,11 @@
   u_short get_ipv6_sedp_port() const { return sedp_->ipv6_local_address().get_port_number(); }
 #endif
 
-<<<<<<< HEAD
-  void sedp_rtps_relay_address(const ACE_INET_Addr& address) { sedp_->rtps_relay_address(address); }
-
-  void sedp_stun_server_address(const ACE_INET_Addr& address) { sedp_->stun_server_address(address); }
-=======
   void rtps_relay_only_now(bool f);
   void use_rtps_relay_now(bool f);
   void use_ice_now(bool f);
-  void sedp_rtps_relay_address(const ACE_INET_Addr& address) { sedp_.rtps_relay_address(address); }
-  void sedp_stun_server_address(const ACE_INET_Addr& address) { sedp_.stun_server_address(address); }
->>>>>>> c67cb978
+  void sedp_rtps_relay_address(const ACE_INET_Addr& address) { sedp_->rtps_relay_address(address); }
+  void sedp_stun_server_address(const ACE_INET_Addr& address) { sedp_->stun_server_address(address); }
 
   BuiltinEndpointSet_t available_builtin_endpoints() const { return available_builtin_endpoints_; }
 
@@ -396,14 +390,7 @@
   void get_discovered_participant_ids(DCPS::RepoIdSet& results) const;
 
   BuiltinEndpointSet_t available_builtin_endpoints_;
-<<<<<<< HEAD
   DCPS::RcHandle<Sedp>  sedp_;
-  // wait for acknowledgments from SpdpTransport and Sedp::Task
-  // when BIT is being removed (fini_bit)
-  WaitForAcks wait_for_acks_;
-=======
-  Sedp sedp_;
->>>>>>> c67cb978
 
 #ifdef OPENDDS_SECURITY
   Security::SecurityConfig_rch security_config_;
