--- conflicted
+++ resolved
@@ -300,15 +300,12 @@
     typedef DCPS::PmfMultiTask<SpdpTransport> SpdpMulti;
     void send_local(const DCPS::MonotonicTimePoint& now);
     DCPS::RcHandle<SpdpMulti> local_sender_;
-<<<<<<< HEAD
     void send_directed(const DCPS::MonotonicTimePoint& now);
     DCPS::RcHandle<SpdpSporadic> directed_sender_;
     DCPS::RepoId previous_directed_guid_;
-=======
     DCPS::ThreadStatus* thread_status_;
     void thread_status_task(const DCPS::MonotonicTimePoint& now);
     DCPS::RcHandle<SpdpPeriodic> thread_status_sender_;
->>>>>>> 5ef2ccc2
 #ifdef OPENDDS_SECURITY
     void process_handshake_deadlines(const DCPS::MonotonicTimePoint& now);
     DCPS::RcHandle<SpdpSporadic> handshake_deadline_processor_;
