--- conflicted
+++ resolved
@@ -355,24 +355,10 @@
   return strm << stru.continuation_point;
 }
 
-<<<<<<< HEAD
-  bool operator<<(Serializer& strm, const XTypes::TypeLookup_Call& stru)
-  {
-    if (!(strm << stru.kind)) {
-      return false;
-    }
-    switch (stru.kind) {
-    case XTypes::TypeLookup_getTypes_HashId:
-      return (strm << stru.getTypes);
-    case XTypes::TypeLookup_getDependencies_HashId:
-      return (strm << stru.getTypeDependencies);
-    }
-=======
 bool operator>>(Serializer& strm, XTypes::TypeLookup_getTypeDependencies_Out& stru)
 {
   size_t total_size = 0;
   if (!strm.read_delimiter(total_size)) {
->>>>>>> 7bd4ac25
     return false;
   }
 
@@ -486,27 +472,11 @@
   }
 }
 
-<<<<<<< HEAD
-  bool operator<<(Serializer& strm, const XTypes::TypeLookup_Return& stru)
-  {
-    if (!(strm << stru.kind)) {
-      return false;
-    }
-    switch (stru.kind) {
-    case XTypes::TypeLookup_getTypes_HashId: {
-      return (strm << stru.getTypes);
-    }
-    case XTypes::TypeLookup_getDependencies_HashId: {
-      return (strm << stru.getTypeDependencies);
-    }
-    }
-=======
 bool operator<<(Serializer& strm, const XTypes::TypeLookup_Call& uni)
 {
   size_t total_size = 0;
   serialized_size(strm.encoding(), total_size, uni);
   if (!strm.write_delimiter(total_size)) {
->>>>>>> 7bd4ac25
     return false;
   }
 
