/*
 * Distributed under the OpenDDS License.
 * See: http://www.opendds.org/license.html
 */

#include "TypeLookup.h"

OPENDDS_BEGIN_VERSIONED_NAMESPACE_DECL

namespace OpenDDS {

namespace DCPS {

  void serialized_size(const Encoding& encoding, size_t& size,
    const XTypes::TypeLookup_getTypes_In& stru)
  {
    // TODO: needs correct implementation
    serialized_size(encoding, size, stru.type_ids);
  }

  bool operator<<(Serializer& strm, const XTypes::TypeLookup_getTypes_In& stru)
  {
    // TODO: needs correct implementation
    return strm << stru.type_ids;
  }

  bool operator>>(Serializer& strm, XTypes::TypeLookup_getTypes_In& stru)
  {
    // TODO: needs correct implementation
    return strm >> stru.type_ids;
  }


  void serialized_size(const Encoding& encoding, size_t& size,
    const XTypes::TypeLookup_getTypes_Out& stru)
  {
    // TODO: needs correct implementation
    serialized_size(encoding, size, stru.types);
    serialized_size(encoding, size, stru.complete_to_minimal);
  }

  bool operator<<(Serializer& strm, const XTypes::TypeLookup_getTypes_Out& stru)
  {
    // TODO: needs correct implementation
    return (strm << stru.types)
      && (strm << stru.complete_to_minimal);
  }

  bool operator>>(Serializer& strm, XTypes::TypeLookup_getTypes_Out& stru)
  {
    // TODO: needs correct implementation
    return (strm >> stru.types)
      && (strm >> stru.complete_to_minimal);
  }


  void serialized_size(const Encoding& encoding, size_t& size,
    const XTypes::TypeLookup_getTypes_Result& stru)
  {
    switch (stru.return_code) {
    case DDS::RETCODE_OK:
      serialized_size(encoding, size, stru.result);
      break;
    }
  }

  bool operator<<(Serializer& strm, const XTypes::TypeLookup_getTypes_Result& stru)
  {
    if (!(strm << ACE_OutputCDR::from_octet(stru.return_code))) {
      return false;
    }
    switch (stru.return_code) {
    case DDS::RETCODE_OK:
      return strm << stru.result;
    }
    return false;
  }

  bool operator>>(Serializer& strm, XTypes::TypeLookup_getTypes_Result& stru)
  {
    CORBA::Long return_code;
    if (!(strm >> return_code)) {
      return false;
    }
    switch (return_code) {
    case DDS::RETCODE_OK: {
      OpenDDS::XTypes::TypeLookup_getTypes_Out tmp;
      if (strm >> tmp) {
        stru.result = tmp;
        stru.return_code = return_code;
        return true;
      }
      return false;
    }
    }
    return false;
  }


  void serialized_size(const Encoding& encoding, size_t& size,
    const XTypes::TypeLookup_getTypeDependencies_In& stru)
  {
    // TODO: needs correct implementation
    serialized_size(encoding, size, stru.type_ids);
    serialized_size(encoding, size, stru.continuation_point);
  }

  bool operator<<(Serializer& strm, const XTypes::TypeLookup_getTypeDependencies_In& stru)
  {
    // TODO: needs correct implementation
    return (strm << stru.type_ids)
      && (strm << stru.continuation_point);
  }

  bool operator>>(Serializer& strm, XTypes::TypeLookup_getTypeDependencies_In& stru)
  {
    // TODO: needs correct implementation
    return (strm >> stru.type_ids)
      && (strm >> stru.continuation_point);
  }


  void serialized_size(const Encoding& encoding, size_t& size,
    const XTypes::TypeLookup_getTypeDependencies_Out& stru)
  {
    // TODO: needs correct implementation
    serialized_size(encoding, size, stru.dependent_typeids);
    serialized_size(encoding, size, stru.continuation_point);
  }

  bool operator<<(Serializer& strm, const XTypes::TypeLookup_getTypeDependencies_Out& stru)
  {
    // TODO: needs correct implementation
    return (strm << stru.dependent_typeids)
      && (strm << stru.continuation_point);
  }

  bool operator>>(Serializer& strm, XTypes::TypeLookup_getTypeDependencies_Out& stru)
  {
    // TODO: needs correct implementation
    return (strm >> stru.dependent_typeids)
      && (strm >> stru.continuation_point);
  }


  void serialized_size(const Encoding& encoding, size_t& size,
    const XTypes::TypeLookup_getTypeDependencies_Result& stru)
  {
    switch (stru.return_code) {
    case DDS::RETCODE_OK:
      serialized_size(encoding, size, stru.result);
      break;
    }
  }

  bool operator<<(Serializer& strm, const XTypes::TypeLookup_getTypeDependencies_Result& stru)
  {
    if (!(strm << ACE_OutputCDR::from_octet(stru.return_code))) {
      return false;
    }
    switch (stru.return_code) {
    case DDS::RETCODE_OK:
      return strm << stru.result;
    }
    return false;
  }

  bool operator>>(Serializer& strm, XTypes::TypeLookup_getTypeDependencies_Result& stru)
  {
    CORBA::Long return_code;
    if (!(strm >> return_code)) {
      return false;
    }
    switch (return_code) {
    case DDS::RETCODE_OK: {
      OpenDDS::XTypes::TypeLookup_getTypeDependencies_Out tmp;
      if (strm >> tmp) {
        stru.result = tmp;
        stru.return_code = return_code;
        return true;
      }
      return false;
    }
    }
    return false;
  }


  void serialized_size(const Encoding& encoding, size_t& size,
    const XTypes::TypeLookup_Call& stru)
  {
    primitive_serialized_size(encoding, size, ACE_OutputCDR::from_octet(stru.kind));
    switch (stru.kind) {
    case XTypes::TypeLookup_getTypes_HashId:
      serialized_size(encoding, size, stru.getTypes);
      break;
    case XTypes::TypeLookup_getDependencies_HashId:
      serialized_size(encoding, size, stru.getTypeDependencies);
      break;
    }
  }

  bool operator<<(Serializer& strm, const XTypes::TypeLookup_Call& stru)
  {
    if (!(strm << stru.kind)) {
      return false;
    }
    switch (stru.kind) {
    case XTypes::TypeLookup_getTypes_HashId:
      return (strm << stru.getTypes);
    case XTypes::TypeLookup_getDependencies_HashId:
      return (strm << stru.getTypeDependencies);
    }
    return false;
  }

  bool operator>>(Serializer& strm, XTypes::TypeLookup_Call& stru)
  {
<<<<<<< HEAD
    CORBA::ULong kind;
=======
    CORBA::Long kind;
>>>>>>> 1beb4623
    if (!(strm >> kind)) {
      return false;
    }
    switch (kind) {
    case XTypes::TypeLookup_getTypes_HashId: {
      OpenDDS::XTypes::TypeLookup_getTypes_In tmp;
      if (strm >> tmp) {
        stru.getTypes = tmp;
        stru.kind = kind;
        return true;
      }
      return false;
    }
    case XTypes::TypeLookup_getDependencies_HashId: {
      OpenDDS::XTypes::TypeLookup_getTypeDependencies_In tmp;
      if (strm >> tmp) {
        stru.getTypeDependencies = tmp;
        stru.kind = kind;
        return true;
      }
      return false;
    }
    }
    return false;
  }


  void serialized_size(const Encoding& encoding, size_t& size,
    const XTypes::TypeLookup_Request& stru)
  {
    serialized_size(encoding, size, stru.header);
    serialized_size(encoding, size, stru.data);
  }

  bool operator<<(Serializer& strm, const XTypes::TypeLookup_Request& stru)
  {
    return (strm << stru.header)
      && (strm << stru.data);
  }

  bool operator>>(Serializer& strm, XTypes::TypeLookup_Request& stru)
  {
    return (strm >> stru.header)
      && (strm >> stru.data);
  }


  void serialized_size(const Encoding& encoding, size_t& size,
    const XTypes::TypeLookup_Return& stru)
  {
    primitive_serialized_size(encoding, size, ACE_OutputCDR::from_octet(stru.kind));
    switch (stru.kind) {
    case XTypes::TypeLookup_getTypes_HashId: {
      serialized_size(encoding, size, stru.getTypes);
      break;
    }
    case XTypes::TypeLookup_getDependencies_HashId: {
      serialized_size(encoding, size, stru.getTypeDependencies);
      break;
    }
    }
  }

  bool operator<<(Serializer& strm, const XTypes::TypeLookup_Return& stru)
  {
    if (!(strm << stru.kind)) {
      return false;
    }
    switch (stru.kind) {
    case XTypes::TypeLookup_getTypes_HashId: {
      return (strm << stru.getTypes);
    }
    case XTypes::TypeLookup_getDependencies_HashId: {
      return (strm << stru.getTypeDependencies);
    }
    }
    return false;
  }

  bool operator>>(Serializer& strm, XTypes::TypeLookup_Return& stru)
  {
<<<<<<< HEAD
    CORBA::ULong kind;
=======
    CORBA::Long kind;
>>>>>>> 1beb4623
    if (!(strm >> kind)) {
      return false;
    }
    switch (kind) {
    case XTypes::TypeLookup_getTypes_HashId: {
      OpenDDS::XTypes::TypeLookup_getTypes_Result tmp;
      if (strm >> tmp) {
        stru.getTypes = tmp;
        stru.kind = kind;
        return true;
      }
      return false;
    }
    case XTypes::TypeLookup_getDependencies_HashId: {
      OpenDDS::XTypes::TypeLookup_getTypeDependencies_Result tmp;
      if (strm >> tmp) {
        stru.getTypeDependencies = tmp;
        stru.kind = kind;
        return true;
      }
      return false;
    }
    }
    return false;
  }


  void serialized_size(const Encoding& encoding, size_t& size,
    const XTypes::TypeLookup_Reply& stru)
  {
    serialized_size(encoding, size, stru.header);
    serialized_size(encoding, size, stru.data);
  }

  bool operator<<(Serializer& strm, const XTypes::TypeLookup_Reply& stru)
  {
    return (strm << stru.header)
      && (strm << stru.data);
  }

  bool operator>>(Serializer& strm, XTypes::TypeLookup_Reply& stru)
  {
    return (strm >> stru.header)
      && (strm >> stru.data);
  }


  void serialized_size(const Encoding& encoding, size_t& size,
    const XTypes::OctetSeq32& seq)
  {
    primitive_serialized_size_ulong(encoding, size);
    if (seq.length() == 0) {
      return;
    }
    primitive_serialized_size_octet(encoding, size, seq.length());
  }

  bool operator<<(Serializer& strm, const XTypes::OctetSeq32& seq)
  {
    const CORBA::ULong length = seq.length();
    if (length > 32) {
      return false;
    }
    if (!(strm << length)) {
      return false;
    }
    if (length == 0) {
      return true;
    }
    return strm.write_octet_array(seq.get_buffer(), length);
  }

  bool operator>>(Serializer& strm, XTypes::OctetSeq32& seq)
  {
    CORBA::ULong length;
    if (!(strm >> length)) {
      return false;
    }
    if (length > 32) {
      return false;
    }
    seq.length(length);
    if (length == 0) {
      return true;
    }
    return strm.read_octet_array(seq.get_buffer(), length);
  }

} // namespace DCPS
} // namespace OpenDDS

OPENDDS_END_VERSIONED_NAMESPACE_DECL<|MERGE_RESOLUTION|>--- conflicted
+++ resolved
@@ -216,11 +216,7 @@
 
   bool operator>>(Serializer& strm, XTypes::TypeLookup_Call& stru)
   {
-<<<<<<< HEAD
-    CORBA::ULong kind;
-=======
     CORBA::Long kind;
->>>>>>> 1beb4623
     if (!(strm >> kind)) {
       return false;
     }
@@ -302,11 +298,7 @@
 
   bool operator>>(Serializer& strm, XTypes::TypeLookup_Return& stru)
   {
-<<<<<<< HEAD
-    CORBA::ULong kind;
-=======
     CORBA::Long kind;
->>>>>>> 1beb4623
     if (!(strm >> kind)) {
       return false;
     }
