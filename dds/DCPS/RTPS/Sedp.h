--- conflicted
+++ resolved
@@ -162,13 +162,8 @@
   void signal_liveliness(DDS::LivelinessQosPolicyKind kind);
   void signal_liveliness_unsecure(DDS::LivelinessQosPolicyKind kind);
 
-  bool send_type_lookup_request(XTypes::TypeIdentifierSeq& type_ids,
-<<<<<<< HEAD
-                                const DCPS::RepoId& reader,
-                                bool sendGetTypes);
-=======
-                                const DCPS::RepoId& reader, bool is_discovery_protected);
->>>>>>> 2ebcbab2
+  bool send_type_lookup_request(XTypes::TypeIdentifierSeq& type_ids, const DCPS::RepoId& reader,
+                                bool is_discovery_protected, bool send_get_types);
 
 #ifdef OPENDDS_SECURITY
   void signal_liveliness_secure(DDS::LivelinessQosPolicyKind kind);
@@ -607,7 +602,6 @@
   };
 
   typedef DCPS::RcHandle<TypeLookupRequestWriter> TypeLookupRequestWriter_rch;
-
   TypeLookupRequestWriter_rch type_lookup_request_writer_;
 
   class TypeLookupReplyWriter : public Writer {
@@ -618,22 +612,15 @@
 
     virtual ~TypeLookupReplyWriter();
 
-<<<<<<< HEAD
     DDS::ReturnCode_t send_type_lookup_reply(const DCPS::ReceivedDataSample& sample,
-      XTypes::TypeLookup_Reply& type_lookup_reply);
-=======
-    DDS::ReturnCode_t send_tl_reply(const DCPS::ReceivedDataSample& sample,
       XTypes::TypeLookup_Reply& type_lookup_reply, const DCPS::RepoId& reader);
->>>>>>> 2ebcbab2
   };
 
   typedef DCPS::RcHandle<TypeLookupReplyWriter> TypeLookupReplyWriter_rch;
-
   TypeLookupReplyWriter_rch type_lookup_reply_writer_;
 
 #ifdef OPENDDS_SECURITY
   TypeLookupRequestWriter_rch type_lookup_request_secure_writer_;
-
   TypeLookupReplyWriter_rch type_lookup_reply_secure_writer_;
 #endif
 
@@ -740,18 +727,6 @@
   DiscoveryReader_rch dcps_participant_secure_reader_;
 #endif
 
-<<<<<<< HEAD
-  class TypeLookupReader : public Reader {
-  public:
-    TypeLookupReader(const DCPS::RepoId& sub_id, Sedp& sedp)
-      : Reader(sub_id, sedp)
-    {}
-
-    virtual ~TypeLookupReader();
-  };
-
-=======
->>>>>>> 2ebcbab2
   class TypeLookupRequestReader : public Reader {
   public:
     TypeLookupRequestReader(const DCPS::RepoId& sub_id, Sedp& sedp)
@@ -777,12 +752,8 @@
   };
 
   typedef DCPS::RcHandle<TypeLookupRequestReader> TypeLookupRequestReader_rch;
-
-<<<<<<< HEAD
   TypeLookupRequestReader_rch type_lookup_request_reader_;
 
-=======
->>>>>>> 2ebcbab2
   class TypeLookupReplyReader : public Reader {
   public:
     TypeLookupReplyReader(const DCPS::RepoId& sub_id, Sedp& sedp)
@@ -810,14 +781,10 @@
   };
 
   typedef DCPS::RcHandle<TypeLookupReplyReader> TypeLookupReplyReader_rch;
-
-  TypeLookupRequestReader_rch type_lookup_request_reader_;
-
   TypeLookupReplyReader_rch type_lookup_reply_reader_;
 
 #ifdef OPENDDS_SECURITY
   TypeLookupRequestReader_rch type_lookup_request_secure_reader_;
-
   TypeLookupReplyReader_rch type_lookup_reply_secure_reader_;
 #endif
 
