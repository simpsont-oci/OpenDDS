#include "DCPS/DdsDcps_pch.h" //Only the _pch include should start with DCPS/

#include "StaticDiscovery.h"
#include "dds/DCPS/debug.h"
#include "dds/DCPS/ConfigUtils.h"
#include "dds/DCPS/DomainParticipantImpl.h"
#include "dds/DCPS/Marked_Default_Qos.h"
#include "dds/DCPS/SubscriberImpl.h"
#include "dds/DCPS/BuiltInTopicUtils.h"
#include "dds/DCPS/Registered_Data_Types.h"
#include "dds/DCPS/Qos_Helper.h"
#include "dds/DCPS/DataWriterImpl.h"
#include "dds/DCPS/transport/framework/TransportRegistry.h"

#include <ctype.h>

OPENDDS_BEGIN_VERSIONED_NAMESPACE_DECL

namespace OpenDDS {
namespace DCPS {

namespace {
  const size_t BYTES_IN_PARTICIPANT = 6;
  const size_t HEX_DIGITS_IN_PARTICIPANT = 2 * BYTES_IN_PARTICIPANT;
  const size_t BYTES_IN_ENTITY = 3;
  const size_t HEX_DIGITS_IN_ENTITY = 2 * BYTES_IN_ENTITY;
  const size_t TYPE_NAME_MAX = 128;
}

void EndpointRegistry::match()
{
  for (WriterMapType::iterator wp = writer_map.begin(), wp_limit = writer_map.end();
       wp != wp_limit;
       ++wp) {
    const RepoId& writerid = wp->first;
    Writer& writer = wp->second;
    for (ReaderMapType::iterator rp = reader_map.begin(), rp_limit = reader_map.end();
         rp != rp_limit;
         ++rp) {
      const RepoId& readerid = rp->first;
      Reader& reader = rp->second;

      if (StaticDiscGuidDomainEqual()(readerid.guidPrefix, writerid.guidPrefix) &&
          !StaticDiscGuidPartEqual()(readerid.guidPrefix, writerid.guidPrefix) &&
          reader.topic_name == writer.topic_name) {
        // Different participants, same topic.
        IncompatibleQosStatus writerStatus = {0, 0, 0, DDS::QosPolicyCountSeq()};
        IncompatibleQosStatus readerStatus = {0, 0, 0, DDS::QosPolicyCountSeq()};
        const TransportLocatorSeq& writer_trans_info = writer.trans_info;
        const TransportLocatorSeq& reader_trans_info = reader.trans_info;
        const DDS::DataWriterQos& writer_qos = writer.qos;
        const DDS::DataReaderQos& reader_qos = reader.qos;
        const DDS::PublisherQos& publisher_qos = writer.publisher_qos;
        const DDS::SubscriberQos& subscriber_qos = reader.subscriber_qos;

        if (compatibleQOS(&writerStatus, &readerStatus, writer_trans_info, reader_trans_info,
                          &writer_qos, &reader_qos, &publisher_qos, &subscriber_qos)) {
          switch (reader.qos.reliability.kind) {
          case DDS::BEST_EFFORT_RELIABILITY_QOS:
            writer.best_effort_readers.insert(readerid);
            reader.best_effort_writers.insert(writerid);
            break;
          case DDS::RELIABLE_RELIABILITY_QOS:
            writer.reliable_readers.insert(readerid);
            reader.reliable_writers.insert(writerid);
            break;
          }
        }
      }
    }
  }
}

StaticEndpointManager::StaticEndpointManager(const RepoId& participant_id,
                                             ACE_Thread_Mutex& lock,
                                             const EndpointRegistry& registry,
                                             StaticParticipant& participant)
  : EndpointManager<StaticDiscoveredParticipantData>(participant_id, lock)
  , registry_(registry)
  , participant_(participant)
<<<<<<< HEAD
{
  pub_bit_key_.value[0] = pub_bit_key_.value[1] = pub_bit_key_.value[2] = 0;
  sub_bit_key_.value[0] = sub_bit_key_.value[1] = sub_bit_key_.value[2] = 0;

  type_lookup_init(TheServiceParticipant->interceptor());
}
=======
{}
>>>>>>> 343eee84

void StaticEndpointManager::init_bit()
{
  // Discover all remote publications and subscriptions.

  for (EndpointRegistry::WriterMapType::const_iterator pos = registry_.writer_map.begin(),
         limit = registry_.writer_map.end();
       pos != limit;
       ++pos) {
    const RepoId& remoteid = pos->first;
    const EndpointRegistry::Writer& writer = pos->second;

    if (!GuidPrefixEqual()(participant_id_.guidPrefix, remoteid.guidPrefix)) {
      const DDS::BuiltinTopicKey_t key = repo_id_to_bit_key(remoteid);

      // pos represents a remote.
      // Populate data.
      DDS::PublicationBuiltinTopicData data;

      data.key = key;
      OPENDDS_STRING topic_name = writer.topic_name;
      data.topic_name = topic_name.c_str();
      const EndpointRegistry::Topic& topic = registry_.topic_map.find(topic_name)->second;
      data.type_name = topic.type_name.c_str();
      data.durability = writer.qos.durability;
      data.durability_service = writer.qos.durability_service;
      data.deadline = writer.qos.deadline;
      data.latency_budget = writer.qos.latency_budget;
      data.liveliness = writer.qos.liveliness;
      data.reliability = writer.qos.reliability;
      data.lifespan = writer.qos.lifespan;
      data.user_data = writer.qos.user_data;
      data.ownership = writer.qos.ownership;
      data.ownership_strength = writer.qos.ownership_strength;
      data.destination_order = writer.qos.destination_order;
      data.presentation = writer.publisher_qos.presentation;
      data.partition = writer.publisher_qos.partition;
      // If the TopicQos becomes available, this can be populated.
      //data.topic_data = topic_details.qos_.topic_data;
      data.group_data = writer.publisher_qos.group_data;
      data.representation = writer.qos.representation;

#ifndef DDS_HAS_MINIMUM_BIT
      OpenDDS::DCPS::PublicationBuiltinTopicDataDataReaderImpl* bit = pub_bit();
      if (bit) { // bit may be null if the DomainParticipant is shutting down
        bit->store_synthetic_data(data, DDS::NEW_VIEW_STATE);
      }
#endif /* DDS_HAS_MINIMUM_BIT */
    }
  }

  for (EndpointRegistry::ReaderMapType::const_iterator pos = registry_.reader_map.begin(),
         limit = registry_.reader_map.end();
       pos != limit;
       ++pos) {
    const RepoId& remoteid = pos->first;
    const EndpointRegistry::Reader& reader = pos->second;

    if (!GuidPrefixEqual()(participant_id_.guidPrefix, remoteid.guidPrefix)) {
      const DDS::BuiltinTopicKey_t key = repo_id_to_bit_key(remoteid);

      // pos represents a remote.
      // Populate data.
      DDS::SubscriptionBuiltinTopicData data;

      data.key = key;
      OPENDDS_STRING topic_name = reader.topic_name;
      data.topic_name = topic_name.c_str();
      const EndpointRegistry::Topic& topic = registry_.topic_map.find(topic_name)->second;
      data.type_name = topic.type_name.c_str();
      data.durability = reader.qos.durability;
      data.deadline = reader.qos.deadline;
      data.latency_budget = reader.qos.latency_budget;
      data.liveliness = reader.qos.liveliness;
      data.reliability = reader.qos.reliability;
      data.ownership = reader.qos.ownership;
      data.destination_order = reader.qos.destination_order;
      data.user_data = reader.qos.user_data;
      data.time_based_filter = reader.qos.time_based_filter;
      data.presentation = reader.subscriber_qos.presentation;
      data.partition = reader.subscriber_qos.partition;
      // // If the TopicQos becomes available, this can be populated.
      //data.topic_data = topic_details.qos_.topic_data;
      data.group_data = reader.subscriber_qos.group_data;
      data.representation = reader.qos.representation;

#ifndef DDS_HAS_MINIMUM_BIT
      OpenDDS::DCPS::SubscriptionBuiltinTopicDataDataReaderImpl* bit = sub_bit();
      if (bit) { // bit may be null if the DomainParticipant is shutting down
        bit->store_synthetic_data(data, DDS::NEW_VIEW_STATE);
      }
#endif /* DDS_HAS_MINIMUM_BIT */
    }
  }
}

void StaticEndpointManager::assign_publication_key(RepoId& rid,
                                                   const RepoId& /*topicId*/,
                                                   const DDS::DataWriterQos& qos)
{
  if (qos.user_data.value.length() != BYTES_IN_ENTITY) {
    ACE_ERROR((LM_ERROR, ACE_TEXT("(%P|%t) ERROR: StaticEndpointManager::assign_publication_key: no user data to identify writer\n")));
    return;
  }

  rid.entityId.entityKey[0] = qos.user_data.value[0];
  rid.entityId.entityKey[1] = qos.user_data.value[1];
  rid.entityId.entityKey[2] = qos.user_data.value[2];
  rid.entityId.entityKind = ENTITYKIND_USER_WRITER_WITH_KEY;

  if (DCPS_debug_level > 8) {
    ACE_DEBUG((LM_INFO, "(%P|%t) looking up writer ID %C\n",
               LogGuid(rid).c_str()));
  }

  EndpointRegistry::WriterMapType::const_iterator pos = registry_.writer_map.find(rid);
  if (pos == registry_.writer_map.end()) {
    ACE_DEBUG((LM_WARNING, ACE_TEXT("(%P|%t) WARNING: StaticEndpointManager::assign_publication_key: unknown writer: %C\n"), LogGuid(rid).c_str()));
    return;
  }

  DDS::DataWriterQos qos2(qos);
  // Qos in registry will not have the user data so overwrite.
  qos2.user_data = pos->second.qos.user_data;

  DDS::DataWriterQos qos3(pos->second.qos);

  if (qos2 != qos3) {
    ACE_ERROR((LM_ERROR, ACE_TEXT("(%P|%t) WARNING: StaticEndpointManager::assign_publication_key: dynamic and static QoS differ\n")));
  }
}

void StaticEndpointManager::assign_subscription_key(RepoId& rid,
                                                    const RepoId& /*topicId*/,
                                                    const DDS::DataReaderQos& qos)
{
  if (qos.user_data.value.length() != BYTES_IN_ENTITY) {
    ACE_ERROR((LM_ERROR, ACE_TEXT("(%P|%t) ERROR: StaticEndpointManager::assign_subscription_key: no user data to identify reader\n")));
    return;
  }

  rid.entityId.entityKey[0] = qos.user_data.value[0];
  rid.entityId.entityKey[1] = qos.user_data.value[1];
  rid.entityId.entityKey[2] = qos.user_data.value[2];
  rid.entityId.entityKind = ENTITYKIND_USER_READER_WITH_KEY;

  EndpointRegistry::ReaderMapType::const_iterator pos = registry_.reader_map.find(rid);
  if (pos == registry_.reader_map.end()) {
    ACE_DEBUG((LM_WARNING, ACE_TEXT("(%P|%t) WARNING: StaticEndpointManager::assign_subscription_key: unknown reader: %C\n"), LogGuid(rid).c_str()));
    return;
  }

  DDS::DataReaderQos qos2(qos);
  // Qos in registry will not have the user data so overwrite.
  qos2.user_data = pos->second.qos.user_data;

  if (qos2 != pos->second.qos) {
    ACE_ERROR((LM_ERROR, ACE_TEXT("(%P|%t) WARNING: StaticEndpointManager::assign_subscription_key: dynamic and static QoS differ\n")));
  }
}

bool
StaticEndpointManager::update_topic_qos(const RepoId& /*topicId*/,
                                        const DDS::TopicQos& /*qos*/)
{
  ACE_ERROR((LM_ERROR, ACE_TEXT("(%P|%t) ERROR: StaticEndpointManager::update_topic_qos - ")
             ACE_TEXT("Not allowed\n")));
  return false;
}

bool
StaticEndpointManager::update_publication_qos(const RepoId& /*publicationId*/,
                                              const DDS::DataWriterQos& /*qos*/,
                                              const DDS::PublisherQos& /*publisherQos*/)
{
  ACE_ERROR((LM_ERROR, ACE_TEXT("(%P|%t) ERROR: StaticEndpointManager::update_publication_qos - ")
             ACE_TEXT("Not allowed\n")));
  return false;
}

bool
StaticEndpointManager::update_subscription_qos(const RepoId& /*subscriptionId*/,
                                               const DDS::DataReaderQos& /*qos*/,
                                               const DDS::SubscriberQos& /*subscriberQos*/)
{
  ACE_ERROR((LM_ERROR, ACE_TEXT("(%P|%t) ERROR: StaticEndpointManager::update_subscription_qos - ")
             ACE_TEXT("Not allowed\n")));
  return false;
}

bool
StaticEndpointManager::update_subscription_params(const RepoId& /*subId*/,
                                                  const DDS::StringSeq& /*params*/)
{
  ACE_ERROR((LM_ERROR, ACE_TEXT("(%P|%t) ERROR: StaticEndpointManager::update_subscription_qos - ")
             ACE_TEXT("Not allowed\n")));
  return false;
}

void
StaticEndpointManager::association_complete(const RepoId& /*localId*/,
                                            const RepoId& /*remoteId*/)
{
  // Do nothing.
}

bool
StaticEndpointManager::disassociate(const StaticDiscoveredParticipantData& /*pdata*/)
{
  ACE_DEBUG((LM_NOTICE, ACE_TEXT("(%P|%t) StaticEndpointManager::disassociate TODO\n")));
  // TODO
  return false;
}

DDS::ReturnCode_t
StaticEndpointManager::add_publication_i(const RepoId& writerid,
                                         LocalPublication& pub)
{
  /*
    Find all matching remote readers.
    If the reader is best effort, then associate immediately.
    If the reader is reliable (we are reliable by implication), register with the transport to receive notification that the remote reader is up.
    */
  EndpointRegistry::WriterMapType::const_iterator pos = registry_.writer_map.find(writerid);
  if (pos == registry_.writer_map.end()) {
    return DDS::RETCODE_ERROR;
  }
  const EndpointRegistry::Writer& writer = pos->second;

  for (RepoIdSet::const_iterator pos = writer.best_effort_readers.begin(), limit = writer.best_effort_readers.end();
       pos != limit;
       ++pos) {
    const RepoId& readerid = *pos;
    const EndpointRegistry::Reader& reader = registry_.reader_map.find(readerid)->second;

#ifdef __SUNPRO_CC
    ReaderAssociation ra;
    ra.readerTransInfo = reader.trans_info;
    ra.readerId = readerid;
    ra.subQos = reader.subscriber_qos;
    ra.readerQos = reader.qos;
    ra.filterClassName = "";
    ra.filterExpression = "";
    ra.exprParams = 0;
#else
    const ReaderAssociation ra =
      {reader.trans_info, readerid, reader.subscriber_qos, reader.qos, "", "", 0, 0};
#endif
    pub.publication_->add_association(writerid, ra, true);
    pub.publication_->association_complete(readerid);
  }

  for (RepoIdSet::const_iterator pos = writer.reliable_readers.begin(), limit = writer.reliable_readers.end();
       pos != limit;
       ++pos) {
    const RepoId& readerid = *pos;
    const EndpointRegistry::Reader& reader = registry_.reader_map.find(readerid)->second;
    pub.publication_->register_for_reader(participant_id_, writerid, readerid, reader.trans_info, this);
  }

  return DDS::RETCODE_OK;
}

DDS::ReturnCode_t
StaticEndpointManager::remove_publication_i(const RepoId& writerid, LocalPublication& pub)
{
  EndpointRegistry::WriterMapType::const_iterator pos = registry_.writer_map.find(writerid);
  if (pos == registry_.writer_map.end()) {
    return DDS::RETCODE_ERROR;
  }

  const EndpointRegistry::Writer& writer = pos->second;

  ReaderIdSeq ids;
  ids.length((CORBA::ULong)writer.reliable_readers.size());
  CORBA::ULong idx = 0;
  for (RepoIdSet::const_iterator pos = writer.reliable_readers.begin(), limit = writer.reliable_readers.end();
        pos != limit;
        ++pos, ++idx) {
    const RepoId& readerid = *pos;
    ids[idx] = readerid;
    pub.publication_->unregister_for_reader(participant_id_, writerid, readerid);
  }

  return DDS::RETCODE_OK;
}

DDS::ReturnCode_t
StaticEndpointManager::add_subscription_i(const RepoId& readerid,
                                          LocalSubscription& sub)
{
  /*
    Find all matching remote writers.
    If we (the reader) is best effort, then associate immediately.
    If we (the reader) are reliable, then register with the transport to receive notification that the remote writer is up.
    */
  EndpointRegistry::ReaderMapType::const_iterator pos = registry_.reader_map.find(readerid);
  if (pos == registry_.reader_map.end()) {
    return DDS::RETCODE_ERROR;
  }
  const EndpointRegistry::Reader& reader = pos->second;

  for (RepoIdSet::const_iterator pos = reader.best_effort_writers.begin(), limit = reader.best_effort_writers.end();
       pos != limit;
       ++pos) {
    const RepoId& writerid = *pos;
    const EndpointRegistry::Writer& writer = registry_.writer_map.find(writerid)->second;

    DDS::OctetSeq type_info;
    const WriterAssociation wa = {
      writer.trans_info, writerid, writer.publisher_qos, writer.qos, type_info
    };
    sub.subscription_->add_association(readerid, wa, false);
  }

  for (RepoIdSet::const_iterator pos = reader.reliable_writers.begin(), limit = reader.reliable_writers.end();
       pos != limit;
       ++pos) {
    const RepoId& writerid = *pos;
    const EndpointRegistry::Writer& writer = registry_.writer_map.find(writerid)->second;
    sub.subscription_->register_for_writer(participant_id_, readerid, writerid, writer.trans_info, this);
  }

  return DDS::RETCODE_OK;
}

DDS::ReturnCode_t
StaticEndpointManager::remove_subscription_i(const RepoId& readerid,
                                             LocalSubscription& sub)
{
  EndpointRegistry::ReaderMapType::const_iterator pos = registry_.reader_map.find(readerid);
  if (pos == registry_.reader_map.end()) {
    return DDS::RETCODE_ERROR;
  }

  const EndpointRegistry::Reader& reader = pos->second;

  WriterIdSeq ids;
  ids.length((CORBA::ULong)reader.reliable_writers.size());
  CORBA::ULong idx = 0;
  for (RepoIdSet::const_iterator pos = reader.reliable_writers.begin(), limit = reader.reliable_writers.end();
        pos != limit;
        ++pos, ++idx) {
    const RepoId& writerid = *pos;
    ids[idx] = writerid;
    sub.subscription_->unregister_for_writer(participant_id_, readerid, writerid);
  }

  return DDS::RETCODE_OK;
}

bool
StaticEndpointManager::is_expectant_opendds(const GUID_t& /*endpoint*/) const
{
  // We can't propagate associated writers via SEDP announcments if we're
  // using static discovery, so nobody ought to be "expecting" them
  return false;
}

bool
StaticEndpointManager::shutting_down() const
{
  ACE_DEBUG((LM_NOTICE, ACE_TEXT("(%P|%t) StaticEndpointManager::shutting_down TODO\n")));
  // TODO
  return false;
}

void
StaticEndpointManager::populate_transport_locator_sequence(TransportLocatorSeq*& /*tls*/,
                                                           DiscoveredSubscriptionIter& /*iter*/,
                                                           const RepoId& /*reader*/)
{
  ACE_DEBUG((LM_NOTICE, ACE_TEXT("(%P|%t) StaticEndpointManager::populate_transport_locator_sequence TODO\n")));
  // TODO
}

void
StaticEndpointManager::populate_transport_locator_sequence(TransportLocatorSeq*& /*tls*/,
                                                           DiscoveredPublicationIter& /*iter*/,
                                                           const RepoId& /*reader*/)
{
  ACE_DEBUG((LM_NOTICE, ACE_TEXT("(%P|%t) StaticEndpointManager::populate_transport_locator_sequence TODO\n")));
  // TODO
}

void
StaticEndpointManager::reader_exists(const RepoId& readerid, const RepoId& writerid)
{
  ACE_GUARD(ACE_Thread_Mutex, g, lock_);
  LocalPublicationMap::const_iterator lp_pos = local_publications_.find(writerid);
  EndpointRegistry::ReaderMapType::const_iterator reader_pos = registry_.reader_map.find(readerid);
  if (lp_pos != local_publications_.end() &&
      reader_pos != registry_.reader_map.end()) {
    DataWriterCallbacks* dwr = lp_pos->second.publication_;
#ifdef __SUNPRO_CC
    ReaderAssociation ra;
    ra.readerTransInfo = reader_pos->second.trans_info;
    ra.readerId = readerid;
    ra.subQos = reader_pos->second.subscriber_qos;
    ra.readerQos = reader_pos->second.qos;
    ra.filterClassName = "";
    ra.filterExpression = "";
    ra.exprParams = 0;
#else
    const ReaderAssociation ra =
      {reader_pos->second.trans_info, readerid, reader_pos->second.subscriber_qos, reader_pos->second.qos, "", "", 0, 0};

#endif
    dwr->add_association(writerid, ra, true);
    dwr->association_complete(readerid);
  }
}

void
StaticEndpointManager::reader_does_not_exist(const RepoId& readerid, const RepoId& writerid)
{
  ACE_GUARD(ACE_Thread_Mutex, g, lock_);
  LocalPublicationMap::const_iterator lp_pos = local_publications_.find(writerid);
  EndpointRegistry::ReaderMapType::const_iterator reader_pos = registry_.reader_map.find(readerid);
  if (lp_pos != local_publications_.end() &&
      reader_pos != registry_.reader_map.end()) {
    DataWriterCallbacks* dwr = lp_pos->second.publication_;
    ReaderIdSeq ids;
    ids.length(1);
    ids[0] = readerid;
    dwr->remove_associations(ids, true);
  }
}

void
StaticEndpointManager::writer_exists(const RepoId& writerid, const RepoId& readerid)
{
  ACE_GUARD(ACE_Thread_Mutex, g, lock_);
  LocalSubscriptionMap::const_iterator ls_pos = local_subscriptions_.find(readerid);
  EndpointRegistry::WriterMapType::const_iterator writer_pos = registry_.writer_map.find(writerid);
  if (ls_pos != local_subscriptions_.end() &&
      writer_pos != registry_.writer_map.end()) {
    DataReaderCallbacks* drr = ls_pos->second.subscription_;
#ifdef __SUNPRO_CC
    WriterAssociation wa;
    wa.writerTransInfo = writer_pos->second.trans_info;
    wa.writerId = writerid;
    wa.pubQos = writer_pos->second.publisher_qos;
    wa.writerQos = writer_pos->second.qos;
#else
    const WriterAssociation wa =
      {writer_pos->second.trans_info, writerid, writer_pos->second.publisher_qos, writer_pos->second.qos, 0};
#endif
    drr->add_association(readerid, wa, false);
  }
}

void
StaticEndpointManager::writer_does_not_exist(const RepoId& writerid, const RepoId& readerid)
{
  ACE_GUARD(ACE_Thread_Mutex, g, lock_);
  LocalSubscriptionMap::const_iterator ls_pos = local_subscriptions_.find(readerid);
  EndpointRegistry::WriterMapType::const_iterator writer_pos = registry_.writer_map.find(writerid);
  if (ls_pos != local_subscriptions_.end() &&
      writer_pos != registry_.writer_map.end()) {
    DataReaderCallbacks* drr = ls_pos->second.subscription_;
    WriterIdSeq ids;
    ids.length(1);
    ids[0] = writerid;
    drr->remove_associations(ids, true);
  }
}

#ifndef DDS_HAS_MINIMUM_BIT
OpenDDS::DCPS::PublicationBuiltinTopicDataDataReaderImpl*
StaticEndpointManager::pub_bit()
{
  DDS::Subscriber_var sub = participant_.bit_subscriber();
  if (!sub.in())
    return 0;

  DDS::DataReader_var d = sub->lookup_datareader(BUILT_IN_PUBLICATION_TOPIC);
  return dynamic_cast<OpenDDS::DCPS::PublicationBuiltinTopicDataDataReaderImpl*>(d.in());
}

OpenDDS::DCPS::SubscriptionBuiltinTopicDataDataReaderImpl*
StaticEndpointManager::sub_bit()
{
  DDS::Subscriber_var sub = participant_.bit_subscriber();
  if (!sub.in())
    return 0;

  DDS::DataReader_var d = sub->lookup_datareader(BUILT_IN_SUBSCRIPTION_TOPIC);
  return dynamic_cast<OpenDDS::DCPS::SubscriptionBuiltinTopicDataDataReaderImpl*>(d.in());
}
#endif /* DDS_HAS_MINIMUM_BIT */

StaticDiscovery::StaticDiscovery(const RepoKey& key)
  : PeerDiscovery<StaticParticipant>(key)
{}

namespace {
  unsigned char hextobyte(unsigned char c)
  {
    if (c >= '0' && c <= '9') {
      return c - '0';
    }
    if (c >= 'a' && c <= 'f') {
      return 10 + c - 'a';
    }
    if (c >= 'A' && c <= 'F') {
      return 10 + c - 'A';
    }
    return c;
  }

  unsigned char
  fromhex(const OPENDDS_STRING& x, size_t idx)
  {
    return (hextobyte(x[idx * 2]) << 4) | (hextobyte(x[idx * 2 + 1]));
  }
}

EntityId_t
EndpointRegistry::build_id(const unsigned char* entity_key,
                           const unsigned char entity_kind)
{
  EntityId_t retval;
  retval.entityKey[0] = entity_key[0];
  retval.entityKey[1] = entity_key[1];
  retval.entityKey[2] = entity_key[2];
  retval.entityKind = entity_kind;
  return retval;
}

RepoId
EndpointRegistry::build_id(DDS::DomainId_t domain,
                           const unsigned char* participant_id,
                           const EntityId_t& entity_id)
{
  RepoId id;
  id.guidPrefix[0] = VENDORID_OCI[0];
  id.guidPrefix[1] = VENDORID_OCI[1];
  // id.guidPrefix[2] = domain[0]
  // id.guidPrefix[3] = domain[1]
  // id.guidPrefix[4] = domain[2]
  // id.guidPrefix[5] = domain[3]
  DDS::DomainId_t netdom = ACE_HTONL(domain);
  ACE_OS::memcpy(&id.guidPrefix[2], &netdom, sizeof(DDS::DomainId_t));
  // id.guidPrefix[6] = participant[0]
  // id.guidPrefix[7] = participant[1]
  // id.guidPrefix[8] = participant[2]
  // id.guidPrefix[9] = participant[3]
  // id.guidPrefix[10] = participant[4]
  // id.guidPrefix[11] = participant[5]
  ACE_OS::memcpy(&id.guidPrefix[6], participant_id, 6);
  id.entityId = entity_id;
  return id;
}

OpenDDS::DCPS::RepoId
StaticDiscovery::generate_participant_guid()
{
  return GUID_UNKNOWN;
}

AddDomainStatus
StaticDiscovery::add_domain_participant(DDS::DomainId_t domain,
                                        const DDS::DomainParticipantQos& qos)
{
  AddDomainStatus ads = {RepoId(), false /*federated*/};

  if (qos.user_data.value.length() != BYTES_IN_PARTICIPANT) {
    ACE_ERROR((LM_ERROR,
                ACE_TEXT("(%P|%t) ERROR: StaticDiscovery::add_domain_participant ")
                ACE_TEXT("No userdata to identify participant\n")));
    return ads;
  }

  RepoId id = EndpointRegistry::build_id(domain,
                                         qos.user_data.value.get_buffer(),
                                         ENTITYID_PARTICIPANT);
  if (!get_part(domain, id).is_nil()) {
    ACE_ERROR((LM_ERROR,
                ACE_TEXT("(%P|%t) ERROR: StaticDiscovery::add_domain_participant ")
                ACE_TEXT("Duplicate participant\n")));
    return ads;
  }

  const RcHandle<StaticParticipant> participant (make_rch<StaticParticipant>(ref(id), qos, registry));

  {
    ACE_GUARD_RETURN(ACE_Thread_Mutex, g, lock_, ads);
    participants_[domain][id] = participant;
  }

  ads.id = id;
  return ads;
}

#if defined(OPENDDS_SECURITY)
AddDomainStatus
StaticDiscovery::add_domain_participant_secure(
  DDS::DomainId_t /*domain*/,
  const DDS::DomainParticipantQos& /*qos*/,
  const OpenDDS::DCPS::RepoId& /*guid*/,
  DDS::Security::IdentityHandle /*id*/,
  DDS::Security::PermissionsHandle /*perm*/,
  DDS::Security::ParticipantCryptoHandle /*part_crypto*/)
{
  const DCPS::AddDomainStatus ads = {OpenDDS::DCPS::GUID_UNKNOWN, false /*federated*/};
  ACE_ERROR((LM_ERROR,
              ACE_TEXT("(%P|%t) ERROR: StaticDiscovery::add_domain_participant_secure ")
              ACE_TEXT("Security not supported for static discovery.\n")));
  return ads;
}
#endif

namespace {
  const ACE_TCHAR TOPIC_SECTION_NAME[] = ACE_TEXT("topic");
  const ACE_TCHAR DATAWRITERQOS_SECTION_NAME[] = ACE_TEXT("datawriterqos");
  const ACE_TCHAR DATAREADERQOS_SECTION_NAME[] = ACE_TEXT("datareaderqos");
  const ACE_TCHAR PUBLISHERQOS_SECTION_NAME[]  = ACE_TEXT("publisherqos");
  const ACE_TCHAR SUBSCRIBERQOS_SECTION_NAME[] = ACE_TEXT("subscriberqos");
  const ACE_TCHAR ENDPOINT_SECTION_NAME[] = ACE_TEXT("endpoint");

  void parse_second(CORBA::Long& x, const OPENDDS_STRING& value)
  {
    if (value == "DURATION_INFINITE_SEC") {
      x = DDS::DURATION_INFINITE_SEC;
    } else {
      x = atoi(value.c_str());
    }
  }

  void parse_nanosecond(CORBA::ULong& x, const OPENDDS_STRING& value)
  {
    if (value == "DURATION_INFINITE_NANOSEC") {
      x = DDS::DURATION_INFINITE_NSEC;
    } else {
      x = atoi(value.c_str());
    }
  }

  bool parse_bool(CORBA::Boolean& x, const OPENDDS_STRING& value)
  {
    if (value == "true") {
      x = true;
      return true;
    } else if (value == "false") {
      x = false;
      return true;
    }
    return false;
  }

  void parse_list(DDS::PartitionQosPolicy& x, const OPENDDS_STRING& value)
  {
    // Value can be a comma-separated list
    const char* start = value.c_str();
    char buffer[128];
    std::memset(buffer, 0, sizeof(buffer));
    while (const char* next_comma = std::strchr(start, ',')) {
      // Copy into temp buffer, won't have null
      std::strncpy(buffer, start, next_comma - start);
      // Append null
      buffer[next_comma - start] = '\0';
      // Add to QOS
      x.name.length(x.name.length() + 1);
      x.name[x.name.length() - 1] = static_cast<const char*>(buffer);
      // Advance pointer
      start = next_comma + 1;
    }
    // Append everything after last comma
    x.name.length(x.name.length() + 1);
    x.name[x.name.length() - 1] = start;
  }
}

int
StaticDiscovery::load_configuration(ACE_Configuration_Heap& cf)
{
  if (parse_topics(cf) ||
      parse_datawriterqos(cf) ||
      parse_datareaderqos(cf) ||
      parse_publisherqos(cf) ||
      parse_subscriberqos(cf) ||
      parse_endpoints(cf)) {
    return -1;
  }

  registry.match();

  return 0;
}

int
StaticDiscovery::parse_topics(ACE_Configuration_Heap& cf)
{
  const ACE_Configuration_Section_Key& root = cf.root_section();
  ACE_Configuration_Section_Key section;

  if (cf.open_section(root, TOPIC_SECTION_NAME, 0, section) != 0) {
    if (DCPS_debug_level > 0) {
      // This is not an error if the configuration file does not have
      // any topic (sub)section.
      ACE_DEBUG((LM_NOTICE,
                  ACE_TEXT("(%P|%t) NOTICE: StaticDiscovery::parse_topics ")
                  ACE_TEXT("no [%s] sections.\n"),
                  TOPIC_SECTION_NAME));
    }
    return 0;
  }

  // Ensure there are no key/values in the [topic] section.
  // Every key/value must be in a [topic/*] sub-section.
  ValueMap vm;
  if (pullValues(cf, section, vm) > 0) {
    ACE_ERROR_RETURN((LM_ERROR,
                      ACE_TEXT("(%P|%t) StaticDiscovery::parse_topics ")
                      ACE_TEXT("[topic] sections must have a subsection name\n")),
                      -1);
  }
  // Process the subsections of this section
  KeyList keys;
  if (processSections(cf, section, keys) != 0) {
    ACE_ERROR_RETURN((LM_ERROR,
                      ACE_TEXT("(%P|%t) StaticDiscovery::parse_topics ")
                      ACE_TEXT("too many nesting layers in the [topic] section.\n")),
                      -1);
  }

  // Loop through the [topic/*] sections
  for (KeyList::const_iterator it = keys.begin(); it != keys.end(); ++it) {
    OPENDDS_STRING topic_name = it->first;

    if (DCPS_debug_level > 0) {
      ACE_DEBUG((LM_NOTICE,
                  ACE_TEXT("(%P|%t) NOTICE: StaticDiscovery::parse_topics ")
                  ACE_TEXT("processing [topic/%C] section.\n"),
                  topic_name.c_str()));
    }

    ValueMap values;
    pullValues(cf, it->second, values);

    EndpointRegistry::Topic topic;
    bool name_specified = false,
      type_name_specified = false;

    for (ValueMap::const_iterator it = values.begin(); it != values.end(); ++it) {
      OPENDDS_STRING name = it->first;
      OPENDDS_STRING value = it->second;

      if (name == "name") {
        topic.name = value;
        name_specified = true;
      } else if (name == "type_name") {
        if (value.size() >= TYPE_NAME_MAX) {
          ACE_ERROR_RETURN((LM_ERROR,
                            ACE_TEXT("(%P|%t) StaticDiscovery::parse_topics ")
                            ACE_TEXT("type_name (%C) must be less than 128 characters in [topic/%C] section.\n"),
                            value.c_str(), topic_name.c_str()),
                            -1);
        }
        topic.type_name = value;
        type_name_specified = true;
      } else {
        // Typos are ignored to avoid parsing FACE-specific keys.
      }
    }

    if (!name_specified) {
      topic.name = topic_name;
    }

    if (!type_name_specified) {
      ACE_ERROR_RETURN((LM_ERROR,
                        ACE_TEXT("(%P|%t) StaticDiscovery::parse_topics ")
                        ACE_TEXT("No type_name specified for [topic/%C] section.\n"),
                        topic_name.c_str()),
                       -1);
    }

    registry.topic_map[topic_name] = topic;
  }

  return 0;
}

int
StaticDiscovery::parse_datawriterqos(ACE_Configuration_Heap& cf)
{
  const ACE_Configuration_Section_Key& root = cf.root_section();
  ACE_Configuration_Section_Key section;

  if (cf.open_section(root, DATAWRITERQOS_SECTION_NAME, 0, section) != 0) {
    if (DCPS_debug_level > 0) {
      // This is not an error if the configuration file does not have
      // any datawriterqos (sub)section.
      ACE_DEBUG((LM_NOTICE,
                  ACE_TEXT("(%P|%t) NOTICE: StaticDiscovery::parse_datawriterqos ")
                  ACE_TEXT("no [%s] sections.\n"),
                  DATAWRITERQOS_SECTION_NAME));
    }
    return 0;
  }

  // Ensure there are no key/values in the [datawriterqos] section.
  // Every key/value must be in a [datawriterqos/*] sub-section.
  ValueMap vm;
  if (pullValues(cf, section, vm) > 0) {
    ACE_ERROR_RETURN((LM_ERROR,
                      ACE_TEXT("(%P|%t) StaticDiscovery::parse_datawriterqos ")
                      ACE_TEXT("[datawriterqos] sections must have a subsection name\n")),
                      -1);
  }
  // Process the subsections of this section
  KeyList keys;
  if (processSections(cf, section, keys) != 0) {
    ACE_ERROR_RETURN((LM_ERROR,
                      ACE_TEXT("(%P|%t) StaticDiscovery::parse_datawriterqos ")
                      ACE_TEXT("too many nesting layers in the [datawriterqos] section.\n")),
                      -1);
  }

  // Loop through the [datawriterqos/*] sections
  for (KeyList::const_iterator it = keys.begin(); it != keys.end(); ++it) {
    OPENDDS_STRING datawriterqos_name = it->first;

    if (DCPS_debug_level > 0) {
      ACE_DEBUG((LM_NOTICE,
                  ACE_TEXT("(%P|%t) NOTICE: StaticDiscovery::parse_datawriterqos ")
                  ACE_TEXT("processing [datawriterqos/%C] section.\n"),
                  datawriterqos_name.c_str()));
    }

    ValueMap values;
    pullValues(cf, it->second, values);

    DDS::DataWriterQos datawriterqos(TheServiceParticipant->initial_DataWriterQos());

    for (ValueMap::const_iterator it = values.begin(); it != values.end(); ++it) {
      OPENDDS_STRING name = it->first;
      OPENDDS_STRING value = it->second;

      if (name == "durability.kind") {
        if (value == "VOLATILE") {
          datawriterqos.durability.kind = DDS::VOLATILE_DURABILITY_QOS;
        } else if (value == "TRANSIENT_LOCAL") {
          datawriterqos.durability.kind = DDS::TRANSIENT_LOCAL_DURABILITY_QOS;
#ifndef OPENDDS_NO_PERSISTENCE_PROFILE
        } else if (value == "TRANSIENT") {
          datawriterqos.durability.kind = DDS::TRANSIENT_DURABILITY_QOS;
        } else if (value == "PERSISTENT") {
          datawriterqos.durability.kind = DDS::PERSISTENT_DURABILITY_QOS;
#endif
        } else {
          ACE_ERROR_RETURN((LM_ERROR,
                            ACE_TEXT("(%P|%t) StaticDiscovery::parse_datawriterqos ")
                            ACE_TEXT("Illegal value for durability.kind (%C) in [datawriterqos/%C] section.\n"),
                            value.c_str(), datawriterqos_name.c_str()),
                            -1);
        }
      } else if (name == "deadline.period.sec") {
        parse_second(datawriterqos.deadline.period.sec, value);
      } else if (name == "deadline.period.nanosec") {
        parse_nanosecond(datawriterqos.deadline.period.nanosec, value);
      } else if (name == "latency_budget.duration.sec") {
        parse_second(datawriterqos.latency_budget.duration.sec, value);
      } else if (name == "latency_budget.duration.nanosec") {
        parse_nanosecond(datawriterqos.latency_budget.duration.nanosec, value);
      } else if (name == "liveliness.kind") {
        if (value == "AUTOMATIC") {
          datawriterqos.liveliness.kind = DDS::AUTOMATIC_LIVELINESS_QOS;
        } else if (value == "MANUAL_BY_TOPIC") {
          datawriterqos.liveliness.kind = DDS::MANUAL_BY_TOPIC_LIVELINESS_QOS;
        } else if (value == "MANUAL_BY_PARTICIPANT") {
          datawriterqos.liveliness.kind = DDS::MANUAL_BY_PARTICIPANT_LIVELINESS_QOS;
        } else {
          ACE_ERROR_RETURN((LM_ERROR,
                            ACE_TEXT("(%P|%t) StaticDiscovery::parse_datawriterqos ")
                            ACE_TEXT("Illegal value for liveliness.kind (%C) in [datawriterqos/%C] section.\n"),
                            value.c_str(), datawriterqos_name.c_str()),
                            -1);
        }
      } else if (name == "liveliness.lease_duration.sec") {
        parse_second(datawriterqos.liveliness.lease_duration.sec, value);
      } else if (name == "liveliness.lease_duration.nanosec") {
        parse_nanosecond(datawriterqos.liveliness.lease_duration.nanosec, value);
      } else if (name == "reliability.kind") {
        if (value == "BEST_EFFORT") {
          datawriterqos.reliability.kind = DDS::BEST_EFFORT_RELIABILITY_QOS;
        } else if (value == "RELIABLE") {
          datawriterqos.reliability.kind = DDS::RELIABLE_RELIABILITY_QOS;
        } else {
          ACE_ERROR_RETURN((LM_ERROR,
                            ACE_TEXT("(%P|%t) StaticDiscovery::parse_datawriterqos ")
                            ACE_TEXT("Illegal value for reliability.kind (%C) in [datawriterqos/%C] section.\n"),
                            value.c_str(), datawriterqos_name.c_str()),
                            -1);
        }
      } else if (name == "reliability.max_blocking_time.sec") {
        parse_second(datawriterqos.reliability.max_blocking_time.sec, value);
      } else if (name == "reliability.max_blocking_time.nanosec") {
        parse_nanosecond(datawriterqos.reliability.max_blocking_time.nanosec, value);
      } else if (name == "destination_order.kind") {
        if (value == "BY_RECEPTION_TIMESTAMP") {
          datawriterqos.destination_order.kind = DDS::BY_RECEPTION_TIMESTAMP_DESTINATIONORDER_QOS;
        } else if (value == "BY_SOURCE_TIMESTAMP") {
          datawriterqos.destination_order.kind = DDS::BY_SOURCE_TIMESTAMP_DESTINATIONORDER_QOS;
        } else {
          ACE_ERROR_RETURN((LM_ERROR,
                            ACE_TEXT("(%P|%t) StaticDiscovery::parse_datawriterqos ")
                            ACE_TEXT("Illegal value for destination_order.kind (%C) in [datawriterqos/%C] section.\n"),
                            value.c_str(), datawriterqos_name.c_str()),
                            -1);
        }
      } else if (name == "history.kind") {
        if (value == "KEEP_ALL") {
          datawriterqos.history.kind = DDS::KEEP_ALL_HISTORY_QOS;
        } else if (value == "KEEP_LAST") {
          datawriterqos.history.kind = DDS::KEEP_LAST_HISTORY_QOS;
        } else {
          ACE_ERROR_RETURN((LM_ERROR,
                            ACE_TEXT("(%P|%t) StaticDiscovery::parse_datawriterqos ")
                            ACE_TEXT("Illegal value for history.kind (%C) in [datawriterqos/%C] section.\n"),
                            value.c_str(), datawriterqos_name.c_str()),
                            -1);
        }
      } else if (name == "history.depth") {
        datawriterqos.history.depth = atoi(value.c_str());
      } else if (name == "resource_limits.max_samples") {
        datawriterqos.resource_limits.max_samples = atoi(value.c_str());
      } else if (name == "resource_limits.max_instances") {
        datawriterqos.resource_limits.max_instances = atoi(value.c_str());
      } else if (name == "resource_limits.max_samples_per_instance") {
        datawriterqos.resource_limits.max_samples_per_instance = atoi(value.c_str());
      } else if (name == "transport_priority.value") {
        datawriterqos.transport_priority.value = atoi(value.c_str());
      } else if (name == "lifespan.duration.sec") {
        parse_second(datawriterqos.lifespan.duration.sec, value);
      } else if (name == "lifespan.duration.nanosec") {
        parse_nanosecond(datawriterqos.lifespan.duration.nanosec, value);
      } else if (name == "ownership.kind") {
        if (value == "SHARED") {
          datawriterqos.ownership.kind = DDS::SHARED_OWNERSHIP_QOS;
        } else if (value == "EXCLUSIVE") {
          datawriterqos.ownership.kind = DDS::EXCLUSIVE_OWNERSHIP_QOS;
        } else {
          ACE_ERROR_RETURN((LM_ERROR,
                            ACE_TEXT("(%P|%t) StaticDiscovery::parse_datawriterqos ")
                            ACE_TEXT("Illegal value for ownership.kind (%C) in [datawriterqos/%C] section.\n"),
                            value.c_str(), datawriterqos_name.c_str()),
                            -1);
        }
      } else if (name == "ownership_strength.value") {
        datawriterqos.ownership_strength.value = atoi(value.c_str());
      } else {
        ACE_ERROR_RETURN((LM_ERROR,
                          ACE_TEXT("(%P|%t) StaticDiscovery::parse_datawriterqos ")
                          ACE_TEXT("Unexpected entry (%C) in [datawriterqos/%C] section.\n"),
                          name.c_str(), datawriterqos_name.c_str()),
                          -1);
      }
    }

    registry.datawriterqos_map[datawriterqos_name] = datawriterqos;
  }

  return 0;
}

int
StaticDiscovery::parse_datareaderqos(ACE_Configuration_Heap& cf)
{
  const ACE_Configuration_Section_Key& root = cf.root_section();
  ACE_Configuration_Section_Key section;

  if (cf.open_section(root, DATAREADERQOS_SECTION_NAME, 0, section) != 0) {
    if (DCPS_debug_level > 0) {
      // This is not an error if the configuration file does not have
      // any datareaderqos (sub)section.
      ACE_DEBUG((LM_NOTICE,
                  ACE_TEXT("(%P|%t) NOTICE: StaticDiscovery::parse_datareaderqos ")
                  ACE_TEXT("no [%s] sections.\n"),
                  DATAREADERQOS_SECTION_NAME));
    }
    return 0;
  }

  // Ensure there are no key/values in the [datareaderqos] section.
  // Every key/value must be in a [datareaderqos/*] sub-section.
  ValueMap vm;
  if (pullValues(cf, section, vm) > 0) {
    ACE_ERROR_RETURN((LM_ERROR,
                      ACE_TEXT("(%P|%t) StaticDiscovery::parse_datareaderqos ")
                      ACE_TEXT("[datareaderqos] sections must have a subsection name\n")),
                      -1);
  }
  // Process the subsections of this section
  KeyList keys;
  if (processSections(cf, section, keys) != 0) {
    ACE_ERROR_RETURN((LM_ERROR,
                      ACE_TEXT("(%P|%t) StaticDiscovery::parse_datareaderqos ")
                      ACE_TEXT("too many nesting layers in the [datareaderqos] section.\n")),
                      -1);
  }

  // Loop through the [datareaderqos/*] sections
  for (KeyList::const_iterator it = keys.begin(); it != keys.end(); ++it) {
    OPENDDS_STRING datareaderqos_name = it->first;

    if (DCPS_debug_level > 0) {
      ACE_DEBUG((LM_NOTICE,
                  ACE_TEXT("(%P|%t) NOTICE: StaticDiscovery::parse_datareaderqos ")
                  ACE_TEXT("processing [datareaderqos/%C] section.\n"),
                  datareaderqos_name.c_str()));
    }

    ValueMap values;
    pullValues(cf, it->second, values);

    DDS::DataReaderQos datareaderqos(TheServiceParticipant->initial_DataReaderQos());

    for (ValueMap::const_iterator it = values.begin(); it != values.end(); ++it) {
      OPENDDS_STRING name = it->first;
      OPENDDS_STRING value = it->second;

      if (name == "durability.kind") {
        if (value == "VOLATILE") {
          datareaderqos.durability.kind = DDS::VOLATILE_DURABILITY_QOS;
        } else if (value == "TRANSIENT_LOCAL") {
          datareaderqos.durability.kind = DDS::TRANSIENT_LOCAL_DURABILITY_QOS;
#ifndef OPENDDS_NO_PERSISTENCE_PROFILE
        } else if (value == "TRANSIENT") {
          datareaderqos.durability.kind = DDS::TRANSIENT_DURABILITY_QOS;
        } else if (value == "PERSISTENT") {
          datareaderqos.durability.kind = DDS::PERSISTENT_DURABILITY_QOS;
#endif
        } else {
          ACE_ERROR_RETURN((LM_ERROR,
                            ACE_TEXT("(%P|%t) StaticDiscovery::parse_datareaderqos ")
                            ACE_TEXT("Illegal value for durability.kind (%C) in [datareaderqos/%C] section.\n"),
                            value.c_str(), datareaderqos_name.c_str()),
                            -1);
        }
      } else if (name == "deadline.period.sec") {
        parse_second(datareaderqos.deadline.period.sec, value);
      } else if (name == "deadline.period.nanosec") {
        parse_nanosecond(datareaderqos.deadline.period.nanosec, value);
      } else if (name == "latency_budget.duration.sec") {
        parse_second(datareaderqos.latency_budget.duration.sec, value);
      } else if (name == "latency_budget.duration.nanosec") {
        parse_nanosecond(datareaderqos.latency_budget.duration.nanosec, value);
      } else if (name == "liveliness.kind") {
        if (value == "AUTOMATIC") {
          datareaderqos.liveliness.kind = DDS::AUTOMATIC_LIVELINESS_QOS;
        } else if (value == "MANUAL_BY_TOPIC") {
          datareaderqos.liveliness.kind = DDS::MANUAL_BY_TOPIC_LIVELINESS_QOS;
        } else if (value == "MANUAL_BY_PARTICIPANT") {
          datareaderqos.liveliness.kind = DDS::MANUAL_BY_PARTICIPANT_LIVELINESS_QOS;
        } else {
          ACE_ERROR_RETURN((LM_ERROR,
                            ACE_TEXT("(%P|%t) StaticDiscovery::parse_datareaderqos ")
                            ACE_TEXT("Illegal value for liveliness.kind (%C) in [datareaderqos/%C] section.\n"),
                            value.c_str(), datareaderqos_name.c_str()),
                            -1);
        }
      } else if (name == "liveliness.lease_duration.sec") {
        parse_second(datareaderqos.liveliness.lease_duration.sec, value);
      } else if (name == "liveliness.lease_duration.nanosec") {
        parse_nanosecond(datareaderqos.liveliness.lease_duration.nanosec, value);
      } else if (name == "reliability.kind") {
        if (value == "BEST_EFFORT") {
          datareaderqos.reliability.kind = DDS::BEST_EFFORT_RELIABILITY_QOS;
        } else if (value == "RELIABLE") {
          datareaderqos.reliability.kind = DDS::RELIABLE_RELIABILITY_QOS;
        } else {
          ACE_ERROR_RETURN((LM_ERROR,
                            ACE_TEXT("(%P|%t) StaticDiscovery::parse_datareaderqos ")
                            ACE_TEXT("Illegal value for reliability.kind (%C) in [datareaderqos/%C] section.\n"),
                            value.c_str(), datareaderqos_name.c_str()),
                            -1);
        }
      } else if (name == "reliability.max_blocking_time.sec") {
        parse_second(datareaderqos.reliability.max_blocking_time.sec, value);
      } else if (name == "reliability.max_blocking_time.nanosec") {
        parse_nanosecond(datareaderqos.reliability.max_blocking_time.nanosec, value);
      } else if (name == "destination_order.kind") {
        if (value == "BY_RECEPTION_TIMESTAMP") {
          datareaderqos.destination_order.kind = DDS::BY_RECEPTION_TIMESTAMP_DESTINATIONORDER_QOS;
        } else if (value == "BY_SOURCE_TIMESTAMP") {
          datareaderqos.destination_order.kind = DDS::BY_SOURCE_TIMESTAMP_DESTINATIONORDER_QOS;
        } else {
          ACE_ERROR_RETURN((LM_ERROR,
                            ACE_TEXT("(%P|%t) StaticDiscovery::parse_datareaderqos ")
                            ACE_TEXT("Illegal value for destination_order.kind (%C) in [datareaderqos/%C] section.\n"),
                            value.c_str(), datareaderqos_name.c_str()),
                            -1);
        }
      } else if (name == "history.kind") {
        if (value == "KEEP_ALL") {
          datareaderqos.history.kind = DDS::KEEP_ALL_HISTORY_QOS;
        } else if (value == "KEEP_LAST") {
          datareaderqos.history.kind = DDS::KEEP_LAST_HISTORY_QOS;
        } else {
          ACE_ERROR_RETURN((LM_ERROR,
                            ACE_TEXT("(%P|%t) StaticDiscovery::parse_datareaderqos ")
                            ACE_TEXT("Illegal value for history.kind (%C) in [datareaderqos/%C] section.\n"),
                            value.c_str(), datareaderqos_name.c_str()),
                            -1);
        }
      } else if (name == "history.depth") {
        datareaderqos.history.depth = atoi(value.c_str());
      } else if (name == "resource_limits.max_samples") {
        datareaderqos.resource_limits.max_samples = atoi(value.c_str());
      } else if (name == "resource_limits.max_instances") {
        datareaderqos.resource_limits.max_instances = atoi(value.c_str());
      } else if (name == "resource_limits.max_samples_per_instance") {
        datareaderqos.resource_limits.max_samples_per_instance = atoi(value.c_str());
      } else if (name == "time_based_filter.minimum_separation.sec") {
        parse_second(datareaderqos.time_based_filter.minimum_separation.sec, value);
      } else if (name == "time_based_filter.minimum_separation.nanosec") {
        parse_nanosecond(datareaderqos.time_based_filter.minimum_separation.nanosec, value);
      } else if (name == "reader_data_lifecycle.autopurge_nowriter_samples_delay.sec") {
        parse_second(datareaderqos.reader_data_lifecycle.autopurge_nowriter_samples_delay.sec, value);
      } else if (name == "reader_data_lifecycle.autopurge_nowriter_samples_delay.nanosec") {
        parse_nanosecond(datareaderqos.reader_data_lifecycle.autopurge_nowriter_samples_delay.nanosec, value);
      } else if (name == "reader_data_lifecycle.autopurge_disposed_samples_delay.sec") {
        parse_second(datareaderqos.reader_data_lifecycle.autopurge_disposed_samples_delay.sec, value);
      } else if (name == "reader_data_lifecycle.autopurge_disposed_samples_delay.nanosec") {
        parse_nanosecond(datareaderqos.reader_data_lifecycle.autopurge_disposed_samples_delay.nanosec, value);
      } else {
        ACE_ERROR_RETURN((LM_ERROR,
                          ACE_TEXT("(%P|%t) StaticDiscovery::parse_datareaderqos ")
                          ACE_TEXT("Unexpected entry (%C) in [datareaderqos/%C] section.\n"),
                          name.c_str(), datareaderqos_name.c_str()),
                          -1);
      }
    }

    registry.datareaderqos_map[datareaderqos_name] = datareaderqos;
  }

  return 0;
}

int
StaticDiscovery::parse_publisherqos(ACE_Configuration_Heap& cf)
{
  const ACE_Configuration_Section_Key& root = cf.root_section();
  ACE_Configuration_Section_Key section;

  if (cf.open_section(root, PUBLISHERQOS_SECTION_NAME, 0, section) != 0) {
    if (DCPS_debug_level > 0) {
      // This is not an error if the configuration file does not have
      // any publisherqos (sub)section.
      ACE_DEBUG((LM_NOTICE,
                  ACE_TEXT("(%P|%t) NOTICE: StaticDiscovery::parse_publisherqos ")
                  ACE_TEXT("no [%s] sections.\n"),
                  PUBLISHERQOS_SECTION_NAME));
    }
    return 0;
  }

  // Ensure there are no key/values in the [publisherqos] section.
  // Every key/value must be in a [publisherqos/*] sub-section.
  ValueMap vm;
  if (pullValues(cf, section, vm) > 0) {
    ACE_ERROR_RETURN((LM_ERROR,
                      ACE_TEXT("(%P|%t) StaticDiscovery::parse_publisherqos ")
                      ACE_TEXT("[publisherqos] sections must have a subsection name\n")),
                      -1);
  }
  // Process the subsections of this section
  KeyList keys;
  if (processSections(cf, section, keys) != 0) {
    ACE_ERROR_RETURN((LM_ERROR,
                      ACE_TEXT("(%P|%t) StaticDiscovery::parse_publisherqos ")
                      ACE_TEXT("too many nesting layers in the [publisherqos] section.\n")),
                      -1);
  }

  // Loop through the [publisherqos/*] sections
  for (KeyList::const_iterator it = keys.begin(); it != keys.end(); ++it) {
    OPENDDS_STRING publisherqos_name = it->first;

    if (DCPS_debug_level > 0) {
      ACE_DEBUG((LM_NOTICE,
                  ACE_TEXT("(%P|%t) NOTICE: StaticDiscovery::parse_publisherqos ")
                  ACE_TEXT("processing [publisherqos/%C] section.\n"),
                  publisherqos_name.c_str()));
    }

    ValueMap values;
    pullValues(cf, it->second, values);

    DDS::PublisherQos publisherqos(TheServiceParticipant->initial_PublisherQos());

    for (ValueMap::const_iterator it = values.begin(); it != values.end(); ++it) {
      OPENDDS_STRING name = it->first;
      OPENDDS_STRING value = it->second;

      if (name == "presentation.access_scope") {
        if (value == "INSTANCE") {
          publisherqos.presentation.access_scope = DDS::INSTANCE_PRESENTATION_QOS;
        } else if (value == "TOPIC") {
          publisherqos.presentation.access_scope = DDS::TOPIC_PRESENTATION_QOS;
        } else if (value == "GROUP") {
          publisherqos.presentation.access_scope = DDS::GROUP_PRESENTATION_QOS;
        } else {
          ACE_ERROR_RETURN((LM_ERROR,
                            ACE_TEXT("(%P|%t) StaticDiscovery::parse_publisherqos ")
                            ACE_TEXT("Illegal value for presentation.access_scope (%C) in [publisherqos/%C] section.\n"),
                            value.c_str(), publisherqos_name.c_str()),
                            -1);
        }
      } else if (name == "presentation.coherent_access") {
        if (parse_bool(publisherqos.presentation.coherent_access, value)) {
        } else {
          ACE_ERROR_RETURN((LM_ERROR,
                            ACE_TEXT("(%P|%t) StaticDiscovery::parse_publisherqos ")
                            ACE_TEXT("Illegal value for presentation.coherent_access (%C) in [publisherqos/%C] section.\n"),
                            value.c_str(), publisherqos_name.c_str()),
                            -1);
        }
      } else if (name == "presentation.ordered_access") {
        if (parse_bool(publisherqos.presentation.ordered_access, value)) {
        } else {
          ACE_ERROR_RETURN((LM_ERROR,
                            ACE_TEXT("(%P|%t) StaticDiscovery::parse_publisherqos ")
                            ACE_TEXT("Illegal value for presentation.ordered_access (%C)")
                            ACE_TEXT("in [publisherqos/%C] section.\n"),
                            value.c_str(), publisherqos_name.c_str()),
                            -1);
        }
      } else if (name == "partition.name") {
        try {
          parse_list(publisherqos.partition, value);
        }
        catch (const CORBA::Exception& ex) {
          ACE_ERROR_RETURN((LM_ERROR,
            ACE_TEXT("(%P|%t) StaticDiscovery::parse_publisherqos ")
            ACE_TEXT("Exception caught while parsing partition.name (%C) ")
            ACE_TEXT("in [publisherqos/%C] section: %C.\n"),
            value.c_str(), publisherqos_name.c_str(), ex._info().c_str()),
            -1);
        }
      } else {
        ACE_ERROR_RETURN((LM_ERROR,
                          ACE_TEXT("(%P|%t) StaticDiscovery::parse_publisherqos ")
                          ACE_TEXT("Unexpected entry (%C) in [publisherqos/%C] section.\n"),
                          name.c_str(), publisherqos_name.c_str()),
                          -1);
      }
    }

    registry.publisherqos_map[publisherqos_name] = publisherqos;
  }

  return 0;
}

int
StaticDiscovery::parse_subscriberqos(ACE_Configuration_Heap& cf)
{
  const ACE_Configuration_Section_Key& root = cf.root_section();
  ACE_Configuration_Section_Key section;

  if (cf.open_section(root, SUBSCRIBERQOS_SECTION_NAME, 0, section) != 0) {
    if (DCPS_debug_level > 0) {
      // This is not an error if the configuration file does not have
      // any subscriberqos (sub)section.
      ACE_DEBUG((LM_NOTICE,
                  ACE_TEXT("(%P|%t) NOTICE: StaticDiscovery::parse_subscriberqos ")
                  ACE_TEXT("no [%s] sections.\n"),
                  SUBSCRIBERQOS_SECTION_NAME));
    }
    return 0;
  }

  // Ensure there are no key/values in the [subscriberqos] section.
  // Every key/value must be in a [subscriberqos/*] sub-section.
  ValueMap vm;
  if (pullValues(cf, section, vm) > 0) {
    ACE_ERROR_RETURN((LM_ERROR,
                      ACE_TEXT("(%P|%t) StaticDiscovery::parse_subscriberqos ")
                      ACE_TEXT("[subscriberqos] sections must have a subsection name\n")),
                      -1);
  }
  // Process the subsections of this section
  KeyList keys;
  if (processSections(cf, section, keys) != 0) {
    ACE_ERROR_RETURN((LM_ERROR,
                      ACE_TEXT("(%P|%t) StaticDiscovery::parse_subscriberqos ")
                      ACE_TEXT("too many nesting layers in the [subscriberqos] section.\n")),
                      -1);
  }

  // Loop through the [subscriberqos/*] sections
  for (KeyList::const_iterator it = keys.begin(); it != keys.end(); ++it) {
    OPENDDS_STRING subscriberqos_name = it->first;

    if (DCPS_debug_level > 0) {
      ACE_DEBUG((LM_NOTICE,
                  ACE_TEXT("(%P|%t) NOTICE: StaticDiscovery::parse_subscriberqos ")
                  ACE_TEXT("processing [subscriberqos/%C] section.\n"),
                  subscriberqos_name.c_str()));
    }

    ValueMap values;
    pullValues(cf, it->second, values);

    DDS::SubscriberQos subscriberqos(TheServiceParticipant->initial_SubscriberQos());

    for (ValueMap::const_iterator it = values.begin(); it != values.end(); ++it) {
      OPENDDS_STRING name = it->first;
      OPENDDS_STRING value = it->second;

      if (name == "presentation.access_scope") {
        if (value == "INSTANCE") {
          subscriberqos.presentation.access_scope = DDS::INSTANCE_PRESENTATION_QOS;
        } else if (value == "TOPIC") {
          subscriberqos.presentation.access_scope = DDS::TOPIC_PRESENTATION_QOS;
        } else if (value == "GROUP") {
          subscriberqos.presentation.access_scope = DDS::GROUP_PRESENTATION_QOS;
        } else {
          ACE_ERROR_RETURN((LM_ERROR,
                            ACE_TEXT("(%P|%t) StaticDiscovery::parse_subscriberqos ")
                            ACE_TEXT("Illegal value for presentation.access_scope (%C) in [subscriberqos/%C] section.\n"),
                            value.c_str(), subscriberqos_name.c_str()),
                            -1);
        }
      } else if (name == "presentation.coherent_access") {
        if (parse_bool(subscriberqos.presentation.coherent_access, value)) {
        } else {
          ACE_ERROR_RETURN((LM_ERROR,
                            ACE_TEXT("(%P|%t) StaticDiscovery::parse_subscriberqos ")
                            ACE_TEXT("Illegal value for presentation.coherent_access (%C) in [subscriberqos/%C] section.\n"),
                            value.c_str(), subscriberqos_name.c_str()),
                            -1);
        }
      } else if (name == "presentation.ordered_access") {
        if (parse_bool(subscriberqos.presentation.ordered_access, value)) {
        } else {
          ACE_ERROR_RETURN((LM_ERROR,
                            ACE_TEXT("(%P|%t) StaticDiscovery::parse_subscriberqos ")
                            ACE_TEXT("Illegal value for presentation.ordered_access (%C) in [subscriberqos/%C] section.\n"),
                            value.c_str(), subscriberqos_name.c_str()),
                            -1);
        }
      } else if (name == "partition.name") {
        try {
          parse_list(subscriberqos.partition, value);
        }
        catch (const CORBA::Exception& ex) {
          ACE_ERROR_RETURN((LM_ERROR,
            ACE_TEXT("(%P|%t) StaticDiscovery::parse_subscriberqos ")
            ACE_TEXT("Exception caught while parsing partition.name (%C) ")
            ACE_TEXT("in [subscriberqos/%C] section: %C.\n"),
            value.c_str(), subscriberqos_name.c_str(), ex._info().c_str()),
            -1);
        }
      } else {
        ACE_ERROR_RETURN((LM_ERROR,
                          ACE_TEXT("(%P|%t) StaticDiscovery::parse_subscriberqos ")
                          ACE_TEXT("Unexpected entry (%C) in [subscriberqos/%C] section.\n"),
                          name.c_str(), subscriberqos_name.c_str()),
                          -1);
      }
    }

   registry.subscriberqos_map[subscriberqos_name] = subscriberqos;
  }

  return 0;
}

int
StaticDiscovery::parse_endpoints(ACE_Configuration_Heap& cf)
{
  const ACE_Configuration_Section_Key& root = cf.root_section();
  ACE_Configuration_Section_Key section;

  if (cf.open_section(root, ENDPOINT_SECTION_NAME, 0, section) != 0) {
    if (DCPS_debug_level > 0) {
      // This is not an error if the configuration file does not have
      // any endpoint (sub)section.
      ACE_DEBUG((LM_NOTICE,
                  ACE_TEXT("(%P|%t) NOTICE: StaticDiscovery::parse_endpoints ")
                  ACE_TEXT("no [%s] sections.\n"),
                  ENDPOINT_SECTION_NAME));
    }
    return 0;
  }

  // Ensure there are no key/values in the [endpoint] section.
  // Every key/value must be in a [endpoint/*] sub-section.
  ValueMap vm;
  if (pullValues(cf, section, vm) > 0) {
    ACE_ERROR_RETURN((LM_ERROR,
                      ACE_TEXT("(%P|%t) ERROR: StaticDiscovery::parse_endpoints ")
                      ACE_TEXT("[endpoint] sections must have a subsection name\n")),
                      -1);
  }
  // Process the subsections of this section
  KeyList keys;
  if (processSections(cf, section, keys) != 0) {
    ACE_ERROR_RETURN((LM_ERROR,
                      ACE_TEXT("(%P|%t) ERROR: StaticDiscovery::parse_endpoints ")
                      ACE_TEXT("too many nesting layers in the [endpoint] section.\n")),
                      -1);
  }

  // Loop through the [endpoint/*] sections
  for (KeyList::const_iterator it = keys.begin(); it != keys.end(); ++it) {
    OPENDDS_STRING endpoint_name = it->first;

    if (DCPS_debug_level > 0) {
      ACE_DEBUG((LM_NOTICE,
                  ACE_TEXT("(%P|%t) NOTICE: StaticDiscovery::parse_endpoints ")
                  ACE_TEXT("processing [endpoint/%C] section.\n"),
                  endpoint_name.c_str()));
    }

    ValueMap values;
    pullValues(cf, it->second, values);
    int domain = 0;
    unsigned char participant[6] = { 0 };
    unsigned char entity[3] = { 0 };
    enum Type {
      Reader,
      Writer
    };
    Type type = Reader; // avoid warning
    OPENDDS_STRING topic_name;
    DDS::DataWriterQos datawriterqos(TheServiceParticipant->initial_DataWriterQos());
    DDS::DataReaderQos datareaderqos(TheServiceParticipant->initial_DataReaderQos());
    DDS::PublisherQos publisherqos(TheServiceParticipant->initial_PublisherQos());
    DDS::SubscriberQos subscriberqos(TheServiceParticipant->initial_SubscriberQos());
    TransportLocatorSeq trans_info;
    OPENDDS_STRING config_name;

    bool domain_specified = false,
      participant_specified = false,
      entity_specified = false,
      type_specified = false,
      topic_name_specified = false,
      config_name_specified = false;

    for (ValueMap::const_iterator it = values.begin(); it != values.end(); ++it) {
      OPENDDS_STRING name = it->first;
      OPENDDS_STRING value = it->second;

      if (name == "domain") {
        if (convertToInteger(value, domain)) {
          domain_specified = true;
        } else {
          ACE_ERROR_RETURN((LM_ERROR,
                            ACE_TEXT("(%P|%t) ERROR: StaticDiscovery::parse_endpoints ")
                            ACE_TEXT("Illegal integer value for domain (%C) in [endpoint/%C] section.\n"),
                            value.c_str(), endpoint_name.c_str()),
                            -1);
        }
      } else if (name == "participant") {
#ifdef __SUNPRO_CC
        int count = 0; std::count_if(value.begin(), value.end(), isxdigit, count);
#else
        const OPENDDS_STRING::difference_type count = std::count_if(value.begin(), value.end(), isxdigit);
#endif
        if (value.size() != HEX_DIGITS_IN_PARTICIPANT || static_cast<size_t>(count) != HEX_DIGITS_IN_PARTICIPANT) {
          ACE_ERROR_RETURN((LM_ERROR,
                            ACE_TEXT("(%P|%t) ERROR: StaticDiscovery::parse_endpoints ")
                            ACE_TEXT("participant (%C) must be 12 hexadecimal digits in [endpoint/%C] section.\n"),
                            value.c_str(), endpoint_name.c_str()),
                            -1);
        }

        for (size_t idx = 0; idx != BYTES_IN_PARTICIPANT; ++idx) {
          participant[idx] = fromhex(value, idx);
        }
        participant_specified = true;
      } else if (name == "entity") {
#ifdef __SUNPRO_CC
        int count = 0; std::count_if(value.begin(), value.end(), isxdigit, count);
#else
        const OPENDDS_STRING::difference_type count = std::count_if(value.begin(), value.end(), isxdigit);
#endif
        if (value.size() != HEX_DIGITS_IN_ENTITY || static_cast<size_t>(count) != HEX_DIGITS_IN_ENTITY) {
          ACE_ERROR_RETURN((LM_ERROR,
                            ACE_TEXT("(%P|%t) ERROR: StaticDiscovery::parse_endpoints ")
                            ACE_TEXT("entity (%C) must be 6 hexadecimal digits in [endpoint/%C] section.\n"),
                            value.c_str(), endpoint_name.c_str()),
                            -1);
        }

        for (size_t idx = 0; idx != BYTES_IN_ENTITY; ++idx) {
          entity[idx] = fromhex(value, idx);
        }
        entity_specified = true;
      } else if (name == "type") {
        if (value == "reader") {
          type = Reader;
          type_specified = true;
        } else if (value == "writer") {
          type = Writer;
          type_specified = true;
        } else {
          ACE_ERROR_RETURN((LM_ERROR,
                            ACE_TEXT("(%P|%t) ERROR: StaticDiscovery::parse_endpoints ")
                            ACE_TEXT("Illegal string value for type (%C) in [endpoint/%C] section.\n"),
                            value.c_str(), endpoint_name.c_str()),
                            -1);
        }
      } else if (name == "topic") {
        EndpointRegistry::TopicMapType::const_iterator pos = this->registry.topic_map.find(value);
        if (pos != this->registry.topic_map.end()) {
          topic_name = pos->second.name;
          topic_name_specified = true;
        } else {
          ACE_ERROR_RETURN((LM_ERROR,
                            ACE_TEXT("(%P|%t) ERROR: StaticDiscovery::parse_endpoints ")
                            ACE_TEXT("Illegal topic reference (%C) in [endpoint/%C] section.\n"),
                            value.c_str(), endpoint_name.c_str()),
                            -1);
        }
      } else if (name == "datawriterqos") {
        EndpointRegistry::DataWriterQosMapType::const_iterator pos = this->registry.datawriterqos_map.find(value);
        if (pos != this->registry.datawriterqos_map.end()) {
          datawriterqos = pos->second;
        } else {
          ACE_ERROR_RETURN((LM_ERROR,
                            ACE_TEXT("(%P|%t) ERROR: StaticDiscovery::parse_endpoints ")
                            ACE_TEXT("Illegal datawriterqos reference (%C) in [endpoint/%C] section.\n"),
                            value.c_str(), endpoint_name.c_str()),
                            -1);
        }
      } else if (name == "publisherqos") {
        EndpointRegistry::PublisherQosMapType::const_iterator pos = this->registry.publisherqos_map.find(value);
        if (pos != this->registry.publisherqos_map.end()) {
          publisherqos = pos->second;
        } else {
          ACE_ERROR_RETURN((LM_ERROR,
                            ACE_TEXT("(%P|%t) ERROR: StaticDiscovery::parse_endpoints ")
                            ACE_TEXT("Illegal publisherqos reference (%C) in [endpoint/%C] section.\n"),
                            value.c_str(), endpoint_name.c_str()),
                            -1);
        }
      } else if (name == "datareaderqos") {
        EndpointRegistry::DataReaderQosMapType::const_iterator pos = this->registry.datareaderqos_map.find(value);
        if (pos != this->registry.datareaderqos_map.end()) {
          datareaderqos = pos->second;
        } else {
          ACE_ERROR_RETURN((LM_ERROR,
                            ACE_TEXT("(%P|%t) ERROR: StaticDiscovery::parse_endpoints ")
                            ACE_TEXT("Illegal datareaderqos reference (%C) in [endpoint/%C] section.\n"),
                            value.c_str(), endpoint_name.c_str()),
                            -1);
        }
      } else if (name == "subscriberqos") {
        EndpointRegistry::SubscriberQosMapType::const_iterator pos = this->registry.subscriberqos_map.find(value);
        if (pos != this->registry.subscriberqos_map.end()) {
          subscriberqos = pos->second;
        } else {
          ACE_ERROR_RETURN((LM_ERROR,
                            ACE_TEXT("(%P|%t) ERROR: StaticDiscovery::parse_endpoints ")
                            ACE_TEXT("Illegal subscriberqos reference (%C) in [endpoint/%C] section.\n"),
                            value.c_str(), endpoint_name.c_str()),
                            -1);
        }
      } else if (name == "config") {
        config_name = value;
        config_name_specified = true;
      } else {
        ACE_ERROR_RETURN((LM_ERROR,
                          ACE_TEXT("(%P|%t) ERROR: StaticDiscovery::parse_endpoints ")
                          ACE_TEXT("Unexpected entry (%C) in [endpoint/%C] section.\n"),
                          name.c_str(), endpoint_name.c_str()),
                          -1);
      }
    }

    if (!domain_specified) {
      ACE_ERROR_RETURN((LM_ERROR,
                        ACE_TEXT("(%P|%t) ERROR: StaticDiscovery::parse_endpoints ")
                        ACE_TEXT("No domain specified for [endpoint/%C] section.\n"),
                        endpoint_name.c_str()),
                        -1);
    }

    if (!participant_specified) {
      ACE_ERROR_RETURN((LM_ERROR,
                        ACE_TEXT("(%P|%t) ERROR: StaticDiscovery::parse_endpoints ")
                        ACE_TEXT("No participant specified for [endpoint/%C] section.\n"),
                        endpoint_name.c_str()),
                        -1);
    }

    if (!entity_specified) {
      ACE_ERROR_RETURN((LM_ERROR,
                        ACE_TEXT("(%P|%t) ERROR: StaticDiscovery::parse_endpoints ")
                        ACE_TEXT("No entity specified for [endpoint/%C] section.\n"),
                        endpoint_name.c_str()),
                        -1);
    }

    if (!type_specified) {
      ACE_ERROR_RETURN((LM_ERROR,
                        ACE_TEXT("(%P|%t) ERROR:StaticDiscovery::parse_endpoints ")
                        ACE_TEXT("No type specified for [endpoint/%C] section.\n"),
                        endpoint_name.c_str()),
                        -1);
    }

    if (!topic_name_specified) {
      ACE_ERROR_RETURN((LM_ERROR,
                        ACE_TEXT("(%P|%t) ERROR: StaticDiscovery::parse_endpoints ")
                        ACE_TEXT("No topic specified for [endpoint/%C] section.\n"),
                        endpoint_name.c_str()),
                        -1);
    }

    TransportConfig_rch config;

    if (config_name_specified) {
      config = TheTransportRegistry->get_config(config_name);
      if (config.is_nil()) {
        ACE_ERROR_RETURN((LM_ERROR,
                          ACE_TEXT("(%P|%t) ERROR: StaticDiscovery::parse_endpoints ")
                          ACE_TEXT("Illegal config reference (%C) in [endpoint/%C] section.\n"),
                          config_name.c_str(), endpoint_name.c_str()),
                          -1);
      }
    }

    if (config.is_nil() && domain_specified) {
      config = TheTransportRegistry->domain_default_config(domain);
    }

    if (config.is_nil()) {
      config = TheTransportRegistry->global_config();
    }

    try {
      config->populate_locators(trans_info);
    }
    catch (const CORBA::Exception& ex) {
      ACE_ERROR_RETURN((LM_ERROR,
                        ACE_TEXT("(%P|%t) ERROR: StaticDiscovery::parse_endpoints ")
                        ACE_TEXT("Exception caught while populating locators for [endpoint/%C] section. %C\n"),
                        endpoint_name.c_str(), ex._info().c_str()),
                        -1);
    }
    if (trans_info.length() == 0) {
        ACE_ERROR_RETURN((LM_ERROR,
                          ACE_TEXT("(%P|%t) ERROR: StaticDiscovery::parse_endpoints ")
                          ACE_TEXT("No locators for [endpoint/%C] section.\n"),
                          endpoint_name.c_str()),
                          -1);
    }

    EntityId_t entity_id = EndpointRegistry::build_id(entity,
      (type == Reader) ? ENTITYKIND_USER_READER_WITH_KEY : ENTITYKIND_USER_WRITER_WITH_KEY);

    RepoId id = EndpointRegistry::build_id(domain, participant, entity_id);

    if (DCPS_debug_level > 0) {
      ACE_DEBUG((LM_DEBUG, ACE_TEXT("(%P|%t) DEBUG: StaticDiscovery::parse_endpoints adding entity with id %C\n"), LogGuid(id).c_str()));
    }

    switch (type) {
    case Reader:
      // Populate the userdata.
      datareaderqos.user_data.value.length(3);
      datareaderqos.user_data.value[0] = entity_id.entityKey[0];
      datareaderqos.user_data.value[1] = entity_id.entityKey[1];
      datareaderqos.user_data.value[2] = entity_id.entityKey[2];

      if (!registry.reader_map.insert(std::make_pair(id,
            EndpointRegistry::Reader(topic_name, datareaderqos, subscriberqos, config_name, trans_info))).second) {
        ACE_ERROR_RETURN((LM_ERROR,
                          ACE_TEXT("(%P|%t) ERROR: StaticDiscovery::parse_endpoints ")
                          ACE_TEXT("Section [endpoint/%C] ignored - duplicate reader.\n"),
                          endpoint_name.c_str()),
                          -1);
      }
      break;
    case Writer:
      // Populate the userdata.
      datawriterqos.user_data.value.length(3);
      datawriterqos.user_data.value[0] = entity_id.entityKey[0];
      datawriterqos.user_data.value[1] = entity_id.entityKey[1];
      datawriterqos.user_data.value[2] = entity_id.entityKey[2];

      if (!registry.writer_map.insert(std::make_pair(id,
            EndpointRegistry::Writer(topic_name, datawriterqos, publisherqos, config_name, trans_info))).second) {
        ACE_ERROR_RETURN((LM_ERROR,
                          ACE_TEXT("(%P|%t) ERROR: StaticDiscovery::parse_endpoints ")
                          ACE_TEXT("Section [endpoint/%C] ignored - duplicate writer.\n"),
                          endpoint_name.c_str()),
                          -1);
      }
      break;
    }
  }

  return 0;
}

void StaticDiscovery::pre_writer(DataWriterImpl* writer)
{
  const DDS::Publisher_var pub = writer->get_publisher();
  const DDS::DomainParticipant_var part = pub->get_participant();
  const DDS::DomainId_t dom = part->get_domain_id();

  DDS::DomainParticipantQos partQos;
  part->get_qos(partQos);
  if (partQos.user_data.value.length() < 6)
    return;
  const unsigned char* const partId = partQos.user_data.value.get_buffer();

  DDS::DataWriterQos qos;
  writer->get_qos(qos);
  if (qos.user_data.value.length() < 3)
    return;
  const unsigned char* const dwId = qos.user_data.value.get_buffer();

  const EntityId_t entId =
    EndpointRegistry::build_id(dwId, ENTITYKIND_USER_WRITER_WITH_KEY);
  const RepoId rid = EndpointRegistry::build_id(dom, partId, entId);

  const EndpointRegistry::WriterMapType::const_iterator iter =
    registry.writer_map.find(rid);

  if (iter != registry.writer_map.end() && !iter->second.trans_cfg.empty()) {
    TransportRegistry::instance()->bind_config(iter->second.trans_cfg, writer);
  }
}

void StaticDiscovery::pre_reader(DataReaderImpl* reader)
{
  const DDS::Subscriber_var sub = reader->get_subscriber();
  const DDS::DomainParticipant_var part = sub->get_participant();
  const DDS::DomainId_t dom = part->get_domain_id();

  DDS::DomainParticipantQos partQos;
  part->get_qos(partQos);
  if (partQos.user_data.value.length() < 6)
    return;
  const unsigned char* const partId = partQos.user_data.value.get_buffer();

  DDS::DataReaderQos qos;
  reader->get_qos(qos);
  if (qos.user_data.value.length() < 3)
    return;
  const unsigned char* const drId = qos.user_data.value.get_buffer();

  const EntityId_t entId =
    EndpointRegistry::build_id(drId, ENTITYKIND_USER_READER_WITH_KEY);
  const RepoId rid = EndpointRegistry::build_id(dom, partId, entId);

  const EndpointRegistry::ReaderMapType::const_iterator iter =
    registry.reader_map.find(rid);

  if (iter != registry.reader_map.end() && !iter->second.trans_cfg.empty()) {
    TransportRegistry::instance()->bind_config(iter->second.trans_cfg, reader);
  }
}

StaticDiscovery_rch StaticDiscovery::instance_(make_rch<StaticDiscovery>(Discovery::DEFAULT_STATIC));

}
}

OPENDDS_END_VERSIONED_NAMESPACE_DECL<|MERGE_RESOLUTION|>--- conflicted
+++ resolved
@@ -78,16 +78,9 @@
   : EndpointManager<StaticDiscoveredParticipantData>(participant_id, lock)
   , registry_(registry)
   , participant_(participant)
-<<<<<<< HEAD
-{
-  pub_bit_key_.value[0] = pub_bit_key_.value[1] = pub_bit_key_.value[2] = 0;
-  sub_bit_key_.value[0] = sub_bit_key_.value[1] = sub_bit_key_.value[2] = 0;
+{}
 
   type_lookup_init(TheServiceParticipant->interceptor());
-}
-=======
-{}
->>>>>>> 343eee84
 
 void StaticEndpointManager::init_bit()
 {
