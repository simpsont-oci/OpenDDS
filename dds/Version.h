/*
 *
 *
 * Distributed under the OpenDDS License.
 * See: http://www.opendds.org/license.html
 */

<<<<<<< HEAD
#ifndef OPENDDS_VERSION_H
#define OPENDDS_VERSION_H

#endif // OPENDDS_VERSION_H
=======
#define DDS_MAJOR_VERSION 3
#define DDS_MINOR_VERSION 16
#define DDS_MICRO_VERSION 0
#define OPENDDS_VERSION_METADATA "dev"
#define OPENDDS_IS_RELEASE 0
#define DDS_VERSION "3.16"
>>>>>>> e6fe8948
<|MERGE_RESOLUTION|>--- conflicted
+++ resolved
@@ -5,16 +5,14 @@
  * See: http://www.opendds.org/license.html
  */
 
-<<<<<<< HEAD
 #ifndef OPENDDS_VERSION_H
 #define OPENDDS_VERSION_H
 
-#endif // OPENDDS_VERSION_H
-=======
 #define DDS_MAJOR_VERSION 3
 #define DDS_MINOR_VERSION 16
 #define DDS_MICRO_VERSION 0
 #define OPENDDS_VERSION_METADATA "dev"
 #define OPENDDS_IS_RELEASE 0
 #define DDS_VERSION "3.16"
->>>>>>> e6fe8948
+
+#endif // OPENDDS_VERSION_H