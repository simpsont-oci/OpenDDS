/*
 * $Id$
 *
 *
 * Distributed under the OpenDDS License.
 * See: http://www.opendds.org/license.html
 */

#include "DcpsInfo_pch.h"
#include "DCPSInfo_i.h"
#include "DCPSInfoRepoServ.h"
#include "FederatorConfig.h"
#include "FederatorManagerImpl.h"
#include "ShutdownInterface.h"

#include "dds/DCPS/Service_Participant.h"
#include "dds/DCPS/InfoRepoDiscovery/InfoRepoDiscovery.h"

//If we need BIT support, pull in TCP so that static builds will have it.
#if !defined(DDS_HAS_MINIMUM_BIT)
#include "dds/DCPS/transport/tcp/Tcp.h"
#include "PersistenceUpdater.h"
#include "UpdateManager.h"
#endif

#include "tao/ORB_Core.h"
#include "tao/IORTable/IORTable.h"

#include <orbsvcs/Shutdown_Utilities.h>

#ifdef ACE_AS_STATIC_LIBS
#include "tao/ImR_Client/ImR_Client.h"
#endif

#include "ace/Get_Opt.h"
#include "ace/Arg_Shifter.h"
#include "ace/Service_Config.h"
#include "ace/Argv_Type_Converter.h"

#include <string>
#include <sstream>

InfoRepo::InfoRepo(int argc, ACE_TCHAR *argv[])
: ior_file_(ACE_TEXT("repo.ior"))
, listen_address_given_(0)
#ifdef DDS_HAS_MINIMUM_BIT
, use_bits_(false)
#else
, use_bits_(true)
#endif
, resurrect_(true)
, finalized_(false)
, federator_(this->federatorConfig_)
, federatorConfig_(argc, argv)
, lock_()
, cond_(lock_)
, shutdown_complete_(false)
{
   //### Debug statements to track where connection is failing
   ACE_DEBUG((LM_DEBUG, "(%P|%t) ###InfoRepo::InfoRepo CONSTRUCTOR --> begin\n"));

   try {
      //### Debug statements to track where connection is failing
      ACE_DEBUG((LM_DEBUG, "(%P|%t) ###InfoRepo::InfoRepo CONSTRUCTOR --> begin  init()\n"));
      this->init();
      //### Debug statements to track where connection is failing
      ACE_DEBUG((LM_DEBUG, "(%P|%t) ###InfoRepo::InfoRepo CONSTRUCTOR --> end  init()\n"));
   } catch (...) {
      this->finalize();
      throw;
   }
   //### Debug statements to track where connection is failing
   ACE_DEBUG((LM_DEBUG, "(%P|%t) ###InfoRepo::InfoRepo CONSTRUCTOR --> end\n"));
}

InfoRepo::~InfoRepo()
{
   this->finalize();
}

void
InfoRepo::run()
{
   //###Debugging for failure to associate
   ACE_DEBUG((LM_DEBUG, "(%P|%t) ###InfoRepo::run --> begin\n"));
   this->shutdown_complete_ = false;
   //###Debugging for failure to associate
   ACE_DEBUG((LM_DEBUG, "(%P|%t) ###InfoRepo::run --> tell orb_ to run\n"));
   this->orb_->run();
   //###Debugging for failure to associate
   ACE_DEBUG((LM_DEBUG, "(%P|%t) ###InfoRepo::run --> DONE orb_->run()\n"));
   this->finalize();
   //###Debugging for failure to associate
   ACE_DEBUG((LM_DEBUG, "(%P|%t) ###InfoRepo::run --> DONE finalize()\n"));
   //###Debugging for failure to associate
   ACE_DEBUG((LM_DEBUG, "(%P|%t) ###InfoRepo::run --> LOCKING lock_\n"));
   ACE_GUARD(ACE_Thread_Mutex, g, this->lock_);
   //###Debugging for failure to associate
   ACE_DEBUG((LM_DEBUG, "(%P|%t) ###InfoRepo::run --> LOCKED lock_\n"));
   this->shutdown_complete_ = true;
   //###Debugging for failure to associate
   ACE_DEBUG((LM_DEBUG, "(%P|%t) ###InfoRepo::run --> SIGNAL cond_\n"));
   this->cond_.signal();
   //###Debugging for failure to associate
   ACE_DEBUG((LM_DEBUG, "(%P|%t) ###InfoRepo::run --> DONE signalling cond_\n"));
   //###Debugging for failure to associate
   ACE_DEBUG((LM_DEBUG, "(%P|%t) ###InfoRepo::run --> RELEASING lock_\n"));
   //###Debugging for failure to associate
   ACE_DEBUG((LM_DEBUG, "(%P|%t) ###InfoRepo::run --> end\n"));
}

void
InfoRepo::finalize()
{
   if (this->finalized_) {
      return;
   }

   TheServiceParticipant->shutdown();

   if (!CORBA::is_nil(this->orb_)) {
      this->orb_->destroy();
   }

   this->finalized_ = true;
}

int
InfoRepo::handle_exception(ACE_HANDLE /* fd */)
{
   // these should occur before ORB::shutdown() since they use the ORB/reactor
   this->info_servant_->finalize();
   this->federator_.finalize();

   this->orb_->shutdown(true);
   return 0;
}

void
InfoRepo::shutdown()
{
   this->orb_->orb_core()->reactor()->notify(this);
   // reactor will invoke our InfoRepo::handle_exception()
}

void
InfoRepo::sync_shutdown()
{
   this->shutdown();
   ACE_GUARD(ACE_Thread_Mutex, g, this->lock_);

   while (!this->shutdown_complete_) {
      this->cond_.wait();
   }
}

void
InfoRepo::usage(const ACE_TCHAR* cmd)
{
   // NOTE: The federation arguments are parsed early by the
   //       FederationConfig object.
   ACE_DEBUG((LM_INFO,
         ACE_TEXT("Usage:\n")
         ACE_TEXT("  %s\n")
         ACE_TEXT("    -a <address> listening address for Built-In Topics\n")
         ACE_TEXT("    -o <file> write ior to file\n")
         ACE_TEXT("    -NOBITS disable the Built-In Topics\n")
         ACE_TEXT("    -z turn on verbose Transport logging\n")
         ACE_TEXT("    -r Resurrect from persistent file\n")
         ACE_TEXT("    -FederatorConfig <file> configure federation from <file>\n")
         ACE_TEXT("    -FederationId <number> value for this repository\n")
         ACE_TEXT("    -FederateWith <ior> federate initially with object at <ior>\n")
         ACE_TEXT("    -ReassociateDelay <msec> delay between reassociations\n")
         ACE_TEXT("    -?\n")
         ACE_TEXT("\n"),
         cmd));
}

void
InfoRepo::parse_args(int argc, ACE_TCHAR *argv[])
{
   ACE_Arg_Shifter arg_shifter(argc, argv);

   const ACE_TCHAR* current_arg = 0;

<<<<<<< HEAD
   while (arg_shifter.is_anything_left()) {
      if ((current_arg = arg_shifter.get_the_parameter(ACE_TEXT("-a"))) != 0) {
         this->listen_address_str_ = ACE_TEXT_ALWAYS_CHAR(current_arg);
         this->listen_address_given_ = 1;
         arg_shifter.consume_arg();

      } else if ((current_arg = arg_shifter.get_the_parameter
            (ACE_TEXT("-r"))) != 0) {
         int p = ACE_OS::atoi(current_arg);
         this->resurrect_ = true;
=======
  while (arg_shifter.is_anything_left()) {
    if ((current_arg = arg_shifter.get_the_parameter(ACE_TEXT("-a"))) != 0) {
      this->listen_address_str_ = ACE_TEXT_ALWAYS_CHAR(current_arg);
      this->listen_address_given_ = 1;
      arg_shifter.consume_arg();
    // Must check for -ReassociateDelay before -r
    } else if ((current_arg = arg_shifter.get_the_parameter(ACE_TEXT("-ReassociateDelay"))) != 0) {
      long msec = ACE_OS::atoi(current_arg);
      this->reassociate_delay_.msec(msec);

      arg_shifter.consume_arg();
    } else if ((current_arg = arg_shifter.get_the_parameter
                              (ACE_TEXT("-r"))) != 0) {
      int p = ACE_OS::atoi(current_arg);
      this->resurrect_ = true;
>>>>>>> 4002e65f

         if (p == 0) {
            this->resurrect_ = false;
         }

         arg_shifter.consume_arg();

      } else if ((current_arg = arg_shifter.get_the_parameter(ACE_TEXT("-o"))) != 0) {
         this->ior_file_ = current_arg;
         arg_shifter.consume_arg();

      } else if (arg_shifter.cur_arg_strncasecmp(ACE_TEXT("-NOBITS")) == 0) {
         this->use_bits_ = false;
         arg_shifter.consume_arg();

      } else if (arg_shifter.cur_arg_strncasecmp(ACE_TEXT("-z")) == 0) {
         TURN_ON_VERBOSE_DEBUG;
         arg_shifter.consume_arg();

<<<<<<< HEAD
      } else if (arg_shifter.cur_arg_strncasecmp(ACE_TEXT("-ReassociateDelay")) == 0) {
         long msec = ACE_OS::atoi(current_arg);
         this->reassociate_delay_.msec(msec);

         arg_shifter.consume_arg();
      }
=======
    }
>>>>>>> 4002e65f

      // The '-?' option
      else if (arg_shifter.cur_arg_strncasecmp(ACE_TEXT("-?")) == 0) {
         this->usage(argv[0]);
         throw InitError("Usage");
      }

      // Anything else we just skip

      else {
         arg_shifter.ignore_arg();
      }
   }
}

void
InfoRepo::init()
{
   //### Debug statements to track where connection is failing
   ACE_DEBUG((LM_DEBUG, "(%P|%t) ###InfoRepo::init --> begin\n"));

   ACE_Argv_Type_Converter cvt(this->federatorConfig_.argc(),
         this->federatorConfig_.argv());
   this->orb_ = CORBA::ORB_init(cvt.get_argc(), cvt.get_ASCII_argv(), "");

   //### Debug statements to track where connection is failing
   ACE_DEBUG((LM_DEBUG, "(%P|%t) ###InfoRepo::init --> instantiate info_servant_ = TAO_DDS_DCPSInfo_i\n"));

   this->info_servant_ =
         new TAO_DDS_DCPSInfo_i(this->orb_, this->resurrect_, this,
               this->federatorConfig_.federationId());
   PortableServer::ServantBase_var servant(this->info_servant_);

   //### Debug statements to track where connection is failing
   ACE_DEBUG((LM_DEBUG, "(%P|%t) ###InfoRepo::init --> DONE instantiating info_servant_ = TAO_DDS_DCPSInfo_i\n"));

   // Install the DCPSInfo_i into the Federator::Manager.
   this->federator_.info() = this->info_servant_;

   CORBA::Object_var obj =
         this->orb_->resolve_initial_references("RootPOA");
   PortableServer::POA_var root_poa = PortableServer::POA::_narrow(obj);

   PortableServer::POAManager_var poa_manager = root_poa->the_POAManager();

   // Use persistent and user id POA policies so the Info Repo's
   // object references are consistent.
   CORBA::PolicyList policies(2);
   policies.length(2);
   policies[0] = root_poa->create_id_assignment_policy(PortableServer::USER_ID);
   policies[1] = root_poa->create_lifespan_policy(PortableServer::PERSISTENT);
   PortableServer::POA_var info_poa = root_poa->create_POA("InfoRepo",
         poa_manager,
         policies);

   // Creation of the new POAs over, so destroy the Policy_ptr's.
   for (CORBA::ULong i = 0; i < policies.length(); ++i) {
      policies[i]->destroy();
   }

   PortableServer::ObjectId_var oid =
         PortableServer::string_to_ObjectId("InfoRepo");
   info_poa->activate_object_with_id(oid, this->info_servant_);
   obj = info_poa->id_to_reference(oid);
   // the object is created locally, so it is safe to do an
   // _unchecked_narrow, this was needed to prevent an exception
   // when dealing with ImR-ified objects
   OpenDDS::DCPS::DCPSInfo_var info_repo =
         OpenDDS::DCPS::DCPSInfo::_unchecked_narrow(obj);

   CORBA::String_var objref_str =
         orb_->object_to_string(info_repo);

   //### Debug statements to track where connection is failing
ACE_DEBUG((LM_DEBUG, "(%P|%t) ###InfoRepo::init --> Initialize the DomainParticipantFactory\n"));

   // Initialize the DomainParticipantFactory
   DDS::DomainParticipantFactory_var dpf =
         TheParticipantFactoryWithArgs(cvt.get_argc(),
               cvt.get_TCHAR_argv());

   //### Debug statements to track where connection is failing
ACE_DEBUG((LM_DEBUG, "(%P|%t) ###InfoRepo::init --> DONE initializing the DomainParticipantFactory\n"));

   // We need parse the command line options for DCPSInfoRepo after parsing DCPS specific
   // command line options.

   // Check the non-ORB arguments.
   this->parse_args(cvt.get_argc(), cvt.get_TCHAR_argv());

   // Activate the POA manager before initialize built-in-topics
   // so invocations can be processed.
   poa_manager->activate();

   //### Debug statements to track where connection is failing
ACE_DEBUG((LM_DEBUG, "(%P|%t) ###InfoRepo::init --> about to init BIT's checking if it should 'use_bits_' \n"));

   if (this->use_bits_) {
      //### Debug statements to track where connection is failing
   ACE_DEBUG((LM_DEBUG, "(%P|%t) ###InfoRepo::init --> about to 'init_transport'\n"));

      if (this->info_servant_->init_transport(this->listen_address_given_,
            this->listen_address_str_.c_str())
            != 0 /* init_transport returns 0 for success */) {
         ACE_ERROR((LM_ERROR, ACE_TEXT("(%P|%t) ERROR: DCPSInfoRepo::init: ")
               ACE_TEXT("Unable to initialize transport.\n")));
         throw InitError("Unable to initialize transport.");
      }

   } else {
      //### Debug statements to track where connection is failing
   ACE_DEBUG((LM_DEBUG, "(%P|%t) ###InfoRepo::init --> NOT USING BITS\n"));

      TheServiceParticipant->set_BIT(false);
   }
   //### Debug statements to track where connection is failing
ACE_DEBUG((LM_DEBUG, "(%P|%t) ###InfoRepo::init --> DONE init_transport\n"));


   // This needs to be done after initialization since we create the reference
   // to ourselves in the service here.
   OpenDDS::DCPS::Service_Participant* serv_part = TheServiceParticipant;
   serv_part->set_repo_ior(objref_str, OpenDDS::DCPS::Discovery::DEFAULT_REPO);

   OpenDDS::DCPS::Discovery_rch disc = serv_part->get_discovery(0 /*domainId*/);
   OpenDDS::DCPS::InfoRepoDiscovery_rch ird =
         OpenDDS::DCPS::static_rchandle_cast<OpenDDS::DCPS::InfoRepoDiscovery>(disc);
   if (!ird->set_ORB(orb_)) {
      ACE_ERROR((LM_ERROR, ACE_TEXT("(%P|%t) ERROR: DCPSInfoRepo::init: ")
            ACE_TEXT("Unable to set the ORB in InfoRepoDiscovery.\n")));
      throw InitError("Unable to set the ORB in InfoRepoDiscovery.");
   }

   // Initialize persistence _after_ initializing the participant factory
   // and intializing the transport.
   if (!this->info_servant_->init_persistence()) {
      ACE_ERROR((LM_ERROR, ACE_TEXT("(%P|%t) ERROR: DCPSInfoRepo::init: ")
            ACE_TEXT("Unable to initialize persistence.\n")));
      throw InitError("Unable to initialize persistence.");
   }

   // Initialize reassociation.
   if (this->reassociate_delay_ != ACE_Time_Value::zero &&
         !this->info_servant_->init_reassociation(this->reassociate_delay_)) {
      ACE_ERROR((LM_ERROR, ACE_TEXT("(%P|%t) ERROR: DCPSInfoRepo::init: ")
            ACE_TEXT("Unable to initialize reassociation.\n")));
      throw InitError("Unable to initialize reassociation.");
   }

   // Fire up the federator.
   OpenDDS::Federator::Manager_var federator;
   CORBA::String_var               federator_ior;

   if (federator_.id() != OpenDDS::Federator::NIL_REPOSITORY) {
      oid = PortableServer::string_to_ObjectId("Federator");
      info_poa->activate_object_with_id(oid, &federator_);
      obj = info_poa->id_to_reference(oid);
      federator = OpenDDS::Federator::Manager::_narrow(obj);

      federator_ior = orb_->object_to_string(federator);

      // Add a local repository reference that can be returned via a
      // remote call to a peer.
      this->federator_.localRepo(info_repo);

      // It should be safe to initialize the federation mechanism at this
      // point.  What we really needed to wait for is the initialization of
      // the service components - like the DomainParticipantFactory and the
      // repository bindings.
      // N.B. This is done *before* being added to the IOR table to avoid any
      //      races with an eager client.
      this->federator_.orb(this->orb_);

      //
      // Add the federator to the info_servant update manager as an
      // additional updater interface to be called.
      // N.B. This needs to be done *after* the call to load_domains()
      //      since that is where the update manager is initialized in the
      //      info startup sequencing.
      this->info_servant_->add(&this->federator_);
   }

   // Grab the IOR table.
   CORBA::Object_var table_object =
         this->orb_->resolve_initial_references("IORTable");

   IORTable::Table_var adapter = IORTable::Table::_narrow(table_object);

   if (CORBA::is_nil(adapter)) {
      ACE_ERROR((LM_ERROR, ACE_TEXT("Nil IORTable\n")));

   } else {
      adapter->bind(OpenDDS::Federator::REPOSITORY_IORTABLE_KEY, objref_str);

      if (this->federator_.id() != OpenDDS::Federator::NIL_REPOSITORY) {
         // Bind to '/Federator'
         adapter->bind(OpenDDS::Federator::FEDERATOR_IORTABLE_KEY, federator_ior);

         // Bind to '/Federator/1382379631'
         std::stringstream buffer(OpenDDS::Federator::FEDERATOR_IORTABLE_KEY);
         buffer << "/" << std::dec << this->federatorConfig_.federationDomain();
         adapter->bind(buffer.str().c_str(), federator_ior);
      }
   }

   FILE* output_file = ACE_OS::fopen(this->ior_file_.c_str(), ACE_TEXT("w"));

   if (output_file == 0) {
      ACE_ERROR((LM_ERROR, ACE_TEXT("ERROR: Unable to open IOR file: %s\n"),
            ior_file_.c_str()));
      throw InitError("Unable to open IOR file.");
   }

   ACE_OS::fprintf(output_file, "%s", objref_str.in());
   ACE_OS::fclose(output_file);

   // Initial federation join if specified on command line.
   if ((this->federator_.id() > 0)
         && !this->federatorConfig_.federateIor().empty()) {
      if (OpenDDS::DCPS::DCPS_debug_level > 0) {
         ACE_DEBUG((LM_DEBUG,
               ACE_TEXT("(%P|%t) INFO: DCPSInfoRepo::init() - ")
               ACE_TEXT("joining federation with repository %s\n"),
               this->federatorConfig_.federateIor().c_str()));
      }

      obj = this->orb_->string_to_object(
            this->federatorConfig_.federateIor().c_str());

      if (CORBA::is_nil(obj)) {
         ACE_ERROR((LM_ERROR,
               ACE_TEXT("(%P|%t) ERROR: could not resolve %s for initial federation.\n"),
               this->federatorConfig_.federateIor().c_str()));
         throw InitError("Unable to resolve IOR for initial federation.");
      }

      OpenDDS::Federator::Manager_var peer =
            OpenDDS::Federator::Manager::_narrow(obj);

      if (CORBA::is_nil(peer)) {
         ACE_ERROR((LM_ERROR,
               ACE_TEXT("(%P|%t) ERROR: could not narrow %s.\n"),
               this->federatorConfig_.federateIor().c_str()));
         throw InitError("Unable to narrow peer for initial federation.");
      }

      // Actually join.
      peer->join_federation(federator,
            this->federatorConfig_.federationDomain());
   }
   //### Debug statements to track where connection is failing
ACE_DEBUG((LM_DEBUG, "(%P|%t) ###InfoRepo::init --> end\n"));

}

InfoRepo_Shutdown::InfoRepo_Shutdown(InfoRepo &ir)
: ir_(ir)
{
}

void
InfoRepo_Shutdown::operator()(int which_signal)
{
   ACE_DEBUG((LM_DEBUG,
         "InfoRepo_Shutdown: shutting down on signal %d\n",
         which_signal));
   this->ir_.shutdown();
}<|MERGE_RESOLUTION|>--- conflicted
+++ resolved
@@ -183,23 +183,11 @@
 
    const ACE_TCHAR* current_arg = 0;
 
-<<<<<<< HEAD
    while (arg_shifter.is_anything_left()) {
       if ((current_arg = arg_shifter.get_the_parameter(ACE_TEXT("-a"))) != 0) {
          this->listen_address_str_ = ACE_TEXT_ALWAYS_CHAR(current_arg);
          this->listen_address_given_ = 1;
          arg_shifter.consume_arg();
-
-      } else if ((current_arg = arg_shifter.get_the_parameter
-            (ACE_TEXT("-r"))) != 0) {
-         int p = ACE_OS::atoi(current_arg);
-         this->resurrect_ = true;
-=======
-  while (arg_shifter.is_anything_left()) {
-    if ((current_arg = arg_shifter.get_the_parameter(ACE_TEXT("-a"))) != 0) {
-      this->listen_address_str_ = ACE_TEXT_ALWAYS_CHAR(current_arg);
-      this->listen_address_given_ = 1;
-      arg_shifter.consume_arg();
     // Must check for -ReassociateDelay before -r
     } else if ((current_arg = arg_shifter.get_the_parameter(ACE_TEXT("-ReassociateDelay"))) != 0) {
       long msec = ACE_OS::atoi(current_arg);
@@ -210,7 +198,6 @@
                               (ACE_TEXT("-r"))) != 0) {
       int p = ACE_OS::atoi(current_arg);
       this->resurrect_ = true;
->>>>>>> 4002e65f
 
          if (p == 0) {
             this->resurrect_ = false;
@@ -230,16 +217,7 @@
          TURN_ON_VERBOSE_DEBUG;
          arg_shifter.consume_arg();
 
-<<<<<<< HEAD
-      } else if (arg_shifter.cur_arg_strncasecmp(ACE_TEXT("-ReassociateDelay")) == 0) {
-         long msec = ACE_OS::atoi(current_arg);
-         this->reassociate_delay_.msec(msec);
-
-         arg_shifter.consume_arg();
-      }
-=======
     }
->>>>>>> 4002e65f
 
       // The '-?' option
       else if (arg_shifter.cur_arg_strncasecmp(ACE_TEXT("-?")) == 0) {
