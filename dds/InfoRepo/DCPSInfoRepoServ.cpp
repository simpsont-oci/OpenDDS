/*
 * $Id$
 *
 *
 * Distributed under the OpenDDS License.
 * See: http://www.opendds.org/license.html
 */

#include "DcpsInfo_pch.h"
#include "DCPSInfo_i.h"
#include "DCPSInfoRepoServ.h"
#include "FederatorConfig.h"
#include "FederatorManagerImpl.h"
#include "ShutdownInterface.h"

#include "dds/DCPS/Service_Participant.h"
#include "dds/DCPS/InfoRepoDiscovery/InfoRepoDiscovery.h"

//If we need BIT support, pull in TCP so that static builds will have it.
#if !defined(DDS_HAS_MINIMUM_BIT)
#include "dds/DCPS/transport/tcp/Tcp.h"
#include "PersistenceUpdater.h"
#include "UpdateManager.h"
#endif

#include "tao/ORB_Core.h"
#include "tao/IORTable/IORTable.h"

#include <orbsvcs/Shutdown_Utilities.h>

#ifdef ACE_AS_STATIC_LIBS
#include "tao/ImR_Client/ImR_Client.h"
#endif

#include "ace/Get_Opt.h"
#include "ace/Arg_Shifter.h"
#include "ace/Service_Config.h"
#include "ace/Argv_Type_Converter.h"

#include <string>
#include <sstream>

InfoRepo::InfoRepo(int argc, ACE_TCHAR *argv[])
: ior_file_(ACE_TEXT("repo.ior"))
, listen_address_given_(0)
#ifdef DDS_HAS_MINIMUM_BIT
, use_bits_(false)
#else
, use_bits_(true)
#endif
, resurrect_(true)
, finalized_(false)
, federator_(this->federatorConfig_)
, federatorConfig_(argc, argv)
, lock_()
, cond_(lock_)
, shutdown_complete_(false)
{
   //### Debug statements to track where connection is failing
   ACE_DEBUG((LM_DEBUG, "(%P|%t) ###InfoRepo::InfoRepo CONSTRUCTOR --> begin\n"));

   try {
      //### Debug statements to track where connection is failing
      ACE_DEBUG((LM_DEBUG, "(%P|%t) ###InfoRepo::InfoRepo CONSTRUCTOR --> begin  init()\n"));
      this->init();
      //### Debug statements to track where connection is failing
      ACE_DEBUG((LM_DEBUG, "(%P|%t) ###InfoRepo::InfoRepo CONSTRUCTOR --> end  init()\n"));
   } catch (...) {
      this->finalize();
      throw;
   }
   //### Debug statements to track where connection is failing
   ACE_DEBUG((LM_DEBUG, "(%P|%t) ###InfoRepo::InfoRepo CONSTRUCTOR --> end\n"));
}

InfoRepo::~InfoRepo()
{
   this->finalize();
}

void
InfoRepo::run()
{
   //###Debugging for failure to associate
   ACE_DEBUG((LM_DEBUG, "(%P|%t) ###InfoRepo::run --> begin\n"));
   this->shutdown_complete_ = false;
   //###Debugging for failure to associate
   ACE_DEBUG((LM_DEBUG, "(%P|%t) ###InfoRepo::run --> tell orb_ to run\n"));
   this->orb_->run();
   //###Debugging for failure to associate
   ACE_DEBUG((LM_DEBUG, "(%P|%t) ###InfoRepo::run --> DONE orb_->run()\n"));
   this->finalize();
   //###Debugging for failure to associate
   ACE_DEBUG((LM_DEBUG, "(%P|%t) ###InfoRepo::run --> DONE finalize()\n"));
   //###Debugging for failure to associate
   ACE_DEBUG((LM_DEBUG, "(%P|%t) ###InfoRepo::run --> LOCKING lock_\n"));
   ACE_GUARD(ACE_Thread_Mutex, g, this->lock_);
   //###Debugging for failure to associate
   ACE_DEBUG((LM_DEBUG, "(%P|%t) ###InfoRepo::run --> LOCKED lock_\n"));
   this->shutdown_complete_ = true;
   //###Debugging for failure to associate
   ACE_DEBUG((LM_DEBUG, "(%P|%t) ###InfoRepo::run --> SIGNAL cond_\n"));
   this->cond_.signal();
   //###Debugging for failure to associate
   ACE_DEBUG((LM_DEBUG, "(%P|%t) ###InfoRepo::run --> DONE signalling cond_\n"));
   //###Debugging for failure to associate
   ACE_DEBUG((LM_DEBUG, "(%P|%t) ###InfoRepo::run --> RELEASING lock_\n"));
   //###Debugging for failure to associate
   ACE_DEBUG((LM_DEBUG, "(%P|%t) ###InfoRepo::run --> end\n"));
}

void
InfoRepo::finalize()
{
   if (this->finalized_) {
      return;
   }

   TheServiceParticipant->shutdown();

   if (!CORBA::is_nil(this->orb_)) {
      this->orb_->destroy();
   }

   this->finalized_ = true;
}

int
InfoRepo::handle_exception(ACE_HANDLE /* fd */)
{
   // these should occur before ORB::shutdown() since they use the ORB/reactor
   this->info_servant_->finalize();
   this->federator_.finalize();

   this->orb_->shutdown(true);
   return 0;
}

void
InfoRepo::shutdown()
{
   this->orb_->orb_core()->reactor()->notify(this);
   // reactor will invoke our InfoRepo::handle_exception()
}

void
InfoRepo::sync_shutdown()
{
   this->shutdown();
   ACE_GUARD(ACE_Thread_Mutex, g, this->lock_);

   while (!this->shutdown_complete_) {
      this->cond_.wait();
   }
}

void
InfoRepo::usage(const ACE_TCHAR* cmd)
{
   // NOTE: The federation arguments are parsed early by the
   //       FederationConfig object.
   ACE_DEBUG((LM_INFO,
         ACE_TEXT("Usage:\n")
         ACE_TEXT("  %s\n")
         ACE_TEXT("    -a <address> listening address for Built-In Topics\n")
         ACE_TEXT("    -o <file> write ior to file\n")
         ACE_TEXT("    -NOBITS disable the Built-In Topics\n")
         ACE_TEXT("    -z turn on verbose Transport logging\n")
         ACE_TEXT("    -r Resurrect from persistent file\n")
         ACE_TEXT("    -FederatorConfig <file> configure federation from <file>\n")
         ACE_TEXT("    -FederationId <number> value for this repository\n")
         ACE_TEXT("    -FederateWith <ior> federate initially with object at <ior>\n")
         ACE_TEXT("    -ReassociateDelay <msec> delay between reassociations\n")
         ACE_TEXT("    -?\n")
         ACE_TEXT("\n"),
         cmd));
}

void
InfoRepo::parse_args(int argc, ACE_TCHAR *argv[])
{
   ACE_Arg_Shifter arg_shifter(argc, argv);

   const ACE_TCHAR* current_arg = 0;

   while (arg_shifter.is_anything_left()) {
      if ((current_arg = arg_shifter.get_the_parameter(ACE_TEXT("-a"))) != 0) {
         this->listen_address_str_ = ACE_TEXT_ALWAYS_CHAR(current_arg);
         this->listen_address_given_ = 1;
         arg_shifter.consume_arg();
    // Must check for -ReassociateDelay before -r
    } else if ((current_arg = arg_shifter.get_the_parameter(ACE_TEXT("-ReassociateDelay"))) != 0) {
      long msec = ACE_OS::atoi(current_arg);
      this->reassociate_delay_.msec(msec);

      arg_shifter.consume_arg();
    } else if ((current_arg = arg_shifter.get_the_parameter
                              (ACE_TEXT("-r"))) != 0) {
      int p = ACE_OS::atoi(current_arg);
      this->resurrect_ = true;

         if (p == 0) {
            this->resurrect_ = false;
         }

         arg_shifter.consume_arg();

      } else if ((current_arg = arg_shifter.get_the_parameter(ACE_TEXT("-o"))) != 0) {
         this->ior_file_ = current_arg;
         arg_shifter.consume_arg();

      } else if (arg_shifter.cur_arg_strncasecmp(ACE_TEXT("-NOBITS")) == 0) {
         this->use_bits_ = false;
         arg_shifter.consume_arg();

      } else if (arg_shifter.cur_arg_strncasecmp(ACE_TEXT("-z")) == 0) {
         TURN_ON_VERBOSE_DEBUG;
         arg_shifter.consume_arg();

    }

      // The '-?' option
      else if (arg_shifter.cur_arg_strncasecmp(ACE_TEXT("-?")) == 0) {
         this->usage(argv[0]);
         throw InitError("Usage");
      }

      // Anything else we just skip

      else {
         arg_shifter.ignore_arg();
      }
   }
}

void
InfoRepo::init()
{
   //### Debug statements to track where connection is failing
   ACE_DEBUG((LM_DEBUG, "(%P|%t) ###InfoRepo::init --> begin\n"));

   ACE_Argv_Type_Converter cvt(this->federatorConfig_.argc(),
         this->federatorConfig_.argv());
   this->orb_ = CORBA::ORB_init(cvt.get_argc(), cvt.get_ASCII_argv(), "");

   //### Debug statements to track where connection is failing
   ACE_DEBUG((LM_DEBUG, "(%P|%t) ###InfoRepo::init --> instantiate info_servant_ = TAO_DDS_DCPSInfo_i\n"));

   this->info_servant_ =
         new TAO_DDS_DCPSInfo_i(this->orb_, this->resurrect_, this,
               this->federatorConfig_.federationId());
   PortableServer::ServantBase_var servant(this->info_servant_);

   //### Debug statements to track where connection is failing
   ACE_DEBUG((LM_DEBUG, "(%P|%t) ###InfoRepo::init --> DONE instantiating info_servant_ = TAO_DDS_DCPSInfo_i\n"));

   // Install the DCPSInfo_i into the Federator::Manager.
   this->federator_.info() = this->info_servant_;

   CORBA::Object_var obj =
         this->orb_->resolve_initial_references("RootPOA");
   PortableServer::POA_var root_poa = PortableServer::POA::_narrow(obj);

   PortableServer::POAManager_var poa_manager = root_poa->the_POAManager();

   // Use persistent and user id POA policies so the Info Repo's
   // object references are consistent.
   CORBA::PolicyList policies(2);
   policies.length(2);
   policies[0] = root_poa->create_id_assignment_policy(PortableServer::USER_ID);
   policies[1] = root_poa->create_lifespan_policy(PortableServer::PERSISTENT);
   PortableServer::POA_var info_poa = root_poa->create_POA("InfoRepo",
         poa_manager,
         policies);

   // Creation of the new POAs over, so destroy the Policy_ptr's.
   for (CORBA::ULong i = 0; i < policies.length(); ++i) {
      policies[i]->destroy();
   }

   PortableServer::ObjectId_var oid =
         PortableServer::string_to_ObjectId("InfoRepo");
   info_poa->activate_object_with_id(oid, this->info_servant_);
   obj = info_poa->id_to_reference(oid);
   // the object is created locally, so it is safe to do an
   // _unchecked_narrow, this was needed to prevent an exception
   // when dealing with ImR-ified objects
   OpenDDS::DCPS::DCPSInfo_var info_repo =
         OpenDDS::DCPS::DCPSInfo::_unchecked_narrow(obj);

   CORBA::String_var objref_str =
         orb_->object_to_string(info_repo);

   //### Debug statements to track where connection is failing
ACE_DEBUG((LM_DEBUG, "(%P|%t) ###InfoRepo::init --> Initialize the DomainParticipantFactory\n"));

   // Initialize the DomainParticipantFactory
   DDS::DomainParticipantFactory_var dpf =
         TheParticipantFactoryWithArgs(cvt.get_argc(),
               cvt.get_TCHAR_argv());

   //### Debug statements to track where connection is failing
ACE_DEBUG((LM_DEBUG, "(%P|%t) ###InfoRepo::init --> DONE initializing the DomainParticipantFactory\n"));

   // We need parse the command line options for DCPSInfoRepo after parsing DCPS specific
   // command line options.

   // Check the non-ORB arguments.
   this->parse_args(cvt.get_argc(), cvt.get_TCHAR_argv());

   // Activate the POA manager before initialize built-in-topics
   // so invocations can be processed.
   poa_manager->activate();

   //### Debug statements to track where connection is failing
ACE_DEBUG((LM_DEBUG, "(%P|%t) ###InfoRepo::init --> about to init BIT's checking if it should 'use_bits_' \n"));

   if (this->use_bits_) {
      //### Debug statements to track where connection is failing
   ACE_DEBUG((LM_DEBUG, "(%P|%t) ###InfoRepo::init --> about to 'init_transport'\n"));

      if (this->info_servant_->init_transport(this->listen_address_given_,
            this->listen_address_str_.c_str())
            != 0 /* init_transport returns 0 for success */) {
         ACE_ERROR((LM_ERROR, ACE_TEXT("(%P|%t) ERROR: DCPSInfoRepo::init: ")
               ACE_TEXT("Unable to initialize transport.\n")));
         throw InitError("Unable to initialize transport.");
      }

   } else {
      //### Debug statements to track where connection is failing
   ACE_DEBUG((LM_DEBUG, "(%P|%t) ###InfoRepo::init --> NOT USING BITS\n"));

      TheServiceParticipant->set_BIT(false);
   }
   //### Debug statements to track where connection is failing
ACE_DEBUG((LM_DEBUG, "(%P|%t) ###InfoRepo::init --> DONE init_transport\n"));


   // This needs to be done after initialization since we create the reference
   // to ourselves in the service here.
   OpenDDS::DCPS::Service_Participant* serv_part = TheServiceParticipant;
   serv_part->set_repo_ior(objref_str, OpenDDS::DCPS::Discovery::DEFAULT_REPO);

   OpenDDS::DCPS::Discovery_rch disc = serv_part->get_discovery(0 /*domainId*/);
   OpenDDS::DCPS::InfoRepoDiscovery_rch ird =
         OpenDDS::DCPS::static_rchandle_cast<OpenDDS::DCPS::InfoRepoDiscovery>(disc);
   if (!ird->set_ORB(orb_)) {
      ACE_ERROR((LM_ERROR, ACE_TEXT("(%P|%t) ERROR: DCPSInfoRepo::init: ")
            ACE_TEXT("Unable to set the ORB in InfoRepoDiscovery.\n")));
      throw InitError("Unable to set the ORB in InfoRepoDiscovery.");
   }

<<<<<<< HEAD
   // Initialize persistence _after_ initializing the participant factory
   // and intializing the transport.
   if (!this->info_servant_->init_persistence()) {
      ACE_ERROR((LM_ERROR, ACE_TEXT("(%P|%t) ERROR: DCPSInfoRepo::init: ")
            ACE_TEXT("Unable to initialize persistence.\n")));
      throw InitError("Unable to initialize persistence.");
   }

   // Initialize reassociation.
   if (this->reassociate_delay_ != ACE_Time_Value::zero &&
         !this->info_servant_->init_reassociation(this->reassociate_delay_)) {
      ACE_ERROR((LM_ERROR, ACE_TEXT("(%P|%t) ERROR: DCPSInfoRepo::init: ")
            ACE_TEXT("Unable to initialize reassociation.\n")));
      throw InitError("Unable to initialize reassociation.");
   }

   // Fire up the federator.
   OpenDDS::Federator::Manager_var federator;
   CORBA::String_var               federator_ior;

   if (federator_.id() != OpenDDS::Federator::NIL_REPOSITORY) {
      oid = PortableServer::string_to_ObjectId("Federator");
      info_poa->activate_object_with_id(oid, &federator_);
      obj = info_poa->id_to_reference(oid);
      federator = OpenDDS::Federator::Manager::_narrow(obj);

      federator_ior = orb_->object_to_string(federator);

      // Add a local repository reference that can be returned via a
      // remote call to a peer.
      this->federator_.localRepo(info_repo);

      // It should be safe to initialize the federation mechanism at this
      // point.  What we really needed to wait for is the initialization of
      // the service components - like the DomainParticipantFactory and the
      // repository bindings.
      // N.B. This is done *before* being added to the IOR table to avoid any
      //      races with an eager client.
      this->federator_.orb(this->orb_);

      //
      // Add the federator to the info_servant update manager as an
      // additional updater interface to be called.
      // N.B. This needs to be done *after* the call to load_domains()
      //      since that is where the update manager is initialized in the
      //      info startup sequencing.
      this->info_servant_->add(&this->federator_);
   }

   // Grab the IOR table.
   CORBA::Object_var table_object =
         this->orb_->resolve_initial_references("IORTable");

   IORTable::Table_var adapter = IORTable::Table::_narrow(table_object);

   if (CORBA::is_nil(adapter)) {
      ACE_ERROR((LM_ERROR, ACE_TEXT("Nil IORTable\n")));

   } else {
      adapter->bind(OpenDDS::Federator::REPOSITORY_IORTABLE_KEY, objref_str);

      if (this->federator_.id() != OpenDDS::Federator::NIL_REPOSITORY) {
         // Bind to '/Federator'
         adapter->bind(OpenDDS::Federator::FEDERATOR_IORTABLE_KEY, federator_ior);

         // Bind to '/Federator/1382379631'
         std::stringstream buffer(OpenDDS::Federator::FEDERATOR_IORTABLE_KEY);
         buffer << "/" << std::dec << this->federatorConfig_.federationDomain();
         adapter->bind(buffer.str().c_str(), federator_ior);
      }
   }

   FILE* output_file = ACE_OS::fopen(this->ior_file_.c_str(), ACE_TEXT("w"));

   if (output_file == 0) {
      ACE_ERROR((LM_ERROR, ACE_TEXT("ERROR: Unable to open IOR file: %s\n"),
            ior_file_.c_str()));
      throw InitError("Unable to open IOR file.");
   }

   ACE_OS::fprintf(output_file, "%s", objref_str.in());
   ACE_OS::fclose(output_file);

   // Initial federation join if specified on command line.
   if ((this->federator_.id() > 0)
         && !this->federatorConfig_.federateIor().empty()) {
      if (OpenDDS::DCPS::DCPS_debug_level > 0) {
         ACE_DEBUG((LM_DEBUG,
               ACE_TEXT("(%P|%t) INFO: DCPSInfoRepo::init() - ")
               ACE_TEXT("joining federation with repository %s\n"),
               this->federatorConfig_.federateIor().c_str()));
      }
=======
  } else {
    TheServiceParticipant->set_BIT(false);
  }

  // This needs to be done after initialization since we create the reference
  // to ourselves in the service here.
  OpenDDS::DCPS::Service_Participant* serv_part = TheServiceParticipant;
  serv_part->set_repo_ior(objref_str, OpenDDS::DCPS::Discovery::DEFAULT_REPO);

  OpenDDS::DCPS::Discovery_rch disc = serv_part->get_discovery(0 /*domainId*/);
  OpenDDS::DCPS::InfoRepoDiscovery_rch ird =
    OpenDDS::DCPS::static_rchandle_cast<OpenDDS::DCPS::InfoRepoDiscovery>(disc);
  if (!ird->set_ORB(orb_)) {
    ACE_ERROR((LM_ERROR, ACE_TEXT("(%P|%t) ERROR: DCPSInfoRepo::init: ")
               ACE_TEXT("Unable to set the ORB in InfoRepoDiscovery.\n")));
    throw InitError("Unable to set the ORB in InfoRepoDiscovery.");
  }

  // Initialize persistence _after_ initializing the participant factory
  // and intializing the transport.
  if (!this->info_servant_->init_persistence()) {
    ACE_ERROR((LM_ERROR, ACE_TEXT("(%P|%t) ERROR: DCPSInfoRepo::init: ")
               ACE_TEXT("Unable to initialize persistence.\n")));
    throw InitError("Unable to initialize persistence.");
  }

  // Initialize reassociation.
  if (this->reassociate_delay_ != ACE_Time_Value::zero &&
     !this->info_servant_->init_reassociation(this->reassociate_delay_)) {
    ACE_ERROR((LM_ERROR, ACE_TEXT("(%P|%t) ERROR: DCPSInfoRepo::init: ")
               ACE_TEXT("Unable to initialize reassociation.\n")));
    throw InitError("Unable to initialize reassociation.");
  }

  // Fire up the federator.
  OpenDDS::Federator::Manager_var federator;
  CORBA::String_var               federator_ior;

  if (!federator_.idDefaulted()) {
    oid = PortableServer::string_to_ObjectId("Federator");
    info_poa->activate_object_with_id(oid, &federator_);
    obj = info_poa->id_to_reference(oid);
    federator = OpenDDS::Federator::Manager::_narrow(obj);

    federator_ior = orb_->object_to_string(federator);

    // Add a local repository reference that can be returned via a
    // remote call to a peer.
    this->federator_.localRepo(info_repo);

    // It should be safe to initialize the federation mechanism at this
    // point.  What we really needed to wait for is the initialization of
    // the service components - like the DomainParticipantFactory and the
    // repository bindings.
    // N.B. This is done *before* being added to the IOR table to avoid any
    //      races with an eager client.
    this->federator_.orb(this->orb_);

    //
    // Add the federator to the info_servant update manager as an
    // additional updater interface to be called.
    // N.B. This needs to be done *after* the call to load_domains()
    //      since that is where the update manager is initialized in the
    //      info startup sequencing.
    this->info_servant_->add(&this->federator_);
  }

  // Grab the IOR table.
  CORBA::Object_var table_object =
    this->orb_->resolve_initial_references("IORTable");

  IORTable::Table_var adapter = IORTable::Table::_narrow(table_object);

  if (CORBA::is_nil(adapter)) {
    ACE_ERROR((LM_ERROR, ACE_TEXT("Nil IORTable\n")));

  } else {
    adapter->bind(OpenDDS::Federator::REPOSITORY_IORTABLE_KEY, objref_str);

    if (!this->federator_.idDefaulted()) {
      // Bind to '/Federator'
      adapter->bind(OpenDDS::Federator::FEDERATOR_IORTABLE_KEY, federator_ior);

      // Bind to '/Federator/1382379631'
      std::stringstream buffer(OpenDDS::Federator::FEDERATOR_IORTABLE_KEY);
      buffer << "/" << std::dec << this->federatorConfig_.federationDomain();
      adapter->bind(buffer.str().c_str(), federator_ior);
    }
  }

  FILE* output_file = ACE_OS::fopen(this->ior_file_.c_str(), ACE_TEXT("w"));

  if (output_file == 0) {
    ACE_ERROR((LM_ERROR, ACE_TEXT("ERROR: Unable to open IOR file: %s\n"),
               ior_file_.c_str()));
    throw InitError("Unable to open IOR file.");
  }

  ACE_OS::fprintf(output_file, "%s", objref_str.in());
  ACE_OS::fclose(output_file);

  // Initial federation join if specified on command line.
  if ((this->federator_.id() > 0)
      && !this->federatorConfig_.federateIor().empty()) {
    if (OpenDDS::DCPS::DCPS_debug_level > 0) {
      ACE_DEBUG((LM_DEBUG,
                 ACE_TEXT("(%P|%t) INFO: DCPSInfoRepo::init() - ")
                 ACE_TEXT("joining federation with repository %s\n"),
                 this->federatorConfig_.federateIor().c_str()));
    }
>>>>>>> ddeb24b9

      obj = this->orb_->string_to_object(
            this->federatorConfig_.federateIor().c_str());

      if (CORBA::is_nil(obj)) {
         ACE_ERROR((LM_ERROR,
               ACE_TEXT("(%P|%t) ERROR: could not resolve %s for initial federation.\n"),
               this->federatorConfig_.federateIor().c_str()));
         throw InitError("Unable to resolve IOR for initial federation.");
      }

      OpenDDS::Federator::Manager_var peer =
            OpenDDS::Federator::Manager::_narrow(obj);

      if (CORBA::is_nil(peer)) {
         ACE_ERROR((LM_ERROR,
               ACE_TEXT("(%P|%t) ERROR: could not narrow %s.\n"),
               this->federatorConfig_.federateIor().c_str()));
         throw InitError("Unable to narrow peer for initial federation.");
      }

      // Actually join.
      peer->join_federation(federator,
            this->federatorConfig_.federationDomain());
   }
   //### Debug statements to track where connection is failing
ACE_DEBUG((LM_DEBUG, "(%P|%t) ###InfoRepo::init --> end\n"));

}

InfoRepo_Shutdown::InfoRepo_Shutdown(InfoRepo &ir)
: ir_(ir)
{
}

void
InfoRepo_Shutdown::operator()(int which_signal)
{
   ACE_DEBUG((LM_DEBUG,
         "InfoRepo_Shutdown: shutting down on signal %d\n",
         which_signal));
   this->ir_.shutdown();
}<|MERGE_RESOLUTION|>--- conflicted
+++ resolved
@@ -56,138 +56,138 @@
 , cond_(lock_)
 , shutdown_complete_(false)
 {
-   //### Debug statements to track where connection is failing
-   ACE_DEBUG((LM_DEBUG, "(%P|%t) ###InfoRepo::InfoRepo CONSTRUCTOR --> begin\n"));
-
-   try {
-      //### Debug statements to track where connection is failing
-      ACE_DEBUG((LM_DEBUG, "(%P|%t) ###InfoRepo::InfoRepo CONSTRUCTOR --> begin  init()\n"));
-      this->init();
-      //### Debug statements to track where connection is failing
-      ACE_DEBUG((LM_DEBUG, "(%P|%t) ###InfoRepo::InfoRepo CONSTRUCTOR --> end  init()\n"));
-   } catch (...) {
-      this->finalize();
-      throw;
-   }
-   //### Debug statements to track where connection is failing
-   ACE_DEBUG((LM_DEBUG, "(%P|%t) ###InfoRepo::InfoRepo CONSTRUCTOR --> end\n"));
+  //### Debug statements to track where connection is failing
+  ACE_DEBUG((LM_DEBUG, "(%P|%t) ###InfoRepo::InfoRepo CONSTRUCTOR --> begin\n"));
+
+  try {
+    //### Debug statements to track where connection is failing
+    ACE_DEBUG((LM_DEBUG, "(%P|%t) ###InfoRepo::InfoRepo CONSTRUCTOR --> begin  init()\n"));
+    this->init();
+    //### Debug statements to track where connection is failing
+    ACE_DEBUG((LM_DEBUG, "(%P|%t) ###InfoRepo::InfoRepo CONSTRUCTOR --> end  init()\n"));
+  } catch (...) {
+    this->finalize();
+    throw;
+  }
+  //### Debug statements to track where connection is failing
+  ACE_DEBUG((LM_DEBUG, "(%P|%t) ###InfoRepo::InfoRepo CONSTRUCTOR --> end\n"));
 }
 
 InfoRepo::~InfoRepo()
 {
-   this->finalize();
+  this->finalize();
 }
 
 void
 InfoRepo::run()
 {
-   //###Debugging for failure to associate
-   ACE_DEBUG((LM_DEBUG, "(%P|%t) ###InfoRepo::run --> begin\n"));
-   this->shutdown_complete_ = false;
-   //###Debugging for failure to associate
-   ACE_DEBUG((LM_DEBUG, "(%P|%t) ###InfoRepo::run --> tell orb_ to run\n"));
-   this->orb_->run();
-   //###Debugging for failure to associate
-   ACE_DEBUG((LM_DEBUG, "(%P|%t) ###InfoRepo::run --> DONE orb_->run()\n"));
-   this->finalize();
-   //###Debugging for failure to associate
-   ACE_DEBUG((LM_DEBUG, "(%P|%t) ###InfoRepo::run --> DONE finalize()\n"));
-   //###Debugging for failure to associate
-   ACE_DEBUG((LM_DEBUG, "(%P|%t) ###InfoRepo::run --> LOCKING lock_\n"));
-   ACE_GUARD(ACE_Thread_Mutex, g, this->lock_);
-   //###Debugging for failure to associate
-   ACE_DEBUG((LM_DEBUG, "(%P|%t) ###InfoRepo::run --> LOCKED lock_\n"));
-   this->shutdown_complete_ = true;
-   //###Debugging for failure to associate
-   ACE_DEBUG((LM_DEBUG, "(%P|%t) ###InfoRepo::run --> SIGNAL cond_\n"));
-   this->cond_.signal();
-   //###Debugging for failure to associate
-   ACE_DEBUG((LM_DEBUG, "(%P|%t) ###InfoRepo::run --> DONE signalling cond_\n"));
-   //###Debugging for failure to associate
-   ACE_DEBUG((LM_DEBUG, "(%P|%t) ###InfoRepo::run --> RELEASING lock_\n"));
-   //###Debugging for failure to associate
-   ACE_DEBUG((LM_DEBUG, "(%P|%t) ###InfoRepo::run --> end\n"));
+  //###Debugging for failure to associate
+  ACE_DEBUG((LM_DEBUG, "(%P|%t) ###InfoRepo::run --> begin\n"));
+  this->shutdown_complete_ = false;
+  //###Debugging for failure to associate
+  ACE_DEBUG((LM_DEBUG, "(%P|%t) ###InfoRepo::run --> tell orb_ to run\n"));
+  this->orb_->run();
+  //###Debugging for failure to associate
+  ACE_DEBUG((LM_DEBUG, "(%P|%t) ###InfoRepo::run --> DONE orb_->run()\n"));
+  this->finalize();
+  //###Debugging for failure to associate
+  ACE_DEBUG((LM_DEBUG, "(%P|%t) ###InfoRepo::run --> DONE finalize()\n"));
+  //###Debugging for failure to associate
+  ACE_DEBUG((LM_DEBUG, "(%P|%t) ###InfoRepo::run --> LOCKING lock_\n"));
+  ACE_GUARD(ACE_Thread_Mutex, g, this->lock_);
+  //###Debugging for failure to associate
+  ACE_DEBUG((LM_DEBUG, "(%P|%t) ###InfoRepo::run --> LOCKED lock_\n"));
+  this->shutdown_complete_ = true;
+  //###Debugging for failure to associate
+  ACE_DEBUG((LM_DEBUG, "(%P|%t) ###InfoRepo::run --> SIGNAL cond_\n"));
+  this->cond_.signal();
+  //###Debugging for failure to associate
+  ACE_DEBUG((LM_DEBUG, "(%P|%t) ###InfoRepo::run --> DONE signalling cond_\n"));
+  //###Debugging for failure to associate
+  ACE_DEBUG((LM_DEBUG, "(%P|%t) ###InfoRepo::run --> RELEASING lock_\n"));
+  //###Debugging for failure to associate
+  ACE_DEBUG((LM_DEBUG, "(%P|%t) ###InfoRepo::run --> end\n"));
 }
 
 void
 InfoRepo::finalize()
 {
-   if (this->finalized_) {
-      return;
-   }
-
-   TheServiceParticipant->shutdown();
-
-   if (!CORBA::is_nil(this->orb_)) {
-      this->orb_->destroy();
-   }
-
-   this->finalized_ = true;
+  if (this->finalized_) {
+    return;
+  }
+
+  TheServiceParticipant->shutdown();
+
+  if (!CORBA::is_nil(this->orb_)) {
+    this->orb_->destroy();
+  }
+
+  this->finalized_ = true;
 }
 
 int
 InfoRepo::handle_exception(ACE_HANDLE /* fd */)
 {
-   // these should occur before ORB::shutdown() since they use the ORB/reactor
-   this->info_servant_->finalize();
-   this->federator_.finalize();
-
-   this->orb_->shutdown(true);
-   return 0;
+  // these should occur before ORB::shutdown() since they use the ORB/reactor
+  this->info_servant_->finalize();
+  this->federator_.finalize();
+
+  this->orb_->shutdown(true);
+  return 0;
 }
 
 void
 InfoRepo::shutdown()
 {
-   this->orb_->orb_core()->reactor()->notify(this);
-   // reactor will invoke our InfoRepo::handle_exception()
+  this->orb_->orb_core()->reactor()->notify(this);
+  // reactor will invoke our InfoRepo::handle_exception()
 }
 
 void
 InfoRepo::sync_shutdown()
 {
-   this->shutdown();
-   ACE_GUARD(ACE_Thread_Mutex, g, this->lock_);
-
-   while (!this->shutdown_complete_) {
-      this->cond_.wait();
-   }
+  this->shutdown();
+  ACE_GUARD(ACE_Thread_Mutex, g, this->lock_);
+
+  while (!this->shutdown_complete_) {
+    this->cond_.wait();
+  }
 }
 
 void
 InfoRepo::usage(const ACE_TCHAR* cmd)
 {
-   // NOTE: The federation arguments are parsed early by the
-   //       FederationConfig object.
-   ACE_DEBUG((LM_INFO,
-         ACE_TEXT("Usage:\n")
-         ACE_TEXT("  %s\n")
-         ACE_TEXT("    -a <address> listening address for Built-In Topics\n")
-         ACE_TEXT("    -o <file> write ior to file\n")
-         ACE_TEXT("    -NOBITS disable the Built-In Topics\n")
-         ACE_TEXT("    -z turn on verbose Transport logging\n")
-         ACE_TEXT("    -r Resurrect from persistent file\n")
-         ACE_TEXT("    -FederatorConfig <file> configure federation from <file>\n")
-         ACE_TEXT("    -FederationId <number> value for this repository\n")
-         ACE_TEXT("    -FederateWith <ior> federate initially with object at <ior>\n")
-         ACE_TEXT("    -ReassociateDelay <msec> delay between reassociations\n")
-         ACE_TEXT("    -?\n")
-         ACE_TEXT("\n"),
-         cmd));
+  // NOTE: The federation arguments are parsed early by the
+  //       FederationConfig object.
+  ACE_DEBUG((LM_INFO,
+             ACE_TEXT("Usage:\n")
+             ACE_TEXT("  %s\n")
+             ACE_TEXT("    -a <address> listening address for Built-In Topics\n")
+             ACE_TEXT("    -o <file> write ior to file\n")
+             ACE_TEXT("    -NOBITS disable the Built-In Topics\n")
+             ACE_TEXT("    -z turn on verbose Transport logging\n")
+             ACE_TEXT("    -r Resurrect from persistent file\n")
+             ACE_TEXT("    -FederatorConfig <file> configure federation from <file>\n")
+             ACE_TEXT("    -FederationId <number> value for this repository\n")
+             ACE_TEXT("    -FederateWith <ior> federate initially with object at <ior>\n")
+             ACE_TEXT("    -ReassociateDelay <msec> delay between reassociations\n")
+             ACE_TEXT("    -?\n")
+             ACE_TEXT("\n"),
+             cmd));
 }
 
 void
 InfoRepo::parse_args(int argc, ACE_TCHAR *argv[])
 {
-   ACE_Arg_Shifter arg_shifter(argc, argv);
-
-   const ACE_TCHAR* current_arg = 0;
-
-   while (arg_shifter.is_anything_left()) {
-      if ((current_arg = arg_shifter.get_the_parameter(ACE_TEXT("-a"))) != 0) {
-         this->listen_address_str_ = ACE_TEXT_ALWAYS_CHAR(current_arg);
-         this->listen_address_given_ = 1;
-         arg_shifter.consume_arg();
+  ACE_Arg_Shifter arg_shifter(argc, argv);
+
+  const ACE_TCHAR* current_arg = 0;
+
+  while (arg_shifter.is_anything_left()) {
+    if ((current_arg = arg_shifter.get_the_parameter(ACE_TEXT("-a"))) != 0) {
+      this->listen_address_str_ = ACE_TEXT_ALWAYS_CHAR(current_arg);
+      this->listen_address_given_ = 1;
+      arg_shifter.consume_arg();
     // Must check for -ReassociateDelay before -r
     } else if ((current_arg = arg_shifter.get_the_parameter(ACE_TEXT("-ReassociateDelay"))) != 0) {
       long msec = ACE_OS::atoi(current_arg);
@@ -199,255 +199,143 @@
       int p = ACE_OS::atoi(current_arg);
       this->resurrect_ = true;
 
-         if (p == 0) {
-            this->resurrect_ = false;
-         }
-
-         arg_shifter.consume_arg();
-
-      } else if ((current_arg = arg_shifter.get_the_parameter(ACE_TEXT("-o"))) != 0) {
-         this->ior_file_ = current_arg;
-         arg_shifter.consume_arg();
-
-      } else if (arg_shifter.cur_arg_strncasecmp(ACE_TEXT("-NOBITS")) == 0) {
-         this->use_bits_ = false;
-         arg_shifter.consume_arg();
-
-      } else if (arg_shifter.cur_arg_strncasecmp(ACE_TEXT("-z")) == 0) {
-         TURN_ON_VERBOSE_DEBUG;
-         arg_shifter.consume_arg();
-
-    }
-
-      // The '-?' option
-      else if (arg_shifter.cur_arg_strncasecmp(ACE_TEXT("-?")) == 0) {
-         this->usage(argv[0]);
-         throw InitError("Usage");
+      if (p == 0) {
+        this->resurrect_ = false;
       }
 
-      // Anything else we just skip
-
-      else {
-         arg_shifter.ignore_arg();
-      }
-   }
+      arg_shifter.consume_arg();
+
+    } else if ((current_arg = arg_shifter.get_the_parameter(ACE_TEXT("-o"))) != 0) {
+      this->ior_file_ = current_arg;
+      arg_shifter.consume_arg();
+
+    } else if (arg_shifter.cur_arg_strncasecmp(ACE_TEXT("-NOBITS")) == 0) {
+      this->use_bits_ = false;
+      arg_shifter.consume_arg();
+
+    } else if (arg_shifter.cur_arg_strncasecmp(ACE_TEXT("-z")) == 0) {
+      TURN_ON_VERBOSE_DEBUG;
+      arg_shifter.consume_arg();
+
+    }
+
+    // The '-?' option
+    else if (arg_shifter.cur_arg_strncasecmp(ACE_TEXT("-?")) == 0) {
+      this->usage(argv[0]);
+      throw InitError("Usage");
+    }
+
+    // Anything else we just skip
+
+    else {
+      arg_shifter.ignore_arg();
+    }
+  }
 }
 
 void
 InfoRepo::init()
 {
-   //### Debug statements to track where connection is failing
-   ACE_DEBUG((LM_DEBUG, "(%P|%t) ###InfoRepo::init --> begin\n"));
-
-   ACE_Argv_Type_Converter cvt(this->federatorConfig_.argc(),
-         this->federatorConfig_.argv());
-   this->orb_ = CORBA::ORB_init(cvt.get_argc(), cvt.get_ASCII_argv(), "");
-
-   //### Debug statements to track where connection is failing
-   ACE_DEBUG((LM_DEBUG, "(%P|%t) ###InfoRepo::init --> instantiate info_servant_ = TAO_DDS_DCPSInfo_i\n"));
-
-   this->info_servant_ =
-         new TAO_DDS_DCPSInfo_i(this->orb_, this->resurrect_, this,
-               this->federatorConfig_.federationId());
-   PortableServer::ServantBase_var servant(this->info_servant_);
-
-   //### Debug statements to track where connection is failing
-   ACE_DEBUG((LM_DEBUG, "(%P|%t) ###InfoRepo::init --> DONE instantiating info_servant_ = TAO_DDS_DCPSInfo_i\n"));
-
-   // Install the DCPSInfo_i into the Federator::Manager.
-   this->federator_.info() = this->info_servant_;
-
-   CORBA::Object_var obj =
-         this->orb_->resolve_initial_references("RootPOA");
-   PortableServer::POA_var root_poa = PortableServer::POA::_narrow(obj);
-
-   PortableServer::POAManager_var poa_manager = root_poa->the_POAManager();
-
-   // Use persistent and user id POA policies so the Info Repo's
-   // object references are consistent.
-   CORBA::PolicyList policies(2);
-   policies.length(2);
-   policies[0] = root_poa->create_id_assignment_policy(PortableServer::USER_ID);
-   policies[1] = root_poa->create_lifespan_policy(PortableServer::PERSISTENT);
-   PortableServer::POA_var info_poa = root_poa->create_POA("InfoRepo",
-         poa_manager,
-         policies);
-
-   // Creation of the new POAs over, so destroy the Policy_ptr's.
-   for (CORBA::ULong i = 0; i < policies.length(); ++i) {
-      policies[i]->destroy();
-   }
-
-   PortableServer::ObjectId_var oid =
-         PortableServer::string_to_ObjectId("InfoRepo");
-   info_poa->activate_object_with_id(oid, this->info_servant_);
-   obj = info_poa->id_to_reference(oid);
-   // the object is created locally, so it is safe to do an
-   // _unchecked_narrow, this was needed to prevent an exception
-   // when dealing with ImR-ified objects
-   OpenDDS::DCPS::DCPSInfo_var info_repo =
-         OpenDDS::DCPS::DCPSInfo::_unchecked_narrow(obj);
-
-   CORBA::String_var objref_str =
-         orb_->object_to_string(info_repo);
-
-   //### Debug statements to track where connection is failing
-ACE_DEBUG((LM_DEBUG, "(%P|%t) ###InfoRepo::init --> Initialize the DomainParticipantFactory\n"));
-
-   // Initialize the DomainParticipantFactory
-   DDS::DomainParticipantFactory_var dpf =
-         TheParticipantFactoryWithArgs(cvt.get_argc(),
-               cvt.get_TCHAR_argv());
-
-   //### Debug statements to track where connection is failing
-ACE_DEBUG((LM_DEBUG, "(%P|%t) ###InfoRepo::init --> DONE initializing the DomainParticipantFactory\n"));
-
-   // We need parse the command line options for DCPSInfoRepo after parsing DCPS specific
-   // command line options.
-
-   // Check the non-ORB arguments.
-   this->parse_args(cvt.get_argc(), cvt.get_TCHAR_argv());
-
-   // Activate the POA manager before initialize built-in-topics
-   // so invocations can be processed.
-   poa_manager->activate();
-
-   //### Debug statements to track where connection is failing
-ACE_DEBUG((LM_DEBUG, "(%P|%t) ###InfoRepo::init --> about to init BIT's checking if it should 'use_bits_' \n"));
-
-   if (this->use_bits_) {
-      //### Debug statements to track where connection is failing
-   ACE_DEBUG((LM_DEBUG, "(%P|%t) ###InfoRepo::init --> about to 'init_transport'\n"));
-
-      if (this->info_servant_->init_transport(this->listen_address_given_,
-            this->listen_address_str_.c_str())
-            != 0 /* init_transport returns 0 for success */) {
-         ACE_ERROR((LM_ERROR, ACE_TEXT("(%P|%t) ERROR: DCPSInfoRepo::init: ")
-               ACE_TEXT("Unable to initialize transport.\n")));
-         throw InitError("Unable to initialize transport.");
-      }
-
-   } else {
-      //### Debug statements to track where connection is failing
-   ACE_DEBUG((LM_DEBUG, "(%P|%t) ###InfoRepo::init --> NOT USING BITS\n"));
-
-      TheServiceParticipant->set_BIT(false);
-   }
-   //### Debug statements to track where connection is failing
-ACE_DEBUG((LM_DEBUG, "(%P|%t) ###InfoRepo::init --> DONE init_transport\n"));
-
-
-   // This needs to be done after initialization since we create the reference
-   // to ourselves in the service here.
-   OpenDDS::DCPS::Service_Participant* serv_part = TheServiceParticipant;
-   serv_part->set_repo_ior(objref_str, OpenDDS::DCPS::Discovery::DEFAULT_REPO);
-
-   OpenDDS::DCPS::Discovery_rch disc = serv_part->get_discovery(0 /*domainId*/);
-   OpenDDS::DCPS::InfoRepoDiscovery_rch ird =
-         OpenDDS::DCPS::static_rchandle_cast<OpenDDS::DCPS::InfoRepoDiscovery>(disc);
-   if (!ird->set_ORB(orb_)) {
+  //### Debug statements to track where connection is failing
+  ACE_DEBUG((LM_DEBUG, "(%P|%t) ###InfoRepo::init --> begin\n"));
+
+  ACE_Argv_Type_Converter cvt(this->federatorConfig_.argc(),
+                              this->federatorConfig_.argv());
+  this->orb_ = CORBA::ORB_init(cvt.get_argc(), cvt.get_ASCII_argv(), "");
+
+  //### Debug statements to track where connection is failing
+  ACE_DEBUG((LM_DEBUG, "(%P|%t) ###InfoRepo::init --> instantiate info_servant_ = TAO_DDS_DCPSInfo_i\n"));
+
+  this->info_servant_ =
+    new TAO_DDS_DCPSInfo_i(this->orb_, this->resurrect_, this,
+                           this->federatorConfig_.federationId());
+  PortableServer::ServantBase_var servant(this->info_servant_);
+
+  //### Debug statements to track where connection is failing
+  ACE_DEBUG((LM_DEBUG, "(%P|%t) ###InfoRepo::init --> DONE instantiating info_servant_ = TAO_DDS_DCPSInfo_i\n"));
+
+  // Install the DCPSInfo_i into the Federator::Manager.
+  this->federator_.info() = this->info_servant_;
+
+  CORBA::Object_var obj =
+    this->orb_->resolve_initial_references("RootPOA");
+  PortableServer::POA_var root_poa = PortableServer::POA::_narrow(obj);
+
+  PortableServer::POAManager_var poa_manager = root_poa->the_POAManager();
+
+  // Use persistent and user id POA policies so the Info Repo's
+  // object references are consistent.
+  CORBA::PolicyList policies(2);
+  policies.length(2);
+  policies[0] = root_poa->create_id_assignment_policy(PortableServer::USER_ID);
+  policies[1] = root_poa->create_lifespan_policy(PortableServer::PERSISTENT);
+  PortableServer::POA_var info_poa = root_poa->create_POA("InfoRepo",
+                                                          poa_manager,
+                                                          policies);
+
+  // Creation of the new POAs over, so destroy the Policy_ptr's.
+  for (CORBA::ULong i = 0; i < policies.length(); ++i) {
+    policies[i]->destroy();
+  }
+
+  PortableServer::ObjectId_var oid =
+    PortableServer::string_to_ObjectId("InfoRepo");
+  info_poa->activate_object_with_id(oid, this->info_servant_);
+  obj = info_poa->id_to_reference(oid);
+  // the object is created locally, so it is safe to do an
+  // _unchecked_narrow, this was needed to prevent an exception
+  // when dealing with ImR-ified objects
+  OpenDDS::DCPS::DCPSInfo_var info_repo =
+    OpenDDS::DCPS::DCPSInfo::_unchecked_narrow(obj);
+
+  CORBA::String_var objref_str =
+    orb_->object_to_string(info_repo);
+
+  //### Debug statements to track where connection is failing
+  ACE_DEBUG((LM_DEBUG, "(%P|%t) ###InfoRepo::init --> Initialize the DomainParticipantFactory\n"));
+
+  // Initialize the DomainParticipantFactory
+  DDS::DomainParticipantFactory_var dpf =
+    TheParticipantFactoryWithArgs(cvt.get_argc(),
+                                  cvt.get_TCHAR_argv());
+
+  //### Debug statements to track where connection is failing
+  ACE_DEBUG((LM_DEBUG, "(%P|%t) ###InfoRepo::init --> DONE initializing the DomainParticipantFactory\n"));
+
+  // We need parse the command line options for DCPSInfoRepo after parsing DCPS specific
+  // command line options.
+
+  // Check the non-ORB arguments.
+  this->parse_args(cvt.get_argc(), cvt.get_TCHAR_argv());
+
+  // Activate the POA manager before initialize built-in-topics
+  // so invocations can be processed.
+  poa_manager->activate();
+
+  //### Debug statements to track where connection is failing
+  ACE_DEBUG((LM_DEBUG, "(%P|%t) ###InfoRepo::init --> about to init BIT's checking if it should 'use_bits_' \n"));
+
+  if (this->use_bits_) {
+    //### Debug statements to track where connection is failing
+    ACE_DEBUG((LM_DEBUG, "(%P|%t) ###InfoRepo::init --> about to 'init_transport'\n"));
+
+    if (this->info_servant_->init_transport(this->listen_address_given_,
+        this->listen_address_str_.c_str())
+        != 0 /* init_transport returns 0 for success */) {
       ACE_ERROR((LM_ERROR, ACE_TEXT("(%P|%t) ERROR: DCPSInfoRepo::init: ")
-            ACE_TEXT("Unable to set the ORB in InfoRepoDiscovery.\n")));
-      throw InitError("Unable to set the ORB in InfoRepoDiscovery.");
-   }
-
-<<<<<<< HEAD
-   // Initialize persistence _after_ initializing the participant factory
-   // and intializing the transport.
-   if (!this->info_servant_->init_persistence()) {
-      ACE_ERROR((LM_ERROR, ACE_TEXT("(%P|%t) ERROR: DCPSInfoRepo::init: ")
-            ACE_TEXT("Unable to initialize persistence.\n")));
-      throw InitError("Unable to initialize persistence.");
-   }
-
-   // Initialize reassociation.
-   if (this->reassociate_delay_ != ACE_Time_Value::zero &&
-         !this->info_servant_->init_reassociation(this->reassociate_delay_)) {
-      ACE_ERROR((LM_ERROR, ACE_TEXT("(%P|%t) ERROR: DCPSInfoRepo::init: ")
-            ACE_TEXT("Unable to initialize reassociation.\n")));
-      throw InitError("Unable to initialize reassociation.");
-   }
-
-   // Fire up the federator.
-   OpenDDS::Federator::Manager_var federator;
-   CORBA::String_var               federator_ior;
-
-   if (federator_.id() != OpenDDS::Federator::NIL_REPOSITORY) {
-      oid = PortableServer::string_to_ObjectId("Federator");
-      info_poa->activate_object_with_id(oid, &federator_);
-      obj = info_poa->id_to_reference(oid);
-      federator = OpenDDS::Federator::Manager::_narrow(obj);
-
-      federator_ior = orb_->object_to_string(federator);
-
-      // Add a local repository reference that can be returned via a
-      // remote call to a peer.
-      this->federator_.localRepo(info_repo);
-
-      // It should be safe to initialize the federation mechanism at this
-      // point.  What we really needed to wait for is the initialization of
-      // the service components - like the DomainParticipantFactory and the
-      // repository bindings.
-      // N.B. This is done *before* being added to the IOR table to avoid any
-      //      races with an eager client.
-      this->federator_.orb(this->orb_);
-
-      //
-      // Add the federator to the info_servant update manager as an
-      // additional updater interface to be called.
-      // N.B. This needs to be done *after* the call to load_domains()
-      //      since that is where the update manager is initialized in the
-      //      info startup sequencing.
-      this->info_servant_->add(&this->federator_);
-   }
-
-   // Grab the IOR table.
-   CORBA::Object_var table_object =
-         this->orb_->resolve_initial_references("IORTable");
-
-   IORTable::Table_var adapter = IORTable::Table::_narrow(table_object);
-
-   if (CORBA::is_nil(adapter)) {
-      ACE_ERROR((LM_ERROR, ACE_TEXT("Nil IORTable\n")));
-
-   } else {
-      adapter->bind(OpenDDS::Federator::REPOSITORY_IORTABLE_KEY, objref_str);
-
-      if (this->federator_.id() != OpenDDS::Federator::NIL_REPOSITORY) {
-         // Bind to '/Federator'
-         adapter->bind(OpenDDS::Federator::FEDERATOR_IORTABLE_KEY, federator_ior);
-
-         // Bind to '/Federator/1382379631'
-         std::stringstream buffer(OpenDDS::Federator::FEDERATOR_IORTABLE_KEY);
-         buffer << "/" << std::dec << this->federatorConfig_.federationDomain();
-         adapter->bind(buffer.str().c_str(), federator_ior);
-      }
-   }
-
-   FILE* output_file = ACE_OS::fopen(this->ior_file_.c_str(), ACE_TEXT("w"));
-
-   if (output_file == 0) {
-      ACE_ERROR((LM_ERROR, ACE_TEXT("ERROR: Unable to open IOR file: %s\n"),
-            ior_file_.c_str()));
-      throw InitError("Unable to open IOR file.");
-   }
-
-   ACE_OS::fprintf(output_file, "%s", objref_str.in());
-   ACE_OS::fclose(output_file);
-
-   // Initial federation join if specified on command line.
-   if ((this->federator_.id() > 0)
-         && !this->federatorConfig_.federateIor().empty()) {
-      if (OpenDDS::DCPS::DCPS_debug_level > 0) {
-         ACE_DEBUG((LM_DEBUG,
-               ACE_TEXT("(%P|%t) INFO: DCPSInfoRepo::init() - ")
-               ACE_TEXT("joining federation with repository %s\n"),
-               this->federatorConfig_.federateIor().c_str()));
-      }
-=======
+                 ACE_TEXT("Unable to initialize transport.\n")));
+      throw InitError("Unable to initialize transport.");
+    }
+
   } else {
+    //### Debug statements to track where connection is failing
+    ACE_DEBUG((LM_DEBUG, "(%P|%t) ###InfoRepo::init --> NOT USING BITS\n"));
+
     TheServiceParticipant->set_BIT(false);
   }
+  //### Debug statements to track where connection is failing
+  ACE_DEBUG((LM_DEBUG, "(%P|%t) ###InfoRepo::init --> DONE init_transport\n"));
+
 
   // This needs to be done after initialization since we create the reference
   // to ourselves in the service here.
@@ -473,7 +361,7 @@
 
   // Initialize reassociation.
   if (this->reassociate_delay_ != ACE_Time_Value::zero &&
-     !this->info_servant_->init_reassociation(this->reassociate_delay_)) {
+      !this->info_servant_->init_reassociation(this->reassociate_delay_)) {
     ACE_ERROR((LM_ERROR, ACE_TEXT("(%P|%t) ERROR: DCPSInfoRepo::init: ")
                ACE_TEXT("Unable to initialize reassociation.\n")));
     throw InitError("Unable to initialize reassociation.");
@@ -548,41 +436,40 @@
 
   // Initial federation join if specified on command line.
   if ((this->federator_.id() > 0)
-      && !this->federatorConfig_.federateIor().empty()) {
+       && !this->federatorConfig_.federateIor().empty()) {
     if (OpenDDS::DCPS::DCPS_debug_level > 0) {
       ACE_DEBUG((LM_DEBUG,
                  ACE_TEXT("(%P|%t) INFO: DCPSInfoRepo::init() - ")
                  ACE_TEXT("joining federation with repository %s\n"),
                  this->federatorConfig_.federateIor().c_str()));
     }
->>>>>>> ddeb24b9
-
-      obj = this->orb_->string_to_object(
-            this->federatorConfig_.federateIor().c_str());
-
-      if (CORBA::is_nil(obj)) {
-         ACE_ERROR((LM_ERROR,
-               ACE_TEXT("(%P|%t) ERROR: could not resolve %s for initial federation.\n"),
-               this->federatorConfig_.federateIor().c_str()));
-         throw InitError("Unable to resolve IOR for initial federation.");
-      }
-
-      OpenDDS::Federator::Manager_var peer =
-            OpenDDS::Federator::Manager::_narrow(obj);
-
-      if (CORBA::is_nil(peer)) {
-         ACE_ERROR((LM_ERROR,
-               ACE_TEXT("(%P|%t) ERROR: could not narrow %s.\n"),
-               this->federatorConfig_.federateIor().c_str()));
-         throw InitError("Unable to narrow peer for initial federation.");
-      }
-
-      // Actually join.
-      peer->join_federation(federator,
-            this->federatorConfig_.federationDomain());
-   }
-   //### Debug statements to track where connection is failing
-ACE_DEBUG((LM_DEBUG, "(%P|%t) ###InfoRepo::init --> end\n"));
+
+    obj = this->orb_->string_to_object(
+          this->federatorConfig_.federateIor().c_str());
+
+    if (CORBA::is_nil(obj)) {
+      ACE_ERROR((LM_ERROR,
+                 ACE_TEXT("(%P|%t) ERROR: could not resolve %s for initial federation.\n"),
+                 this->federatorConfig_.federateIor().c_str()));
+      throw InitError("Unable to resolve IOR for initial federation.");
+    }
+
+    OpenDDS::Federator::Manager_var peer =
+      OpenDDS::Federator::Manager::_narrow(obj);
+
+    if (CORBA::is_nil(peer)) {
+      ACE_ERROR((LM_ERROR,
+                 ACE_TEXT("(%P|%t) ERROR: could not narrow %s.\n"),
+                 this->federatorConfig_.federateIor().c_str()));
+      throw InitError("Unable to narrow peer for initial federation.");
+    }
+
+    // Actually join.
+    peer->join_federation(federator,
+                          this->federatorConfig_.federationDomain());
+  }
+  //### Debug statements to track where connection is failing
+  ACE_DEBUG((LM_DEBUG, "(%P|%t) ###InfoRepo::init --> end\n"));
 
 }
 
@@ -594,8 +481,8 @@
 void
 InfoRepo_Shutdown::operator()(int which_signal)
 {
-   ACE_DEBUG((LM_DEBUG,
-         "InfoRepo_Shutdown: shutting down on signal %d\n",
-         which_signal));
-   this->ir_.shutdown();
+  ACE_DEBUG((LM_DEBUG,
+             "InfoRepo_Shutdown: shutting down on signal %d\n",
+             which_signal));
+  this->ir_.shutdown();
 }