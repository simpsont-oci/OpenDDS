#include "TransportInstance.h"

#include "dds/DCPS/transport/framework/TransportRegistry.h"

namespace Builder {

TransportInstance::TransportInstance(const TransportInstanceConfig& config)
  : name_(config.name.in())
{
<<<<<<< HEAD
  Log::log() << "Creating instance '" << name_ << "' of type " << config.type << std::endl;

  if (std::string(config.type.in()) == "rtps_udp") {
=======
  config_ = OpenDDS::DCPS::TransportRegistry::instance()->get_config(config.name.in());
  if (!config_) {
>>>>>>> 04687db6
    config_ = OpenDDS::DCPS::TransportRegistry::instance()->create_config(config.name.in());
    inst_ = OpenDDS::DCPS::TransportRegistry::instance()->get_inst(config.name.in());
    if (!inst_) {
      if (std::string(config.type.in()) == "rtps_udp") {
        inst_ = OpenDDS::DCPS::TransportRegistry::instance()->create_inst(config.name.in(), "rtps_udp");
        std::cout << "Creating instance config '" << name_ << "' of type " << config.type << std::endl;
      } else {
        throw std::runtime_error("unsupported transport instance type");
      }
    }
    config_->instances_.push_back(inst_);
    OpenDDS::DCPS::TransportRegistry::instance()->domain_default_config(config.domain, config_);
  } else {
    inst_ = OpenDDS::DCPS::TransportRegistry::instance()->get_inst(config.name.in());
    if (inst_ && std::string(config.type.in()) == inst_->transport_type_) {
      std::cout << "Using existing instance '" << name_ << "' of type " << inst_->transport_type_ << std::endl;
    } else {
      throw std::runtime_error("mismatched transport instance type");
    }
  }
}

TransportInstance::~TransportInstance() {
  auto it = config_->instances_.begin();
  while (it != config_->instances_.end()) {
    if (*it == inst_) {
      it = config_->instances_.erase(it);
    } else {
      ++it;
    }
  }

  OpenDDS::DCPS::TransportRegistry::instance()->remove_inst(inst_);
  inst_.reset();
  OpenDDS::DCPS::TransportRegistry::instance()->remove_config(config_);
  config_.reset();
}

}
<|MERGE_RESOLUTION|>--- conflicted
+++ resolved
@@ -7,14 +7,9 @@
 TransportInstance::TransportInstance(const TransportInstanceConfig& config)
   : name_(config.name.in())
 {
-<<<<<<< HEAD
   Log::log() << "Creating instance '" << name_ << "' of type " << config.type << std::endl;
-
-  if (std::string(config.type.in()) == "rtps_udp") {
-=======
   config_ = OpenDDS::DCPS::TransportRegistry::instance()->get_config(config.name.in());
   if (!config_) {
->>>>>>> 04687db6
     config_ = OpenDDS::DCPS::TransportRegistry::instance()->create_config(config.name.in());
     inst_ = OpenDDS::DCPS::TransportRegistry::instance()->get_inst(config.name.in());
     if (!inst_) {
