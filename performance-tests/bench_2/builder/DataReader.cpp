--- conflicted
+++ resolved
@@ -23,20 +23,9 @@
   Log::log() << "Creating datareader: '" << name_ << "' with topic name '" << topic_name_
     << "' and listener type name '" << listener_type_name_ << "'" << std::endl;
 
-<<<<<<< HEAD
-=======
-  auto topic_ptr = topics->get_topic_by_name(config.topic_name.in());
-  if (!topic_ptr) {
-    std::stringstream ss;
-    ss << "topic lookup failed in datareader '" << config.name << "' for topic '" << config.topic_name << "'" << std::flush;
-    throw std::runtime_error(ss.str());
-  }
-  topic_ = topic_ptr->get_dds_topic();
-
   // Associate user tags to the report
   report_.tags = config.tags;
 
->>>>>>> 5d1f8462
   // Customize QoS Object
   subscriber_->get_default_datareader_qos(qos_);
 
