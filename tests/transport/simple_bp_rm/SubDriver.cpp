--- conflicted
+++ resolved
@@ -283,17 +283,12 @@
   }
 
   // Parse the pub_id from left of ':' char, and remainder to right of ':'.
-<<<<<<< HEAD
   ACE_TString pub_id_str(arg.c_str(), pos);
   this->pub_addr_str_ = arg.c_str() + pos + 1;
-=======
-  std::string pub_id_str(arg,0,pos);
-  this->pub_addr_str_ = std::string (arg,pos+1,std::string::npos); //use 3-arg constructor to build with VC6
   
   // RepoIds are conventionally created and managed by the DCPSInfoRepo. Those
   // generated here are for the sole purpose of verifying internal behavior.
   OpenDDS::DCPS::RepoIdBuilder builder(pub_id_);
->>>>>>> 733f9cbb
 
   builder.participantId(1);
   builder.entityKey(ACE_OS::atoi(pub_id_str.c_str()));
