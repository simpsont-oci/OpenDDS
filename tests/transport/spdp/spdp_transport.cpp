--- conflicted
+++ resolved
@@ -333,7 +333,6 @@
       qos.user_data
     },
     {
-<<<<<<< HEAD
       domain
       , ""
       , PROTOCOLVERSION
@@ -349,28 +348,10 @@
       , nonEmptyList /*defaultUnicastLocatorList*/
       , { 0 /*manualLivelinessCount*/ }
       , qos.property
-      , {PFLAGS_NO_ASSOCIATED_WRITERS} // opendds_participant_flags
+      , {PFLAGS_THIS_VERSION} // opendds_participant_flags
 #ifdef OPENDDS_SECURITY
       , availableExtendedBuiltinEndpoints
 #endif
-=======
-      domain,
-      "",
-      PROTOCOLVERSION,
-      {gp[0], gp[1], gp[2], gp[3], gp[4], gp[5],
-       gp[6], gp[7], gp[8], gp[9], gp[10], gp[11]},
-      VENDORID_OPENDDS,
-      false /*expectsIQoS*/,
-      availableBuiltinEndpoints,
-      0,
-      nonEmptyList /* sedp_multicast */,
-      nonEmptyList /* sedp_unicast */,
-      nonEmptyList /*defaultMulticastLocatorList*/,
-      nonEmptyList /*defaultUnicastLocatorList*/,
-      { 0 /*manualLivelinessCount*/ },
-      qos.property,
-      {PFLAGS_THIS_VERSION} // opendds_participant_flags
->>>>>>> df9be472
     },
     { // Duration_t (leaseDuration)
       static_cast<CORBA::Long>((rd.resend_period() * 10).value().sec()),
