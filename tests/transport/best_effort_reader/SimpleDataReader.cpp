--- conflicted
+++ resolved
@@ -50,11 +50,7 @@
     return;
   }
 
-<<<<<<< HEAD
-  Serializer ser(sample.sample_.get(), Encoding::KIND_CDR_PLAIN,
-=======
   Serializer ser(sample.sample_.get(), Encoding::KIND_XCDR1,
->>>>>>> b576d67f
                  sample.header_.byte_order_ ? ENDIAN_LITTLE : ENDIAN_BIG);
   TestMsg data;
   if (!deserializeData(data, ser)) {
