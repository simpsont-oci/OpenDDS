--- conflicted
+++ resolved
@@ -10,20 +10,14 @@
 use Env (ACE_ROOT);
 use lib "$ACE_ROOT/bin";
 use PerlDDS::Run_Test;
-<<<<<<< HEAD
-use strict;
-=======
 use POSIX;
 
 # exit status
 $status = 0;
->>>>>>> 9a2c6f2c
 
 PerlDDS::add_lib_path('../FooType4');
 PerlDDS::add_lib_path('../common');
 
-<<<<<<< HEAD
-=======
 # subscriber address
 $sub_addr = "localhost:16701";
 # publisher address
@@ -35,7 +29,6 @@
 $dcpsrepo_ior = "repo.ior";
 
 # debug settings
->>>>>>> 9a2c6f2c
 my $debug ;# = 10;
 my $repoDebug;
 my $subDebug;
@@ -53,33 +46,12 @@
 $subTransportDebug  = $transportDebug if not $subTransportDebug  and $transportDebug;
 $pubTransportDebug  = $transportDebug if not $pubTransportDebug  and $transportDebug;
 
-<<<<<<< HEAD
-my $test = new PerlDDS::TestFramework();
-$test->{'wait_after_first_proc'} = 50;
-$test->enable_console_logging();
-
-=======
 # setup the InfoRepo
 unlink $dcpsrepo_ior;
->>>>>>> 9a2c6f2c
 my $repoArgs = "";
 $repoArgs .= "-DCPSDebugLevel $repoDebug " if $repoDebug;
 $repoArgs .= "-DCPSTransportDebugLevel $repoTransportDebug " if $repoTransportDebug;
 $repoArgs .= "-ORBLogFile $debugFile "     if $repoDebug and $debugFile;
-<<<<<<< HEAD
-
-$test->setup_discovery($repoArgs);
-
-my $numPubs = 5;
-my $delay = 3;
-my $overlap_time = 50;
-my $sub_time = $overlap_time + ($numPubs * $delay);
-my $pub_time = $sub_time + 20;
-my $pub_lease_time = 1;  # in msec
-my $sub_lease_time = $pub_lease_time * 2;
-# this is the threshold number of publishers we would expect to fail the liveliness tests with a 70% fudge factor
-my $threshold_liveliness_lost = ($overlap_time / $sub_lease_time) * 0.6;
-=======
 $repoArgs .= "-o $dcpsrepo_ior ";
 $DCPSREPO = PerlDDS::create_process ("$ENV{DDS_ROOT}/bin/DCPSInfoRepo", $repoArgs);
 
@@ -106,7 +78,6 @@
 # Calculate the expected number of liveliness lost events.
 # The - 1 handles corner cases.
 $threshold_liveliness_lost = floor(($sub_time - $start_delay) / ($inflation_factor * $pub_lease_time)) - 1;
->>>>>>> 9a2c6f2c
 
 if ($threshold_liveliness_lost == 0) {
   print STDERR "ERROR:  Test misconfiguration.  Expected number of liveliness lost events is 0.\n";
@@ -118,19 +89,6 @@
 $subArgs .= "-DCPSDebugLevel $subDebug " if $subDebug;
 $subArgs .= "-DCPSTransportDebugLevel $subTransportDebug " if $subTransportDebug;
 $subArgs .= "-ORBLogFile $debugFile "    if $subDebug and $debugFile;
-<<<<<<< HEAD
-$subArgs .= "-t $threshold_liveliness_lost -l $sub_lease_time -x $sub_time ";
-
-$test->process('sub', 'subscriber', $subArgs);
-
-for (my $i = 0; $i < $numPubs; ++$i) {
-  my $thisPubTime = $pub_time - ($i * $delay);
-  my $liveliness_factor;
-  if ($i == 0) {
-    # one publisher will have a bad lease time
-    my $factor = ($sub_lease_time / $pub_lease_time) * 1.5 * 100; # 100%
-    $liveliness_factor = "-DCPSLivelinessFactor $factor ";
-=======
 $subArgs .= "-s $sub_addr -t $threshold_liveliness_lost -l $sub_lease_time -x $sub_time ";
 $Subscriber = PerlDDS::create_process ("subscriber", $subArgs);
 
@@ -144,7 +102,6 @@
   $factor = 80;
   if($i == 0) {
       $factor = $inflation_factor * 100;
->>>>>>> 9a2c6f2c
   }
   $liveliness_factor = "-DCPSLivelinessFactor $factor ";
 
@@ -152,21 +109,6 @@
   $pubArgs .= "-DCPSDebugLevel $pubDebug " if $pubDebug;
   $pubArgs .= "-DCPSTransportDebugLevel $pubTransportDebug " if $pubTransportDebug;
   $pubArgs .= "-ORBLogFile $debugFile "    if $pubDebug and $debugFile;
-<<<<<<< HEAD
-  $pubArgs .= "-l $pub_lease_time -x $thisPubTime $liveliness_factor ";
-  $test->process("pub$i", 'publisher', $pubArgs);
-}
-
-$test->start_process('sub');
-sleep 10;
-
-foreach my $p (0 .. $numPubs - 1) {
-  $test->start_process("pub$p");
-  sleep $delay;
-}
-
-exit $test->finish(65, 'sub');
-=======
   $pubArgs .= "-l $thisPubLeaseTime -x $thisPubTime -p $pub_addr$thisPort $liveliness_factor ";
   $thePublisher = PerlDDS::create_process ("publisher", $pubArgs);
   push @Publisher, $thePublisher;
@@ -234,5 +176,4 @@
   print STDERR "test FAILED.\n";
 }
 
-exit $status;
->>>>>>> 9a2c6f2c
+exit $status;