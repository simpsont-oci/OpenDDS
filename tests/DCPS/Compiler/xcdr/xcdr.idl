#include <tao/LongSeq.pidl>
#include <tao/ShortSeq.pidl>
#include <tao/OctetSeq.pidl>

// TODO(iguessthislldo): Add more fields
#define COMMON_FIELDS \
  short short_field; \
  long long_field; \
  octet octet_field; \
  long long long_long_field; \

// Generic XCDR1 Tests =======================================================

@final
@OpenDDS::data_representation(XCDR1)
struct FinalXcdr1Struct {
  COMMON_FIELDS
};

@appendable
@OpenDDS::data_representation(XCDR1)
struct AppendableXcdr1Struct {
  COMMON_FIELDS
};

@mutable
@OpenDDS::data_representation(XCDR1)
struct MutableXcdr1Struct {
  COMMON_FIELDS
};

// Generic XCDR2 Tests =======================================================

@final
@OpenDDS::data_representation(XCDR2)
struct FinalXcdr2Struct {
  COMMON_FIELDS
};

@appendable
@OpenDDS::data_representation(XCDR2)
struct AppendableXcdr2Struct {
  COMMON_FIELDS
};

@mutable
@OpenDDS::data_representation(XCDR2)
struct MutableXcdr2Struct {
  COMMON_FIELDS
};

// Generic XCDR1/2 Tests =====================================================

@final
@OpenDDS::data_representation(XCDR1)
@OpenDDS::data_representation(XCDR2)
struct FinalXcdr12Struct {
  COMMON_FIELDS
};

@appendable
@OpenDDS::data_representation(XCDR1)
@OpenDDS::data_representation(XCDR2)
struct AppendableXcdr12Struct {
  COMMON_FIELDS
};

@mutable
@OpenDDS::data_representation(XCDR1)
@OpenDDS::data_representation(XCDR2)
struct MutableXcdr12Struct {
  COMMON_FIELDS
};

enum UnionDisc {
  E_SHORT_FIELD,
  E_LONG_FIELD,
  E_OCTET_FIELD,
  E_LONG_LONG_FIELD
};

@mutable
@OpenDDS::data_representation(XCDR1)
@OpenDDS::data_representation(XCDR2)
union MutableXcdr12Union switch (UnionDisc) {
case E_SHORT_FIELD:
  short short_field;
case E_LONG_FIELD:
  long long_field;
case E_OCTET_FIELD:
  octet octet_field;
case E_LONG_LONG_FIELD:
  long long long_long_field;
};

// Appendable Tests ==========================================================

typedef AppendableXcdr2Struct NestedStruct;

@appendable
@OpenDDS::data_representation(XCDR2)
struct AppendableStruct {
  NestedStruct nested;
  COMMON_FIELDS
};

@appendable
@OpenDDS::data_representation(XCDR2)
struct AdditionalFieldNestedStruct {
  COMMON_FIELDS
  long additional_field;
};

@appendable
@OpenDDS::data_representation(XCDR2)
struct AdditionalFieldAppendableStruct {
  AdditionalFieldNestedStruct nested;
  COMMON_FIELDS
  long additional_field;
};

@appendable
@OpenDDS::data_representation(XCDR2)
struct AppendableStruct2 {
  string string_field;
  NestedStruct nested;
};

// Mutable Tests =============================================================

@mutable
@OpenDDS::data_representation(XCDR1)
@OpenDDS::data_representation(XCDR2)
struct MutableStruct {
  @id(4) short short_field;
  @id(6) long long_field;
  @id(8) octet octet_field;
  @id(10) long long long_long_field;
};

@mutable
@OpenDDS::data_representation(XCDR1)
@OpenDDS::data_representation(XCDR2)
struct ReorderedMutableStruct {
  @id(6) long long_field;
  @id(10) long long long_long_field;
  @id(8) octet octet_field;
  @id(4) short short_field;
};

@mutable
@OpenDDS::data_representation(XCDR1)
@OpenDDS::data_representation(XCDR2)
struct AdditionalFieldMutableStruct {
  @id(6) long long_field;
  @id(1) long additional_field;
  @id(10) long long long_long_field;
  @id(8) octet octet_field;
  @id(4) short short_field;
};

@final
struct Bool3 {
  boolean a;
  boolean b;
  boolean c;
};

@final
struct Octet5 {
  octet a;
  octet b;
  octet c;
  octet d;
  octet e;
};

@final
struct Short3 {
  short x;
  short y;
  short z;
};

@final
struct Struct7 {
  Short3 s3;
  octet o;
};

@final
struct Long3 {
  long a;
  long b;
  long c;
};

@mutable
@OpenDDS::data_representation(XCDR2)
struct LengthCodeStruct { //LC Size
  @key
  @id(0) octet o;         // 0    1
  @id(1) short s;         // 1    2
  @id(2) long l;          // 2    4
  @id(3) long long ll;    // 3    8

  @id(4) Bool3 b3;        // 4    3
  @id(5) Octet5 o5;       // 4    5
  @key
  @id(6) Short3 s3;       // 4    6
  @id(7) Struct7 t7;      // 4    7
  @id(8) Long3 l3;        // 4   12

  @id(11) string<1> str1; // 4  4+1
  @id(12) string<2> str2; // 4  4+2
  @id(13) string<3> str3; // 4  4+3
  @id(14) string<4> str4; // 3  4+4
  @key
  @id(15) string<5> str5; // 4  4+5
};

typedef sequence<long long, 3> LongLong3S;
typedef sequence<short, 3> Short3S;

@mutable
@OpenDDS::data_representation(XCDR2)
struct LC567Struct {            //LC Size
  @id(0) sequence<octet, 3> o3; // 5    3
  @id(1) sequence<long, 3> l3;  // 6  4x3
  @id(2) LongLong3S ll3;        // 7  8x3
  @id(3) Short3S s3;            // 3    4 (2 elements)
  @id(4) string<4> str4;        // 3    4
  @id(5) string<5> str5;        // 5    5
  @id(6) sequence<long> ls;     // 6  4x2 (2 elements)
  @key
  @id(7) string<7> str7;        // 5    7
};

<<<<<<< HEAD
//@mutable
//@OpenDDS::data_representation(XCDR2)
//union NestedUnion switch(short) {
//case 1:
//  short short_field;
//case 2:
//  sequence<long> sequence_field;
//default:
//  string string_field;
//};

typedef octet OctetArray[5];

@mutable
@OpenDDS::data_representation(XCDR2)
struct MixedMutableStruct {
  @id(1) MutableStruct struct_nested;
  @id(2) sequence<short> sequence_field;
  // TODO (sonndinh): add these fields when they're implemented.
  //  @id(3) OctetArray array_field;
  //  @id(4) NestedUnion union_nested;
};

@mutable
@OpenDDS::data_representation(XCDR2)
struct ModifiedMixedMutableStruct {
  //  @id(3) OctetArray array_field;
  @id(1) MutableStruct struct_nested;
  //  @id(4) NestedUnion union_nested;
};

@final
@OpenDDS::data_representation(XCDR2)
struct NestingFinalStruct {
  string string_field;
  AppendableXcdr2Struct appendable_nested;
  sequence<short> sequence_field;
  MutableXcdr2Struct mutable_nested;
};

@appendable
@OpenDDS::data_representation(XCDR2)
struct NestingAppendableStruct {
  string string_field;
  MutableXcdr2Struct mutable_nested;
  sequence<long> sequence_field;
  FinalXcdr2Struct final_nested;
};

@mutable
@OpenDDS::data_representation(XCDR2)
struct NestingMutableStruct {
  string string_field;
  AppendableXcdr2Struct appendable_nested;
  sequence<octet> sequence_field;
  FinalXcdr2Struct final_nested;
=======
@mutable
@OpenDDS::data_representation(XCDR1)
@OpenDDS::data_representation(XCDR2)
union MutableUnion switch (UnionDisc) {
case E_SHORT_FIELD:
  @id(4) short short_field;
case E_LONG_FIELD:
  @id(6) long long_field;
case E_OCTET_FIELD:
  @id(8) octet octet_field;
case E_LONG_LONG_FIELD:
  @id(10) long long long_long_field;
>>>>>>> 045bb540
};<|MERGE_RESOLUTION|>--- conflicted
+++ resolved
@@ -236,64 +236,6 @@
   @id(7) string<7> str7;        // 5    7
 };
 
-<<<<<<< HEAD
-//@mutable
-//@OpenDDS::data_representation(XCDR2)
-//union NestedUnion switch(short) {
-//case 1:
-//  short short_field;
-//case 2:
-//  sequence<long> sequence_field;
-//default:
-//  string string_field;
-//};
-
-typedef octet OctetArray[5];
-
-@mutable
-@OpenDDS::data_representation(XCDR2)
-struct MixedMutableStruct {
-  @id(1) MutableStruct struct_nested;
-  @id(2) sequence<short> sequence_field;
-  // TODO (sonndinh): add these fields when they're implemented.
-  //  @id(3) OctetArray array_field;
-  //  @id(4) NestedUnion union_nested;
-};
-
-@mutable
-@OpenDDS::data_representation(XCDR2)
-struct ModifiedMixedMutableStruct {
-  //  @id(3) OctetArray array_field;
-  @id(1) MutableStruct struct_nested;
-  //  @id(4) NestedUnion union_nested;
-};
-
-@final
-@OpenDDS::data_representation(XCDR2)
-struct NestingFinalStruct {
-  string string_field;
-  AppendableXcdr2Struct appendable_nested;
-  sequence<short> sequence_field;
-  MutableXcdr2Struct mutable_nested;
-};
-
-@appendable
-@OpenDDS::data_representation(XCDR2)
-struct NestingAppendableStruct {
-  string string_field;
-  MutableXcdr2Struct mutable_nested;
-  sequence<long> sequence_field;
-  FinalXcdr2Struct final_nested;
-};
-
-@mutable
-@OpenDDS::data_representation(XCDR2)
-struct NestingMutableStruct {
-  string string_field;
-  AppendableXcdr2Struct appendable_nested;
-  sequence<octet> sequence_field;
-  FinalXcdr2Struct final_nested;
-=======
 @mutable
 @OpenDDS::data_representation(XCDR1)
 @OpenDDS::data_representation(XCDR2)
@@ -306,5 +248,63 @@
   @id(8) octet octet_field;
 case E_LONG_LONG_FIELD:
   @id(10) long long long_long_field;
->>>>>>> 045bb540
+};
+
+typedef sequence<long> LongSeq;
+
+@mutable
+@OpenDDS::data_representation(XCDR2)
+union NestedUnion switch(short) {
+case 1:
+  @id(1) short short_field;
+case 2:
+  @id(2) LongSeq sequence_field;
+default:
+  @id(3) string string_field;
+};
+
+@mutable
+@OpenDDS::data_representation(XCDR2)
+struct MixedMutableStruct {
+  @id(1) MutableStruct struct_nested;
+  @id(2) sequence<short> sequence_field;
+  @id(3) NestedUnion union_nested;
+  @id(4) sequence<string> sequence_field2;
+};
+
+@mutable
+@OpenDDS::data_representation(XCDR2)
+struct ModifiedMixedMutableStruct {
+  @id(3) NestedUnion union_nested;
+  @id(4) sequence<string> sequence_field2;
+  @id(1) MutableStruct struct_nested;
+};
+
+// Mixed Extensibility Tests =================================================
+
+@final
+@OpenDDS::data_representation(XCDR2)
+struct NestingFinalStruct {
+  string string_field;
+  AppendableXcdr2Struct appendable_nested;
+  sequence<short> sequence_field;
+  MutableXcdr2Struct mutable_nested;
+};
+
+@appendable
+@OpenDDS::data_representation(XCDR2)
+struct NestingAppendableStruct {
+  string string_field;
+  MutableXcdr2Struct mutable_nested;
+  sequence<long> sequence_field;
+  FinalXcdr2Struct final_nested;
+};
+
+@mutable
+@OpenDDS::data_representation(XCDR2)
+struct NestingMutableStruct {
+  string string_field;
+  AppendableXcdr2Struct appendable_nested;
+  sequence<octet> sequence_field;
+  FinalXcdr2Struct final_nested;
 };