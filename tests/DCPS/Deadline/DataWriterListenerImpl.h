// -*- C++ -*-
//

#ifndef DATAWRITER_LISTENER_IMPL
#define DATAWRITER_LISTENER_IMPL

#include "dds/DdsDcpsPublicationC.h"
#include "dds/DCPS/Definitions.h"
#include "dds/DCPS/LocalObject.h"

#if !defined (ACE_LACKS_PRAGMA_ONCE)
#pragma once
#endif /* ACE_LACKS_PRAGMA_ONCE */

class DataWriterListenerImpl
  : public virtual OpenDDS::DCPS::LocalObject<OpenDDS::DCPS::DataWriterListener>
{
public:
  DataWriterListenerImpl (void);

  virtual void on_offered_deadline_missed (
      ::DDS::DataWriter_ptr writer,
<<<<<<< HEAD
      const ::DDS::OfferedDeadlineMissedStatus& status
    );

  virtual void on_offered_incompatible_qos (
      ::DDS::DataWriter_ptr writer,
      const ::DDS::OfferedIncompatibleQosStatus& status
    );

  virtual void on_liveliness_lost (
      ::DDS::DataWriter_ptr writer,
      const ::DDS::LivelinessLostStatus& status
    );

  virtual void on_publication_matched (
      ::DDS::DataWriter_ptr writer,
      const ::DDS::PublicationMatchedStatus& status
    );

  virtual void on_publication_disconnected (
      ::DDS::DataWriter_ptr reader,
      const ::OpenDDS::DCPS::PublicationDisconnectedStatus& status
    );

  virtual void on_publication_reconnected (
      ::DDS::DataWriter_ptr reader,
      const ::OpenDDS::DCPS::PublicationReconnectedStatus& status
    );

  virtual void on_publication_lost (
      ::DDS::DataWriter_ptr writer,
      const ::OpenDDS::DCPS::PublicationLostStatus& status
    );

  int wait_matched(long count, const ACE_Time_Value *abstime) const;

protected:
=======
      const ::DDS::OfferedDeadlineMissedStatus& status);

  virtual void on_offered_incompatible_qos (
      ::DDS::DataWriter_ptr writer,
      const ::DDS::OfferedIncompatibleQosStatus& status);

  virtual void on_liveliness_lost (
      ::DDS::DataWriter_ptr writer,
      const ::DDS::LivelinessLostStatus& status);

  virtual void on_publication_matched (
      ::DDS::DataWriter_ptr writer,
      const ::DDS::PublicationMatchedStatus& status);

  virtual void on_publication_disconnected (
      ::DDS::DataWriter_ptr reader,
      const ::OpenDDS::DCPS::PublicationDisconnectedStatus& status);

  virtual void on_publication_reconnected (
      ::DDS::DataWriter_ptr reader,
      const ::OpenDDS::DCPS::PublicationReconnectedStatus& status);

  virtual void on_publication_lost (
      ::DDS::DataWriter_ptr writer,
      const ::OpenDDS::DCPS::PublicationLostStatus& status);

  int wait_matched(long count, const ACE_Time_Value *abstime) const;

  CORBA::Long offered_deadline_total_count (void) const;
>>>>>>> 67fe1501

protected:
  virtual ~DataWriterListenerImpl (void);

private:
<<<<<<< HEAD

  mutable ACE_Thread_Mutex mutex_;
  mutable ACE_Condition<ACE_Thread_Mutex> matched_condition_;
  long matched_;
=======
  mutable ACE_Thread_Mutex mutex_;
  mutable ACE_Condition<ACE_Thread_Mutex> matched_condition_;
  long matched_;
  CORBA::Long offered_deadline_total_count_;
>>>>>>> 67fe1501
};

#endif /* DATAWRITER_LISTENER_IMPL  */<|MERGE_RESOLUTION|>--- conflicted
+++ resolved
@@ -20,44 +20,6 @@
 
   virtual void on_offered_deadline_missed (
       ::DDS::DataWriter_ptr writer,
-<<<<<<< HEAD
-      const ::DDS::OfferedDeadlineMissedStatus& status
-    );
-
-  virtual void on_offered_incompatible_qos (
-      ::DDS::DataWriter_ptr writer,
-      const ::DDS::OfferedIncompatibleQosStatus& status
-    );
-
-  virtual void on_liveliness_lost (
-      ::DDS::DataWriter_ptr writer,
-      const ::DDS::LivelinessLostStatus& status
-    );
-
-  virtual void on_publication_matched (
-      ::DDS::DataWriter_ptr writer,
-      const ::DDS::PublicationMatchedStatus& status
-    );
-
-  virtual void on_publication_disconnected (
-      ::DDS::DataWriter_ptr reader,
-      const ::OpenDDS::DCPS::PublicationDisconnectedStatus& status
-    );
-
-  virtual void on_publication_reconnected (
-      ::DDS::DataWriter_ptr reader,
-      const ::OpenDDS::DCPS::PublicationReconnectedStatus& status
-    );
-
-  virtual void on_publication_lost (
-      ::DDS::DataWriter_ptr writer,
-      const ::OpenDDS::DCPS::PublicationLostStatus& status
-    );
-
-  int wait_matched(long count, const ACE_Time_Value *abstime) const;
-
-protected:
-=======
       const ::DDS::OfferedDeadlineMissedStatus& status);
 
   virtual void on_offered_incompatible_qos (
@@ -87,23 +49,15 @@
   int wait_matched(long count, const ACE_Time_Value *abstime) const;
 
   CORBA::Long offered_deadline_total_count (void) const;
->>>>>>> 67fe1501
 
 protected:
   virtual ~DataWriterListenerImpl (void);
 
 private:
-<<<<<<< HEAD
-
-  mutable ACE_Thread_Mutex mutex_;
-  mutable ACE_Condition<ACE_Thread_Mutex> matched_condition_;
-  long matched_;
-=======
   mutable ACE_Thread_Mutex mutex_;
   mutable ACE_Condition<ACE_Thread_Mutex> matched_condition_;
   long matched_;
   CORBA::Long offered_deadline_total_count_;
->>>>>>> 67fe1501
 };
 
 #endif /* DATAWRITER_LISTENER_IMPL  */