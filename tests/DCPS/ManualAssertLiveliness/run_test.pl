--- conflicted
+++ resolved
@@ -13,21 +13,6 @@
 
 $status = 0;
 
-<<<<<<< HEAD
-$pub_conf = "-DCPSConfigFile pub.ini";
-#$pub_conf = "-DCPSConfigFile pub.ini -DCPSDebugLevel 10 -DCPSTransportDebugLevel 7";
-$sub_conf = "-DCPSConfigFile sub.ini";
-$pub_opts = "$pub_conf ";
-$sub_opts = "$sub_conf ";
-
-if ($ARGV[0] eq 'lost') {
-    $pub_opts = "$pub_conf -l -n 4 -t 10 -c 8 -DCPSDebugLevel 10";
-    $sub_opts = "$sub_conf -l -n 4 -c 16 -DCPSDebugLevel 6";
-}
-elsif ($ARGV[0] ne '') {
-    print STDERR "ERROR: invalid test case\n";
-    exit 1;
-=======
 $discovery = "inforepo";
 $transport = "tcp";
 
@@ -49,7 +34,6 @@
         print STDERR "ERROR: unknown option: $a\n";
         exit 1;
     }
->>>>>>> 07aa19f7
 }
 
 $pub_conf = "pub_" . $discovery . "_" . $transport . ".ini";
