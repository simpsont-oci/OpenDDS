#include "dds/DCPS/XTypes/TypeAssignability.h"

#include "gtest/gtest.h"

using namespace OpenDDS::XTypes;

TEST(PrimitiveTypesTest, Assignable)
{
  TypeLookupService tls;
  TypeAssignability test(tls);
  TypeIdentifier tia, tib;
  tia.kind(TK_BOOLEAN);
  tib.kind(tia.kind());
  EXPECT_TRUE(test.assignable(tia, tib));

  tia.kind(TK_BYTE);
  tib.kind(tia.kind());
  EXPECT_TRUE(test.assignable(tia, tib));

  tia.kind(TK_INT16);
  tib.kind(tia.kind());
  EXPECT_TRUE(test.assignable(tia, tib));

  tia.kind(TK_INT32);
  tib.kind(tia.kind());
  EXPECT_TRUE(test.assignable(tia, tib));

  tia.kind(TK_INT64);
  tib.kind(tia.kind());
  EXPECT_TRUE(test.assignable(tia, tib));

  tia.kind(TK_UINT16);
  tib.kind(tia.kind());
  EXPECT_TRUE(test.assignable(tia, tib));

  tia.kind(TK_UINT32);
  tib.kind(tia.kind());
  EXPECT_TRUE(test.assignable(tia, tib));

  tia.kind(TK_UINT64);
  tib.kind(tia.kind());
  EXPECT_TRUE(test.assignable(tia, tib));

  tia.kind(TK_FLOAT32);
  tib.kind(tia.kind());
  EXPECT_TRUE(test.assignable(tia, tib));

  tia.kind(TK_FLOAT64);
  tib.kind(tia.kind());
  EXPECT_TRUE(test.assignable(tia, tib));

  tia.kind(TK_FLOAT128);
  tib.kind(tia.kind());
  EXPECT_TRUE(test.assignable(tia, tib));

  tia.kind(TK_INT8);
  tib.kind(tia.kind());
  EXPECT_TRUE(test.assignable(tia, tib));

  tia.kind(TK_UINT8);
  tib.kind(tia.kind());
  EXPECT_TRUE(test.assignable(tia, tib));

  tia.kind(TK_CHAR8);
  tib.kind(tia.kind());
  EXPECT_TRUE(test.assignable(tia, tib));

  tia.kind(TK_CHAR16);
  tib.kind(tia.kind());
  EXPECT_TRUE(test.assignable(tia, tib));

  // Assignability from bitmask
  tia.kind(TK_UINT8);
  BitBound bound = 8;
  CommonEnumeratedHeader common_header(bound);
  MinimalBitmaskHeader header(common_header);
  MinimalBitmaskType bitmask;
  bitmask.header = header;
  MinimalTypeObject tob(bitmask);
  EXPECT_TRUE(test.assignable(tia, TypeObject(tob)));

  tia.kind(TK_UINT16);
  tob.bitmask_type.header.common.bit_bound = 16;
  EXPECT_TRUE(test.assignable(tia, TypeObject(tob)));

  tia.kind(TK_UINT32);
  tob.bitmask_type.header.common.bit_bound = 32;
  EXPECT_TRUE(test.assignable(tia, TypeObject(tob)));

  tia.kind(TK_UINT64);
  tob.bitmask_type.header.common.bit_bound = 64;
  EXPECT_TRUE(test.assignable(tia, TypeObject(tob)));
}

TEST(PrimitiveTypesTest, NotAssignable)
{
  TypeLookupService tls;
  TypeAssignability test(tls);
  TypeIdentifier tia, tib;
  tia.kind(TK_BOOLEAN);
  tib.kind(TK_BYTE);
  EXPECT_FALSE(test.assignable(tia, tib));

  tia.kind(TK_BYTE);
  tib.kind(TK_FLOAT32);
  EXPECT_FALSE(test.assignable(tia, tib));

  tia.kind(TK_INT16);
  tib.kind(TK_INT64);
  EXPECT_FALSE(test.assignable(tia, tib));

  tia.kind(TK_INT32);
  tib.kind(TK_INT16);
  EXPECT_FALSE(test.assignable(tia, tib));

  tia.kind(TK_INT64);
  tib.kind(TK_CHAR8);
  EXPECT_FALSE(test.assignable(tia, tib));

  tia.kind(TK_UINT16);
  tib.kind(TK_FLOAT32);
  EXPECT_FALSE(test.assignable(tia, tib));

  tia.kind(TK_UINT32);
  tib.kind(TK_BYTE);
  EXPECT_FALSE(test.assignable(tia, tib));

  tia.kind(TK_UINT64);
  tib.kind(TK_FLOAT64);
  EXPECT_FALSE(test.assignable(tia, tib));

  tia.kind(TK_FLOAT32);
  tib.kind(TK_INT64);
  EXPECT_FALSE(test.assignable(tia, tib));

  tia.kind(TK_FLOAT64);
  tib.kind(TK_INT64);
  EXPECT_FALSE(test.assignable(tia, tib));

  tia.kind(TK_FLOAT128);
  tib.kind(TK_UINT64);
  EXPECT_FALSE(test.assignable(tia, tib));

  tia.kind(TK_INT8);
  tib.kind(TK_UINT16);
  EXPECT_FALSE(test.assignable(tia, tib));

  tia.kind(TK_UINT8);
  tib.kind(TK_CHAR8);
  EXPECT_FALSE(test.assignable(tia, tib));

  tia.kind(TK_CHAR8);
  tib.kind(TK_INT16);
  EXPECT_FALSE(test.assignable(tia, tib));

  tia.kind(TK_CHAR16);
  tib.kind(TK_INT32);
  EXPECT_FALSE(test.assignable(tia, tib));

  // Assignability from bitmask
  tia.kind(TK_UINT8);
  BitBound bound = 9;
  CommonEnumeratedHeader common_header(bound);
  MinimalBitmaskHeader header(common_header);
  MinimalBitmaskType bitmask;
  bitmask.header = header;
  MinimalTypeObject tob(bitmask);
  EXPECT_FALSE(test.assignable(tia, TypeObject(tob)));

  tia.kind(TK_UINT16);
  tob.bitmask_type.header.common.bit_bound = 17;
  EXPECT_FALSE(test.assignable(tia, TypeObject(tob)));

  tia.kind(TK_UINT32);
  tob.bitmask_type.header.common.bit_bound = 33;
  EXPECT_FALSE(test.assignable(tia, TypeObject(tob)));

  tia.kind(TK_UINT64);
  tob.bitmask_type.header.common.bit_bound = 31;
  EXPECT_FALSE(test.assignable(tia, TypeObject(tob)));
}

TEST(StringTypesTest, Assignable)
{
  TypeLookupService tls;
  TypeAssignability test(tls);
  TypeIdentifier tia, tib;
  tia.kind(TI_STRING8_SMALL);
  tib.kind(TI_STRING8_SMALL);
  EXPECT_TRUE(test.assignable(tia, tib));
  tib.kind(TI_STRING8_LARGE);
  EXPECT_TRUE(test.assignable(tia, tib));

  tia.kind(TI_STRING8_LARGE);
  EXPECT_TRUE(test.assignable(tia, tib));
  tib.kind(TI_STRING8_SMALL);
  EXPECT_TRUE(test.assignable(tia, tib));

  tia.kind(TI_STRING16_SMALL);
  tib.kind(TI_STRING16_SMALL);
  EXPECT_TRUE(test.assignable(tia, tib));
  tib.kind(TI_STRING16_LARGE);
  EXPECT_TRUE(test.assignable(tia, tib));

  tia.kind(TI_STRING16_LARGE);
  EXPECT_TRUE(test.assignable(tia, tib));
  tib.kind(TI_STRING16_SMALL);
  EXPECT_TRUE(test.assignable(tia, tib));
}

void string_expect_false(const TypeAssignability& test, const TypeIdentifier& tia, TypeIdentifier& tib)
{
  tib.kind(TK_BOOLEAN);
  EXPECT_FALSE(test.assignable(tia, tib));
  tib.kind(TK_BYTE);
  EXPECT_FALSE(test.assignable(tia, tib));
  tib.kind(TK_INT16);
  EXPECT_FALSE(test.assignable(tia, tib));
  tib.kind(TK_INT32);
  EXPECT_FALSE(test.assignable(tia, tib));
  tib.kind(TK_INT64);
  EXPECT_FALSE(test.assignable(tia, tib));
  tib.kind(TK_UINT16);
  EXPECT_FALSE(test.assignable(tia, tib));
  tib.kind(TK_UINT32);
  EXPECT_FALSE(test.assignable(tia, tib));
  tib.kind(TK_UINT64);
  EXPECT_FALSE(test.assignable(tia, tib));
  tib.kind(TK_FLOAT32);
  EXPECT_FALSE(test.assignable(tia, tib));
  tib.kind(TK_FLOAT64);
  EXPECT_FALSE(test.assignable(tia, tib));
  tib.kind(TK_FLOAT128);
  EXPECT_FALSE(test.assignable(tia, tib));
  tib.kind(TK_INT8);
  EXPECT_FALSE(test.assignable(tia, tib));
  tib.kind(TK_UINT8);
  EXPECT_FALSE(test.assignable(tia, tib));
  tib.kind(TK_CHAR8);
  EXPECT_FALSE(test.assignable(tia, tib));
  tib.kind(TK_CHAR16);
  EXPECT_FALSE(test.assignable(tia, tib));

  if (TI_STRING8_SMALL == tia.kind() || TI_STRING8_LARGE == tia.kind()) {
    tib.kind(TI_STRING16_SMALL);
    EXPECT_FALSE(test.assignable(tia, tib));
    tib.kind(TI_STRING16_LARGE);
    EXPECT_FALSE(test.assignable(tia, tib));
  } else {
    tib.kind(TI_STRING8_SMALL);
    EXPECT_FALSE(test.assignable(tia, tib));
    tib.kind(TI_STRING8_LARGE);
    EXPECT_FALSE(test.assignable(tia, tib));
  }

  tib.kind(TI_PLAIN_SEQUENCE_SMALL);
  EXPECT_FALSE(test.assignable(tia, tib));
  tib.kind(TI_PLAIN_SEQUENCE_LARGE);
  EXPECT_FALSE(test.assignable(tia, tib));
  tib.kind(TI_PLAIN_ARRAY_SMALL);
  EXPECT_FALSE(test.assignable(tia, tib));
  tib.kind(TI_PLAIN_ARRAY_LARGE);
  EXPECT_FALSE(test.assignable(tia, tib));
  tib.kind(TI_PLAIN_MAP_SMALL);
  EXPECT_FALSE(test.assignable(tia, tib));
  tib.kind(TI_PLAIN_MAP_LARGE);
  EXPECT_FALSE(test.assignable(tia, tib));
  tib.kind(TI_STRONGLY_CONNECTED_COMPONENT);
  EXPECT_FALSE(test.assignable(tia, tib));
  tib.kind(EK_COMPLETE);
  EXPECT_FALSE(test.assignable(tia, tib));
  tib.kind(EK_MINIMAL);
  EXPECT_FALSE(test.assignable(tia, tib));
}

TEST(StringTypesTest, NotAssignable)
{
  TypeLookupService tls;
  TypeAssignability test(tls);
  TypeIdentifier tia, tib;
  tia.kind(TI_STRING8_SMALL);
  string_expect_false(test, tia, tib);
  tia.kind(TI_STRING8_LARGE);
  string_expect_false(test, tia, tib);
  tia.kind(TI_STRING16_SMALL);
  string_expect_false(test, tia, tib);
  tia.kind(TI_STRING16_LARGE);
  string_expect_false(test, tia, tib);
}

class EnumTypeTest : public ::testing::Test {
protected:
  void SetUp()
  {
    enum_a_.enum_flags = IS_APPENDABLE;
    enum_b_.enum_flags = enum_a_.enum_flags;
    MinimalEnumeratedLiteral l1_a, l2_a;
    l1_a.common.value = 3;
    l1_a.common.flags = IS_DEFAULT;
    ACE_CDR::Octet tmp1[4] = {0x11, 0x22, 0x33, 0x44};
    std::memcpy(l1_a.detail.name_hash, tmp1, sizeof l1_a.detail.name_hash);
    enum_a_.literal_seq.append(l1_a);
    l2_a.common.value = 5;
    ACE_CDR::Octet tmp2[4] = {0x55, 0x66, 0x77, 0x88};
    std::memcpy(l2_a.detail.name_hash, tmp2, sizeof l2_a.detail.name_hash);
    enum_a_.literal_seq.append(l2_a);

    MinimalEnumeratedLiteral l1_b, l2_b, l3_b;
    l1_b.common.value = 3;
    ACE_CDR::Octet tmp3[4] = {0x11, 0x22, 0x33, 0x44};
    std::memcpy(l1_b.detail.name_hash, tmp3, sizeof l1_b.detail.name_hash);
    enum_b_.literal_seq.append(l1_b);
    l2_b.common.value = 5;
    l2_b.common.flags = IS_DEFAULT;
    ACE_CDR::Octet tmp4[4] = {0x55, 0x66, 0x77, 0x88};
    std::memcpy(l2_b.detail.name_hash, tmp4, sizeof l2_b.detail.name_hash);
    enum_b_.literal_seq.append(l2_b);
    l3_b.common.value = 7;
    ACE_CDR::Octet tmp5[4] = {0x99, 0xAA, 0xBB, 0xCC};
    std::memcpy(l3_b.detail.name_hash, tmp5, sizeof l3_b.detail.name_hash);
    enum_b_.literal_seq.append(l3_b);
  }

  MinimalEnumeratedType enum_a_;
  MinimalEnumeratedType enum_b_;
};

TEST_F(EnumTypeTest, Assignable)
{
  TypeLookupService tls;
  TypeAssignability test(tls);
  EXPECT_TRUE(test.assignable(TypeObject(MinimalTypeObject(enum_a_)),
                              TypeObject(MinimalTypeObject(enum_b_))));

  // Literal sets are expected to be identical
  enum_a_.enum_flags = IS_FINAL;
  enum_b_.enum_flags = enum_a_.enum_flags;
  enum_b_.literal_seq.members.pop_back();
  EXPECT_TRUE(test.assignable(TypeObject(MinimalTypeObject(enum_a_)),
                              TypeObject(MinimalTypeObject(enum_b_))));
}

TEST_F(EnumTypeTest, NotAssignable)
{
  TypeLookupService tls;
  TypeAssignability test(tls);
  // Do not have identical literal sets
  enum_a_.enum_flags = IS_FINAL;
  enum_b_.enum_flags = enum_a_.enum_flags;
  EXPECT_FALSE(test.assignable(TypeObject(MinimalTypeObject(enum_a_)),
                               TypeObject(MinimalTypeObject(enum_b_))));

  // Different extensibility flags
  enum_a_.enum_flags = IS_APPENDABLE;
  EXPECT_FALSE(test.assignable(TypeObject(MinimalTypeObject(enum_a_)),
                               TypeObject(MinimalTypeObject(enum_b_))));

  // Some literals with the same name have different values
  enum_b_.enum_flags = IS_APPENDABLE;
  enum_b_.literal_seq.members[1].common.value = 13;
  EXPECT_FALSE(test.assignable(TypeObject(MinimalTypeObject(enum_a_)),
                               TypeObject(MinimalTypeObject(enum_b_))));

  // Some literals with the same value have different names
  enum_b_.literal_seq.members[1].common.value = 5;
  ACE_CDR::Octet tmp[4] = {0x12, 0x34, 0x56, 0x78};
  std::memcpy(enum_b_.literal_seq.members[1].detail.name_hash, tmp, sizeof(NameHash));
  EXPECT_FALSE(test.assignable(TypeObject(MinimalTypeObject(enum_a_)),
                               TypeObject(MinimalTypeObject(enum_b_))));

  // Different types
  MinimalAnnotationType annotation_b;
  EXPECT_FALSE(test.assignable(TypeObject(MinimalTypeObject(enum_a_)),
                               TypeObject(MinimalTypeObject(annotation_b))));
  MinimalStructType struct_b;
  EXPECT_FALSE(test.assignable(TypeObject(MinimalTypeObject(enum_a_)),
                               TypeObject(MinimalTypeObject(struct_b))));
  MinimalUnionType union_b;
  EXPECT_FALSE(test.assignable(TypeObject(MinimalTypeObject(enum_a_)),
                               TypeObject(MinimalTypeObject(union_b))));
  MinimalBitsetType bitset_b;
  EXPECT_FALSE(test.assignable(TypeObject(MinimalTypeObject(enum_a_)),
                               TypeObject(MinimalTypeObject(bitset_b))));
  MinimalSequenceType sequence_b;
  EXPECT_FALSE(test.assignable(TypeObject(MinimalTypeObject(enum_a_)),
                               TypeObject(MinimalTypeObject(sequence_b))));
  MinimalArrayType array_b;
  EXPECT_FALSE(test.assignable(TypeObject(MinimalTypeObject(enum_a_)),
                               TypeObject(MinimalTypeObject(array_b))));
  MinimalMapType map_b;
  EXPECT_FALSE(test.assignable(TypeObject(MinimalTypeObject(enum_a_)),
                               TypeObject(MinimalTypeObject(map_b))));
  MinimalBitmaskType bitmask_b;
  EXPECT_FALSE(test.assignable(TypeObject(MinimalTypeObject(enum_a_)),
                               TypeObject(MinimalTypeObject(bitmask_b))));

  TypeIdentifier tib;
  tib.kind(TK_BOOLEAN);
  EXPECT_FALSE(test.assignable(TypeObject(MinimalTypeObject(enum_a_)), tib));
  tib.kind(TK_BYTE);
  EXPECT_FALSE(test.assignable(TypeObject(MinimalTypeObject(enum_a_)), tib));
  tib.kind(TK_INT16);
  EXPECT_FALSE(test.assignable(TypeObject(MinimalTypeObject(enum_a_)), tib));
  tib.kind(TK_INT32);
  EXPECT_FALSE(test.assignable(TypeObject(MinimalTypeObject(enum_a_)), tib));
  tib.kind(TK_INT64);
  EXPECT_FALSE(test.assignable(TypeObject(MinimalTypeObject(enum_a_)), tib));
  tib.kind(TK_UINT16);
  EXPECT_FALSE(test.assignable(TypeObject(MinimalTypeObject(enum_a_)), tib));
  tib.kind(TK_UINT32);
  EXPECT_FALSE(test.assignable(TypeObject(MinimalTypeObject(enum_a_)), tib));
  tib.kind(TK_UINT64);
  EXPECT_FALSE(test.assignable(TypeObject(MinimalTypeObject(enum_a_)), tib));
  tib.kind(TK_FLOAT32);
  EXPECT_FALSE(test.assignable(TypeObject(MinimalTypeObject(enum_a_)), tib));
  tib.kind(TK_FLOAT64);
  EXPECT_FALSE(test.assignable(TypeObject(MinimalTypeObject(enum_a_)), tib));
  tib.kind(TK_FLOAT128);
  EXPECT_FALSE(test.assignable(TypeObject(MinimalTypeObject(enum_a_)), tib));
  tib.kind(TK_INT8);
  EXPECT_FALSE(test.assignable(TypeObject(MinimalTypeObject(enum_a_)), tib));
  tib.kind(TK_UINT8);
  EXPECT_FALSE(test.assignable(TypeObject(MinimalTypeObject(enum_a_)), tib));
  tib.kind(TK_CHAR8);
  EXPECT_FALSE(test.assignable(TypeObject(MinimalTypeObject(enum_a_)), tib));
  tib.kind(TK_CHAR16);
  EXPECT_FALSE(test.assignable(TypeObject(MinimalTypeObject(enum_a_)), tib));
  tib.kind(TI_STRING8_SMALL);
  EXPECT_FALSE(test.assignable(TypeObject(MinimalTypeObject(enum_a_)), tib));
  tib.kind(TI_STRING16_SMALL);
  EXPECT_FALSE(test.assignable(TypeObject(MinimalTypeObject(enum_a_)), tib));
  tib.kind(TI_STRING8_LARGE);
  EXPECT_FALSE(test.assignable(TypeObject(MinimalTypeObject(enum_a_)), tib));
  tib.kind(TI_STRING16_LARGE);
  EXPECT_FALSE(test.assignable(TypeObject(MinimalTypeObject(enum_a_)), tib));
  tib.kind(TI_PLAIN_SEQUENCE_SMALL);
  EXPECT_FALSE(test.assignable(TypeObject(MinimalTypeObject(enum_a_)), tib));
  tib.kind(TI_PLAIN_SEQUENCE_LARGE);
  EXPECT_FALSE(test.assignable(TypeObject(MinimalTypeObject(enum_a_)), tib));
  tib.kind(TI_PLAIN_ARRAY_SMALL);
  EXPECT_FALSE(test.assignable(TypeObject(MinimalTypeObject(enum_a_)), tib));
  tib.kind(TI_PLAIN_ARRAY_LARGE);
  EXPECT_FALSE(test.assignable(TypeObject(MinimalTypeObject(enum_a_)), tib));
  tib.kind(TI_PLAIN_MAP_SMALL);
  EXPECT_FALSE(test.assignable(TypeObject(MinimalTypeObject(enum_a_)), tib));
  tib.kind(TI_PLAIN_MAP_LARGE);
  EXPECT_FALSE(test.assignable(TypeObject(MinimalTypeObject(enum_a_)), tib));
  tib.kind(TI_STRONGLY_CONNECTED_COMPONENT);
  EXPECT_FALSE(test.assignable(TypeObject(MinimalTypeObject(enum_a_)), tib));
  tib.kind(EK_COMPLETE);
  EXPECT_FALSE(test.assignable(TypeObject(MinimalTypeObject(enum_a_)), tib));
}

TEST(BitmaskTypeTest, Assignable)
{
  TypeLookupService tls;
  TypeAssignability test(tls);
  MinimalBitmaskType bitmask_a, bitmask_b;
  bitmask_a.header.common.bit_bound = 16;
  bitmask_b.header.common.bit_bound = bitmask_a.header.common.bit_bound;
  // Throw in some random flag
  MinimalBitflag flag_b;
  flag_b.common.position = 0;
  flag_b.common.flags = IS_DEFAULT | IS_MUST_UNDERSTAND;
  bitmask_b.flag_seq.append(flag_b);
  MinimalTypeObject tobj_a(bitmask_a), tobj_b(bitmask_b);
  EXPECT_TRUE(test.assignable(TypeObject(tobj_a), TypeObject(tobj_b)));

  TypeIdentifier tib;
  tib.kind(TK_UINT8);
  tobj_a.bitmask_type.header.common.bit_bound = 6;
  EXPECT_TRUE(test.assignable(TypeObject(tobj_a), tib));

  tib.kind(TK_UINT16);
  tobj_a.bitmask_type.header.common.bit_bound = 13;
  EXPECT_TRUE(test.assignable(TypeObject(tobj_a), tib));

  tib.kind(TK_UINT32);
  tobj_a.bitmask_type.header.common.bit_bound = 30;
  EXPECT_TRUE(test.assignable(TypeObject(tobj_a), tib));

  tib.kind(TK_UINT64);
  tobj_a.bitmask_type.header.common.bit_bound = 61;
  EXPECT_TRUE(test.assignable(TypeObject(tobj_a), tib));
}

TEST(BitmaskTypeTest, NotAssignable)
{
  TypeLookupService tls;
  TypeAssignability test(tls);
  MinimalBitmaskType bitmask_a;
  bitmask_a.header.common.bit_bound = 32;
  MinimalTypeObject tobj_a(bitmask_a);

  MinimalAnnotationType annotation_b;
  EXPECT_FALSE(test.assignable(TypeObject(tobj_a),
                               TypeObject(MinimalTypeObject(annotation_b))));
  MinimalStructType struct_b;
  EXPECT_FALSE(test.assignable(TypeObject(tobj_a),
                               TypeObject(MinimalTypeObject(struct_b))));
  MinimalUnionType union_b;
  EXPECT_FALSE(test.assignable(TypeObject(tobj_a),
                               TypeObject(MinimalTypeObject(union_b))));
  MinimalBitsetType bitset_b;
  EXPECT_FALSE(test.assignable(TypeObject(tobj_a),
                               TypeObject(MinimalTypeObject(bitset_b))));
  MinimalSequenceType sequence_b;
  EXPECT_FALSE(test.assignable(TypeObject(tobj_a),
                               TypeObject(MinimalTypeObject(sequence_b))));
  MinimalArrayType array_b;
  EXPECT_FALSE(test.assignable(TypeObject(tobj_a),
                               TypeObject(MinimalTypeObject(array_b))));
  MinimalMapType map_b;
  EXPECT_FALSE(test.assignable(TypeObject(tobj_a),
                               TypeObject(MinimalTypeObject(map_b))));
  MinimalEnumeratedType enum_b;
  EXPECT_FALSE(test.assignable(TypeObject(tobj_a),
                               TypeObject(MinimalTypeObject(enum_b))));
  MinimalBitmaskType bitmask_b;
  // A different bit bound than bitmask_a
  bitmask_b.header.common.bit_bound = 16;
  EXPECT_FALSE(test.assignable(TypeObject(tobj_a),
                               TypeObject(MinimalTypeObject(bitmask_b))));

  TypeIdentifier tib;
  tib.kind(TK_BOOLEAN);
  EXPECT_FALSE(test.assignable(TypeObject(tobj_a), tib));
  tib.kind(TK_BYTE);
  EXPECT_FALSE(test.assignable(TypeObject(tobj_a), tib));
  tib.kind(TK_INT16);
  EXPECT_FALSE(test.assignable(TypeObject(tobj_a), tib));
  tib.kind(TK_INT32);
  EXPECT_FALSE(test.assignable(TypeObject(tobj_a), tib));
  tib.kind(TK_INT64);
  EXPECT_FALSE(test.assignable(TypeObject(tobj_a), tib));

  tib.kind(TK_UINT16);
  bitmask_a.header.common.bit_bound = 17;
  EXPECT_FALSE(test.assignable(TypeObject(MinimalTypeObject(bitmask_a)), tib));
  tib.kind(TK_UINT32);
  bitmask_a.header.common.bit_bound = 33;
  EXPECT_FALSE(test.assignable(TypeObject(MinimalTypeObject(bitmask_a)), tib));
  tib.kind(TK_UINT64);
  bitmask_a.header.common.bit_bound = 25;
  EXPECT_FALSE(test.assignable(TypeObject(MinimalTypeObject(bitmask_a)), tib));

  tib.kind(TK_FLOAT32);
  EXPECT_FALSE(test.assignable(TypeObject(tobj_a), tib));
  tib.kind(TK_FLOAT64);
  EXPECT_FALSE(test.assignable(TypeObject(tobj_a), tib));
  tib.kind(TK_FLOAT128);
  EXPECT_FALSE(test.assignable(TypeObject(tobj_a), tib));
  tib.kind(TK_INT8);
  EXPECT_FALSE(test.assignable(TypeObject(tobj_a), tib));

  tib.kind(TK_UINT8);
  bitmask_a.header.common.bit_bound = 9;
  EXPECT_FALSE(test.assignable(TypeObject(MinimalTypeObject(bitmask_a)), tib));

  tib.kind(TK_CHAR8);
  EXPECT_FALSE(test.assignable(TypeObject(tobj_a), tib));
  tib.kind(TK_CHAR16);
  EXPECT_FALSE(test.assignable(TypeObject(tobj_a), tib));
  tib.kind(TI_STRING8_SMALL);
  EXPECT_FALSE(test.assignable(TypeObject(tobj_a), tib));
  tib.kind(TI_STRING8_LARGE);
  EXPECT_FALSE(test.assignable(TypeObject(tobj_a), tib));
  tib.kind(TI_STRING16_SMALL);
  EXPECT_FALSE(test.assignable(TypeObject(tobj_a), tib));
  tib.kind(TI_STRING16_LARGE);
  EXPECT_FALSE(test.assignable(TypeObject(tobj_a), tib));
  tib.kind(TI_PLAIN_SEQUENCE_SMALL);
  EXPECT_FALSE(test.assignable(TypeObject(tobj_a), tib));
  tib.kind(TI_PLAIN_SEQUENCE_LARGE);
  EXPECT_FALSE(test.assignable(TypeObject(tobj_a), tib));
  tib.kind(TI_PLAIN_ARRAY_SMALL);
  EXPECT_FALSE(test.assignable(TypeObject(tobj_a), tib));
  tib.kind(TI_PLAIN_ARRAY_LARGE);
  EXPECT_FALSE(test.assignable(TypeObject(tobj_a), tib));
  tib.kind(TI_PLAIN_MAP_SMALL);
  EXPECT_FALSE(test.assignable(TypeObject(tobj_a), tib));
  tib.kind(TI_PLAIN_MAP_LARGE);
  EXPECT_FALSE(test.assignable(TypeObject(tobj_a), tib));
  tib.kind(TI_STRONGLY_CONNECTED_COMPONENT);
  EXPECT_FALSE(test.assignable(TypeObject(tobj_a), tib));
  tib.kind(EK_COMPLETE);
  EXPECT_FALSE(test.assignable(TypeObject(tobj_a), tib));
}

static void get_equivalence_hash(EquivalenceHash& out)
{
  static unsigned int hash = 0;
  unsigned int tmp = ++hash;
  for (int i = 13; i >= 0; --i) {
    out[i] = tmp % 256;
    tmp /= 256;
  }
}

TEST(SequenceTypeTest, Assignable)
{
  TypeLookupService tls;
  TypeAssignability test(tls);
  MinimalSequenceType seq_a, seq_b;
  seq_a.header.common.bound = 10;
  seq_b.header.common.bound = 20;

  seq_a.element.common.type = TypeIdentifier(TK_BOOLEAN);
  seq_b.element.common.type = TypeIdentifier(TK_BOOLEAN);
  EXPECT_TRUE(test.assignable(TypeObject(MinimalTypeObject(seq_a)),
                              TypeObject(MinimalTypeObject(seq_b))));
  seq_a.element.common.type = TypeIdentifier(TK_BYTE);
  seq_b.element.common.type = TypeIdentifier(TK_BYTE);
  EXPECT_TRUE(test.assignable(TypeObject(MinimalTypeObject(seq_a)),
                              TypeObject(MinimalTypeObject(seq_b))));
  seq_a.element.common.type = TypeIdentifier(TK_INT16);
  seq_b.element.common.type = TypeIdentifier(TK_INT16);
  EXPECT_TRUE(test.assignable(TypeObject(MinimalTypeObject(seq_a)),
                              TypeObject(MinimalTypeObject(seq_b))));
  seq_a.element.common.type = TypeIdentifier(TK_INT32);
  seq_b.element.common.type = TypeIdentifier(TK_INT32);
  EXPECT_TRUE(test.assignable(TypeObject(MinimalTypeObject(seq_a)),
                              TypeObject(MinimalTypeObject(seq_b))));
  seq_a.element.common.type = TypeIdentifier(TK_INT64);
  seq_b.element.common.type = TypeIdentifier(TK_INT64);
  EXPECT_TRUE(test.assignable(TypeObject(MinimalTypeObject(seq_a)),
                              TypeObject(MinimalTypeObject(seq_b))));
  seq_a.element.common.type = TypeIdentifier(TK_UINT16);
  seq_b.element.common.type = TypeIdentifier(TK_UINT16);
  EXPECT_TRUE(test.assignable(TypeObject(MinimalTypeObject(seq_a)),
                              TypeObject(MinimalTypeObject(seq_b))));
  seq_a.element.common.type = TypeIdentifier(TK_UINT32);
  seq_b.element.common.type = TypeIdentifier(TK_UINT32);
  EXPECT_TRUE(test.assignable(TypeObject(MinimalTypeObject(seq_a)),
                              TypeObject(MinimalTypeObject(seq_b))));
  seq_a.element.common.type = TypeIdentifier(TK_UINT64);
  seq_b.element.common.type = TypeIdentifier(TK_UINT64);
  EXPECT_TRUE(test.assignable(TypeObject(MinimalTypeObject(seq_a)),
                              TypeObject(MinimalTypeObject(seq_b))));
  seq_a.element.common.type = TypeIdentifier(TK_FLOAT32);
  seq_b.element.common.type = TypeIdentifier(TK_FLOAT32);
  EXPECT_TRUE(test.assignable(TypeObject(MinimalTypeObject(seq_a)),
                              TypeObject(MinimalTypeObject(seq_b))));
  seq_a.element.common.type = TypeIdentifier(TK_FLOAT64);
  seq_b.element.common.type = TypeIdentifier(TK_FLOAT64);
  EXPECT_TRUE(test.assignable(TypeObject(MinimalTypeObject(seq_a)),
                              TypeObject(MinimalTypeObject(seq_b))));
  seq_a.element.common.type = TypeIdentifier(TK_FLOAT128);
  seq_b.element.common.type = TypeIdentifier(TK_FLOAT128);
  EXPECT_TRUE(test.assignable(TypeObject(MinimalTypeObject(seq_a)),
                              TypeObject(MinimalTypeObject(seq_b))));
  seq_a.element.common.type = TypeIdentifier(TK_INT8);
  seq_b.element.common.type = TypeIdentifier(TK_INT8);
  EXPECT_TRUE(test.assignable(TypeObject(MinimalTypeObject(seq_a)),
                              TypeObject(MinimalTypeObject(seq_b))));
  seq_a.element.common.type = TypeIdentifier(TK_UINT8);
  seq_b.element.common.type = TypeIdentifier(TK_UINT8);
  EXPECT_TRUE(test.assignable(TypeObject(MinimalTypeObject(seq_a)),
                              TypeObject(MinimalTypeObject(seq_b))));
  seq_a.element.common.type = TypeIdentifier(TK_CHAR8);
  seq_b.element.common.type = TypeIdentifier(TK_CHAR8);
  EXPECT_TRUE(test.assignable(TypeObject(MinimalTypeObject(seq_a)),
                              TypeObject(MinimalTypeObject(seq_b))));
  seq_a.element.common.type = TypeIdentifier(TK_CHAR16);
  seq_b.element.common.type = TypeIdentifier(TK_CHAR16);
  EXPECT_TRUE(test.assignable(TypeObject(MinimalTypeObject(seq_a)),
                              TypeObject(MinimalTypeObject(seq_b))));

  seq_a.element.common.type = TypeIdentifier::makeString(false, StringSTypeDefn(100));
  seq_b.element.common.type = TypeIdentifier::makeString(false, StringSTypeDefn(200));
  EXPECT_TRUE(test.assignable(TypeObject(MinimalTypeObject(seq_a)),
                              TypeObject(MinimalTypeObject(seq_b))));
  seq_a.element.common.type = TypeIdentifier::makeString(false, StringSTypeDefn(100));
  seq_b.element.common.type = TypeIdentifier::makeString(false, StringLTypeDefn(200));
  EXPECT_TRUE(test.assignable(TypeObject(MinimalTypeObject(seq_a)),
                              TypeObject(MinimalTypeObject(seq_b))));
  seq_a.element.common.type = TypeIdentifier::makeString(true, StringSTypeDefn(100));
  seq_b.element.common.type = TypeIdentifier::makeString(true, StringSTypeDefn(200));
  EXPECT_TRUE(test.assignable(TypeObject(MinimalTypeObject(seq_a)),
                              TypeObject(MinimalTypeObject(seq_b))));
  seq_a.element.common.type = TypeIdentifier::makeString(true, StringSTypeDefn(100));
  seq_b.element.common.type = TypeIdentifier::makeString(true, StringLTypeDefn(200));
  EXPECT_TRUE(test.assignable(TypeObject(MinimalTypeObject(seq_a)),
                              TypeObject(MinimalTypeObject(seq_b))));

  // Sequence of plain sequence of integer
  seq_a.element.common.type = TypeIdentifier::makePlainSequence(TypeIdentifier(TK_INT32),
                                                                static_cast<SBound>(50));
  seq_b.element.common.type = TypeIdentifier::makePlainSequence(TypeIdentifier(TK_INT32),
                                                                static_cast<LBound>(150));
  EXPECT_TRUE(test.assignable(TypeObject(MinimalTypeObject(seq_a)),
                              TypeObject(MinimalTypeObject(seq_b))));
  // Sequence of plain array of integer
  SBoundSeq bounds_a;
  bounds_a.append(10).append(20).append(30);
  seq_a.element.common.type = TypeIdentifier::makePlainArray(TypeIdentifier(TK_UINT16), bounds_a);
  LBoundSeq bounds_b;
  bounds_b.append(10).append(20).append(30);
  seq_b.element.common.type = TypeIdentifier::makePlainArray(TypeIdentifier(TK_UINT16), bounds_b);
  EXPECT_TRUE(test.assignable(TypeObject(MinimalTypeObject(seq_a)),
                              TypeObject(MinimalTypeObject(seq_b))));

  // Different element types but T1 is-assignable-from T2 and T2 is delimited
  seq_a.element.common.type = TypeIdentifier(TK_UINT8);
  // Get a fake hash for the type object of a bitmask type
  EquivalenceHash hash;
  get_equivalence_hash(hash);
  seq_b.element.common.type = TypeIdentifier::make(EK_MINIMAL, hash);
  MinimalBitmaskType bitmask_b;
  bitmask_b.header.common.bit_bound = 8;
  test.insert_entry(seq_b.element.common.type, MinimalTypeObject(bitmask_b));
  EXPECT_TRUE(test.assignable(TypeObject(MinimalTypeObject(seq_a)),
                              TypeObject(MinimalTypeObject(seq_b))));

  seq_a.element.common.type = TypeIdentifier(TK_UINT16);
  get_equivalence_hash(hash);
  seq_b.element.common.type = TypeIdentifier::make(EK_MINIMAL, hash);
  bitmask_b.header.common.bit_bound = 16;
  test.insert_entry(seq_b.element.common.type, MinimalTypeObject(bitmask_b));
  EXPECT_TRUE(test.assignable(TypeObject(MinimalTypeObject(seq_a)),
                              TypeObject(MinimalTypeObject(seq_b))));

  seq_a.element.common.type = TypeIdentifier(TK_UINT32);
  get_equivalence_hash(hash);
  seq_b.element.common.type = TypeIdentifier::make(EK_MINIMAL, hash);
  bitmask_b.header.common.bit_bound = 32;
  test.insert_entry(seq_b.element.common.type, MinimalTypeObject(bitmask_b));
  EXPECT_TRUE(test.assignable(TypeObject(MinimalTypeObject(seq_a)),
                              TypeObject(MinimalTypeObject(seq_b))));

  seq_a.element.common.type = TypeIdentifier(TK_UINT64);
  get_equivalence_hash(hash);
  seq_b.element.common.type = TypeIdentifier::make(EK_MINIMAL, hash);
  bitmask_b.header.common.bit_bound = 64;
  test.insert_entry(seq_b.element.common.type, MinimalTypeObject(bitmask_b));
  EXPECT_TRUE(test.assignable(TypeObject(MinimalTypeObject(seq_a)),
                              TypeObject(MinimalTypeObject(seq_b))));
}

TEST(SequenceTypeTest, NotAssignable)
{
  TypeLookupService tls;
  TypeAssignability test(tls);
  MinimalSequenceType seq_a, seq_b;
  seq_a.header.common.bound = 10;
  seq_b.header.common.bound = 20;

  seq_a.element.common.type = TypeIdentifier(TK_BOOLEAN);
  seq_b.element.common.type = TypeIdentifier(TK_INT32);
  EXPECT_FALSE(test.assignable(TypeObject(MinimalTypeObject(seq_a)),
                               TypeObject(MinimalTypeObject(seq_b))));
  seq_a.element.common.type = TypeIdentifier(TK_BYTE);
  seq_b.element.common.type = TypeIdentifier(TK_BOOLEAN);
  EXPECT_FALSE(test.assignable(TypeObject(MinimalTypeObject(seq_a)),
                               TypeObject(MinimalTypeObject(seq_b))));
  seq_a.element.common.type = TypeIdentifier(TK_INT16);
  seq_b.element.common.type = TypeIdentifier(TK_INT8);
  EXPECT_FALSE(test.assignable(TypeObject(MinimalTypeObject(seq_a)),
                               TypeObject(MinimalTypeObject(seq_b))));
  seq_a.element.common.type = TypeIdentifier(TK_INT32);
  seq_b.element.common.type = TypeIdentifier(TK_INT64);
  EXPECT_FALSE(test.assignable(TypeObject(MinimalTypeObject(seq_a)),
                               TypeObject(MinimalTypeObject(seq_b))));
  seq_a.element.common.type = TypeIdentifier(TK_INT64);
  seq_b.element.common.type = TypeIdentifier(TK_FLOAT32);
  EXPECT_FALSE(test.assignable(TypeObject(MinimalTypeObject(seq_a)),
                               TypeObject(MinimalTypeObject(seq_b))));
  seq_a.element.common.type = TypeIdentifier(TK_UINT16);
  seq_b.element.common.type = TypeIdentifier(TK_BYTE);
  EXPECT_FALSE(test.assignable(TypeObject(MinimalTypeObject(seq_a)),
                               TypeObject(MinimalTypeObject(seq_b))));
  seq_a.element.common.type = TypeIdentifier(TK_UINT32);
  seq_b.element.common.type = TypeIdentifier(TK_INT32);
  EXPECT_FALSE(test.assignable(TypeObject(MinimalTypeObject(seq_a)),
                               TypeObject(MinimalTypeObject(seq_b))));
  seq_a.element.common.type = TypeIdentifier(TK_UINT64);
  seq_b.element.common.type = TypeIdentifier(TK_FLOAT128);
  EXPECT_FALSE(test.assignable(TypeObject(MinimalTypeObject(seq_a)),
                               TypeObject(MinimalTypeObject(seq_b))));
  seq_a.element.common.type = TypeIdentifier(TK_FLOAT32);
  seq_b.element.common.type = TypeIdentifier(TK_INT32);
  EXPECT_FALSE(test.assignable(TypeObject(MinimalTypeObject(seq_a)),
                               TypeObject(MinimalTypeObject(seq_b))));
  seq_a.element.common.type = TypeIdentifier(TK_FLOAT64);
  seq_b.element.common.type = TypeIdentifier(TK_UINT32);
  EXPECT_FALSE(test.assignable(TypeObject(MinimalTypeObject(seq_a)),
                               TypeObject(MinimalTypeObject(seq_b))));
  seq_a.element.common.type = TypeIdentifier(TK_FLOAT128);
  seq_b.element.common.type = TypeIdentifier(TK_BOOLEAN);
  EXPECT_FALSE(test.assignable(TypeObject(MinimalTypeObject(seq_a)),
                               TypeObject(MinimalTypeObject(seq_b))));
  seq_a.element.common.type = TypeIdentifier(TK_INT8);
  seq_b.element.common.type = TypeIdentifier(TK_INT64);
  EXPECT_FALSE(test.assignable(TypeObject(MinimalTypeObject(seq_a)),
                               TypeObject(MinimalTypeObject(seq_b))));
  seq_a.element.common.type = TypeIdentifier(TK_UINT8);
  seq_b.element.common.type = TypeIdentifier(TK_FLOAT64);
  EXPECT_FALSE(test.assignable(TypeObject(MinimalTypeObject(seq_a)),
                               TypeObject(MinimalTypeObject(seq_b))));
  seq_a.element.common.type = TypeIdentifier(TK_CHAR8);
  seq_b.element.common.type = TypeIdentifier(TK_INT8);
  EXPECT_FALSE(test.assignable(TypeObject(MinimalTypeObject(seq_a)),
                               TypeObject(MinimalTypeObject(seq_b))));
  seq_a.element.common.type = TypeIdentifier(TK_CHAR16);
  seq_b.element.common.type = TypeIdentifier(TK_INT64);
  EXPECT_FALSE(test.assignable(TypeObject(MinimalTypeObject(seq_a)),
                               TypeObject(MinimalTypeObject(seq_b))));

  seq_a.element.common.type = TypeIdentifier::makeString(false, StringSTypeDefn(50));
  seq_b.element.common.type = TypeIdentifier::makeString(true, StringLTypeDefn(100));
  EXPECT_FALSE(test.assignable(TypeObject(MinimalTypeObject(seq_a)),
                               TypeObject(MinimalTypeObject(seq_b))));
  seq_a.element.common.type = TypeIdentifier::makeString(true, StringLTypeDefn(100));
  seq_b.element.common.type = TypeIdentifier::makeString(false, StringSTypeDefn(50));
  EXPECT_FALSE(test.assignable(TypeObject(MinimalTypeObject(seq_a)),
                               TypeObject(MinimalTypeObject(seq_b))));

  // Sequence of plain sequence of integer
  seq_a.element.common.type = TypeIdentifier::makePlainSequence(TypeIdentifier(TK_UINT32),
                                                                static_cast<SBound>(50));
  seq_b.element.common.type = TypeIdentifier::makePlainSequence(TypeIdentifier(TK_INT64),
                                                                static_cast<LBound>(150));
  EXPECT_FALSE(test.assignable(TypeObject(MinimalTypeObject(seq_a)),
                               TypeObject(MinimalTypeObject(seq_b))));
  // Sequence of plain array of integer
  SBoundSeq bounds_a;
  bounds_a.append(10).append(20).append(30);
  seq_a.element.common.type = TypeIdentifier::makePlainArray(TypeIdentifier(TK_UINT16), bounds_a);
  LBoundSeq bounds_b;
  bounds_b.append(10).append(20).append(40);
  seq_b.element.common.type = TypeIdentifier::makePlainArray(TypeIdentifier(TK_UINT16), bounds_b);
  EXPECT_FALSE(test.assignable(TypeObject(MinimalTypeObject(seq_a)),
                               TypeObject(MinimalTypeObject(seq_b))));

  seq_a.element.common.type = TypeIdentifier(TK_UINT8);
  // Get a fake hash for the type object of a bitmask type
  EquivalenceHash hash;
  get_equivalence_hash(hash);
  seq_b.element.common.type = TypeIdentifier::make(EK_MINIMAL, hash);
  MinimalBitmaskType bitmask_b;
  bitmask_b.header.common.bit_bound = 9;
  test.insert_entry(seq_b.element.common.type, MinimalTypeObject(bitmask_b));
  EXPECT_FALSE(test.assignable(TypeObject(MinimalTypeObject(seq_a)),
                               TypeObject(MinimalTypeObject(seq_b))));

  seq_a.element.common.type = TypeIdentifier(TK_UINT16);
  get_equivalence_hash(hash);
  seq_b.element.common.type = TypeIdentifier::make(EK_MINIMAL, hash);
  bitmask_b.header.common.bit_bound = 17;
  test.insert_entry(seq_b.element.common.type, MinimalTypeObject(bitmask_b));
  EXPECT_FALSE(test.assignable(TypeObject(MinimalTypeObject(seq_a)),
                               TypeObject(MinimalTypeObject(seq_b))));

  seq_a.element.common.type = TypeIdentifier(TK_UINT32);
  get_equivalence_hash(hash);
  seq_b.element.common.type = TypeIdentifier::make(EK_MINIMAL, hash);
  bitmask_b.header.common.bit_bound = 34;
  test.insert_entry(seq_b.element.common.type, MinimalTypeObject(bitmask_b));
  EXPECT_FALSE(test.assignable(TypeObject(MinimalTypeObject(seq_a)),
                               TypeObject(MinimalTypeObject(seq_b))));

  seq_a.element.common.type = TypeIdentifier(TK_UINT64);
  get_equivalence_hash(hash);
  seq_b.element.common.type = TypeIdentifier::make(EK_MINIMAL, hash);
  bitmask_b.header.common.bit_bound = 13;
  test.insert_entry(seq_b.element.common.type, MinimalTypeObject(bitmask_b));
  EXPECT_FALSE(test.assignable(TypeObject(MinimalTypeObject(seq_a)),
                               TypeObject(MinimalTypeObject(seq_b))));
}

TEST(ArrayTypeTest, Assignable)
{
  TypeLookupService tls;
  TypeAssignability test(tls);
  MinimalArrayType arr_a, arr_b;
  arr_a.header.common.bound_seq.append(10).append(20).append(30);
  arr_b.header.common.bound_seq.append(10).append(20).append(30);

  arr_a.element.common.type = TypeIdentifier(TK_BOOLEAN);
  arr_b.element.common.type = TypeIdentifier(TK_BOOLEAN);
  EXPECT_TRUE(test.assignable(TypeObject(MinimalTypeObject(arr_a)),
                              TypeObject(MinimalTypeObject(arr_b))));
  arr_a.element.common.type = TypeIdentifier(TK_BYTE);
  arr_b.element.common.type = TypeIdentifier(TK_BYTE);
  EXPECT_TRUE(test.assignable(TypeObject(MinimalTypeObject(arr_a)),
                              TypeObject(MinimalTypeObject(arr_b))));
  arr_a.element.common.type = TypeIdentifier(TK_INT16);
  arr_b.element.common.type = TypeIdentifier(TK_INT16);
  EXPECT_TRUE(test.assignable(TypeObject(MinimalTypeObject(arr_a)),
                              TypeObject(MinimalTypeObject(arr_b))));
  arr_a.element.common.type = TypeIdentifier(TK_INT32);
  arr_b.element.common.type = TypeIdentifier(TK_INT32);
  EXPECT_TRUE(test.assignable(TypeObject(MinimalTypeObject(arr_a)),
                              TypeObject(MinimalTypeObject(arr_b))));
  arr_a.element.common.type = TypeIdentifier(TK_INT64);
  arr_b.element.common.type = TypeIdentifier(TK_INT64);
  EXPECT_TRUE(test.assignable(TypeObject(MinimalTypeObject(arr_a)),
                              TypeObject(MinimalTypeObject(arr_b))));
  arr_a.element.common.type = TypeIdentifier(TK_UINT16);
  arr_b.element.common.type = TypeIdentifier(TK_UINT16);
  EXPECT_TRUE(test.assignable(TypeObject(MinimalTypeObject(arr_a)),
                              TypeObject(MinimalTypeObject(arr_b))));
  arr_a.element.common.type = TypeIdentifier(TK_UINT32);
  arr_b.element.common.type = TypeIdentifier(TK_UINT32);
  EXPECT_TRUE(test.assignable(TypeObject(MinimalTypeObject(arr_a)),
                              TypeObject(MinimalTypeObject(arr_b))));
  arr_a.element.common.type = TypeIdentifier(TK_UINT64);
  arr_b.element.common.type = TypeIdentifier(TK_UINT64);
  EXPECT_TRUE(test.assignable(TypeObject(MinimalTypeObject(arr_a)),
                              TypeObject(MinimalTypeObject(arr_b))));
  arr_a.element.common.type = TypeIdentifier(TK_FLOAT32);
  arr_b.element.common.type = TypeIdentifier(TK_FLOAT32);
  EXPECT_TRUE(test.assignable(TypeObject(MinimalTypeObject(arr_a)),
                              TypeObject(MinimalTypeObject(arr_b))));
  arr_a.element.common.type = TypeIdentifier(TK_FLOAT64);
  arr_b.element.common.type = TypeIdentifier(TK_FLOAT64);
  EXPECT_TRUE(test.assignable(TypeObject(MinimalTypeObject(arr_a)),
                              TypeObject(MinimalTypeObject(arr_b))));
  arr_a.element.common.type = TypeIdentifier(TK_FLOAT128);
  arr_b.element.common.type = TypeIdentifier(TK_FLOAT128);
  EXPECT_TRUE(test.assignable(TypeObject(MinimalTypeObject(arr_a)),
                              TypeObject(MinimalTypeObject(arr_b))));
  arr_a.element.common.type = TypeIdentifier(TK_INT8);
  arr_b.element.common.type = TypeIdentifier(TK_INT8);
  EXPECT_TRUE(test.assignable(TypeObject(MinimalTypeObject(arr_a)),
                              TypeObject(MinimalTypeObject(arr_b))));
  arr_a.element.common.type = TypeIdentifier(TK_UINT8);
  arr_b.element.common.type = TypeIdentifier(TK_UINT8);
  EXPECT_TRUE(test.assignable(TypeObject(MinimalTypeObject(arr_a)),
                              TypeObject(MinimalTypeObject(arr_b))));
  arr_a.element.common.type = TypeIdentifier(TK_CHAR8);
  arr_b.element.common.type = TypeIdentifier(TK_CHAR8);
  EXPECT_TRUE(test.assignable(TypeObject(MinimalTypeObject(arr_a)),
                              TypeObject(MinimalTypeObject(arr_b))));
  arr_a.element.common.type = TypeIdentifier(TK_CHAR16);
  arr_b.element.common.type = TypeIdentifier(TK_CHAR16);
  EXPECT_TRUE(test.assignable(TypeObject(MinimalTypeObject(arr_a)),
                              TypeObject(MinimalTypeObject(arr_b))));

  arr_a.element.common.type = TypeIdentifier::makeString(false, StringSTypeDefn(100));
  arr_b.element.common.type = TypeIdentifier::makeString(false, StringSTypeDefn(200));
  EXPECT_TRUE(test.assignable(TypeObject(MinimalTypeObject(arr_a)),
                              TypeObject(MinimalTypeObject(arr_b))));
  arr_a.element.common.type = TypeIdentifier::makeString(false, StringSTypeDefn(100));
  arr_b.element.common.type = TypeIdentifier::makeString(false, StringLTypeDefn(200));
  EXPECT_TRUE(test.assignable(TypeObject(MinimalTypeObject(arr_a)),
                              TypeObject(MinimalTypeObject(arr_b))));
  arr_a.element.common.type = TypeIdentifier::makeString(true, StringSTypeDefn(100));
  arr_b.element.common.type = TypeIdentifier::makeString(true, StringSTypeDefn(200));
  EXPECT_TRUE(test.assignable(TypeObject(MinimalTypeObject(arr_a)),
                              TypeObject(MinimalTypeObject(arr_b))));
  arr_a.element.common.type = TypeIdentifier::makeString(true, StringSTypeDefn(100));
  arr_b.element.common.type = TypeIdentifier::makeString(true, StringLTypeDefn(200));
  EXPECT_TRUE(test.assignable(TypeObject(MinimalTypeObject(arr_a)),
                              TypeObject(MinimalTypeObject(arr_b))));

  // Array of plain sequence of integer
  arr_a.element.common.type = TypeIdentifier::makePlainSequence(TypeIdentifier(TK_INT32),
                                                                static_cast<SBound>(50));
  arr_b.element.common.type = TypeIdentifier::makePlainSequence(TypeIdentifier(TK_INT32),
                                                                static_cast<LBound>(150));
  EXPECT_TRUE(test.assignable(TypeObject(MinimalTypeObject(arr_a)),
                              TypeObject(MinimalTypeObject(arr_b))));
  // Array of plain array of integer
  SBoundSeq bounds_a;
  bounds_a.append(10).append(20).append(30);
  arr_a.element.common.type = TypeIdentifier::makePlainArray(TypeIdentifier(TK_UINT16), bounds_a);
  LBoundSeq bounds_b;
  bounds_b.append(10).append(20).append(30);
  arr_b.element.common.type = TypeIdentifier::makePlainArray(TypeIdentifier(TK_UINT16), bounds_b);
  EXPECT_TRUE(test.assignable(TypeObject(MinimalTypeObject(arr_a)),
                              TypeObject(MinimalTypeObject(arr_b))));

  // Different element types but T1 is-assignable-from T2 and T2 is delimited
  arr_a.element.common.type = TypeIdentifier(TK_UINT8);
  // Get a fake hash for the type object of a bitmask type
  EquivalenceHash hash;
  get_equivalence_hash(hash);
  arr_b.element.common.type = TypeIdentifier::make(EK_MINIMAL, hash);
  MinimalBitmaskType bitmask_b;
  bitmask_b.header.common.bit_bound = 8;
  test.insert_entry(arr_b.element.common.type, MinimalTypeObject(bitmask_b));
  EXPECT_TRUE(test.assignable(TypeObject(MinimalTypeObject(arr_a)),
                              TypeObject(MinimalTypeObject(arr_b))));

  arr_a.element.common.type = TypeIdentifier(TK_UINT16);
  get_equivalence_hash(hash);
  arr_b.element.common.type = TypeIdentifier::make(EK_MINIMAL, hash);
  bitmask_b.header.common.bit_bound = 16;
  test.insert_entry(arr_b.element.common.type, MinimalTypeObject(bitmask_b));
  EXPECT_TRUE(test.assignable(TypeObject(MinimalTypeObject(arr_a)),
                              TypeObject(MinimalTypeObject(arr_b))));

  arr_a.element.common.type = TypeIdentifier(TK_UINT32);
  get_equivalence_hash(hash);
  arr_b.element.common.type = TypeIdentifier::make(EK_MINIMAL, hash);
  bitmask_b.header.common.bit_bound = 32;
  test.insert_entry(arr_b.element.common.type, MinimalTypeObject(bitmask_b));
  EXPECT_TRUE(test.assignable(TypeObject(MinimalTypeObject(arr_a)),
                              TypeObject(MinimalTypeObject(arr_b))));

  arr_a.element.common.type = TypeIdentifier(TK_UINT64);
  get_equivalence_hash(hash);
  arr_b.element.common.type = TypeIdentifier::make(EK_MINIMAL, hash);
  bitmask_b.header.common.bit_bound = 64;
  test.insert_entry(arr_b.element.common.type, MinimalTypeObject(bitmask_b));
  EXPECT_TRUE(test.assignable(TypeObject(MinimalTypeObject(arr_a)),
                              TypeObject(MinimalTypeObject(arr_b))));
}

TEST(ArrayTypeTest, NotAssignable)
{
  TypeLookupService tls;
  TypeAssignability test(tls);
  MinimalArrayType arr_a, arr_b;
  arr_a.header.common.bound_seq.append(10).append(20).append(30);
  arr_b.header.common.bound_seq.append(10).append(20).append(30);

  arr_a.element.common.type = TypeIdentifier(TK_BOOLEAN);
  arr_b.element.common.type = TypeIdentifier(TK_INT32);
  EXPECT_FALSE(test.assignable(TypeObject(MinimalTypeObject(arr_a)),
                               TypeObject(MinimalTypeObject(arr_b))));
  arr_a.element.common.type = TypeIdentifier(TK_BYTE);
  arr_b.element.common.type = TypeIdentifier(TK_BOOLEAN);
  EXPECT_FALSE(test.assignable(TypeObject(MinimalTypeObject(arr_a)),
                               TypeObject(MinimalTypeObject(arr_b))));
  arr_a.element.common.type = TypeIdentifier(TK_INT16);
  arr_b.element.common.type = TypeIdentifier(TK_INT8);
  EXPECT_FALSE(test.assignable(TypeObject(MinimalTypeObject(arr_a)),
                               TypeObject(MinimalTypeObject(arr_b))));
  arr_a.element.common.type = TypeIdentifier(TK_INT32);
  arr_b.element.common.type = TypeIdentifier(TK_INT64);
  EXPECT_FALSE(test.assignable(TypeObject(MinimalTypeObject(arr_a)),
                               TypeObject(MinimalTypeObject(arr_b))));
  arr_a.element.common.type = TypeIdentifier(TK_INT64);
  arr_b.element.common.type = TypeIdentifier(TK_FLOAT32);
  EXPECT_FALSE(test.assignable(TypeObject(MinimalTypeObject(arr_a)),
                               TypeObject(MinimalTypeObject(arr_b))));
  arr_a.element.common.type = TypeIdentifier(TK_UINT16);
  arr_b.element.common.type = TypeIdentifier(TK_BYTE);
  EXPECT_FALSE(test.assignable(TypeObject(MinimalTypeObject(arr_a)),
                               TypeObject(MinimalTypeObject(arr_b))));
  arr_a.element.common.type = TypeIdentifier(TK_UINT32);
  arr_b.element.common.type = TypeIdentifier(TK_INT32);
  EXPECT_FALSE(test.assignable(TypeObject(MinimalTypeObject(arr_a)),
                               TypeObject(MinimalTypeObject(arr_b))));
  arr_a.element.common.type = TypeIdentifier(TK_UINT64);
  arr_b.element.common.type = TypeIdentifier(TK_FLOAT128);
  EXPECT_FALSE(test.assignable(TypeObject(MinimalTypeObject(arr_a)),
                               TypeObject(MinimalTypeObject(arr_b))));
  arr_a.element.common.type = TypeIdentifier(TK_FLOAT32);
  arr_b.element.common.type = TypeIdentifier(TK_INT32);
  EXPECT_FALSE(test.assignable(TypeObject(MinimalTypeObject(arr_a)),
                               TypeObject(MinimalTypeObject(arr_b))));
  arr_a.element.common.type = TypeIdentifier(TK_FLOAT64);
  arr_b.element.common.type = TypeIdentifier(TK_UINT32);
  EXPECT_FALSE(test.assignable(TypeObject(MinimalTypeObject(arr_a)),
                               TypeObject(MinimalTypeObject(arr_b))));
  arr_a.element.common.type = TypeIdentifier(TK_FLOAT128);
  arr_b.element.common.type = TypeIdentifier(TK_BOOLEAN);
  EXPECT_FALSE(test.assignable(TypeObject(MinimalTypeObject(arr_a)),
                               TypeObject(MinimalTypeObject(arr_b))));
  arr_a.element.common.type = TypeIdentifier(TK_INT8);
  arr_b.element.common.type = TypeIdentifier(TK_INT64);
  EXPECT_FALSE(test.assignable(TypeObject(MinimalTypeObject(arr_a)),
                               TypeObject(MinimalTypeObject(arr_b))));
  arr_a.element.common.type = TypeIdentifier(TK_UINT8);
  arr_b.element.common.type = TypeIdentifier(TK_FLOAT64);
  EXPECT_FALSE(test.assignable(TypeObject(MinimalTypeObject(arr_a)),
                               TypeObject(MinimalTypeObject(arr_b))));
  arr_a.element.common.type = TypeIdentifier(TK_CHAR8);
  arr_b.element.common.type = TypeIdentifier(TK_INT8);
  EXPECT_FALSE(test.assignable(TypeObject(MinimalTypeObject(arr_a)),
                               TypeObject(MinimalTypeObject(arr_b))));
  arr_a.element.common.type = TypeIdentifier(TK_CHAR16);
  arr_b.element.common.type = TypeIdentifier(TK_INT64);
  EXPECT_FALSE(test.assignable(TypeObject(MinimalTypeObject(arr_a)),
                               TypeObject(MinimalTypeObject(arr_b))));

  arr_a.element.common.type = TypeIdentifier::makeString(false, StringSTypeDefn(50));
  arr_b.element.common.type = TypeIdentifier::makeString(true, StringLTypeDefn(100));
  EXPECT_FALSE(test.assignable(TypeObject(MinimalTypeObject(arr_a)),
                               TypeObject(MinimalTypeObject(arr_b))));
  arr_a.element.common.type = TypeIdentifier::makeString(true, StringLTypeDefn(100));
  arr_b.element.common.type = TypeIdentifier::makeString(false, StringSTypeDefn(50));
  EXPECT_FALSE(test.assignable(TypeObject(MinimalTypeObject(arr_a)),
                               TypeObject(MinimalTypeObject(arr_b))));

  // Array of plain sequence of integer
  arr_a.element.common.type = TypeIdentifier::makePlainSequence(TypeIdentifier(TK_UINT32),
                                                                static_cast<SBound>(50));
  arr_b.element.common.type = TypeIdentifier::makePlainSequence(TypeIdentifier(TK_INT64),
                                                                static_cast<LBound>(150));
  EXPECT_FALSE(test.assignable(TypeObject(MinimalTypeObject(arr_a)),
                               TypeObject(MinimalTypeObject(arr_b))));
  // Array of plain array of integer
  SBoundSeq bounds_a;
  bounds_a.append(10).append(20).append(30);
  arr_a.element.common.type = TypeIdentifier::makePlainArray(TypeIdentifier(TK_UINT16), bounds_a);
  LBoundSeq bounds_b;
  bounds_b.append(10).append(20).append(40);
  arr_b.element.common.type = TypeIdentifier::makePlainArray(TypeIdentifier(TK_UINT16), bounds_b);
  EXPECT_FALSE(test.assignable(TypeObject(MinimalTypeObject(arr_a)),
                               TypeObject(MinimalTypeObject(arr_b))));

  arr_a.element.common.type = TypeIdentifier(TK_UINT8);
  // Get a fake hash for the type object of a bitmask type
  EquivalenceHash hash;
  get_equivalence_hash(hash);
  arr_b.element.common.type = TypeIdentifier::make(EK_MINIMAL, hash);
  MinimalBitmaskType bitmask_b;
  bitmask_b.header.common.bit_bound = 9;
  test.insert_entry(arr_b.element.common.type, MinimalTypeObject(bitmask_b));
  EXPECT_FALSE(test.assignable(TypeObject(MinimalTypeObject(arr_a)),
                               TypeObject(MinimalTypeObject(arr_b))));

  arr_a.element.common.type = TypeIdentifier(TK_UINT16);
  get_equivalence_hash(hash);
  arr_b.element.common.type = TypeIdentifier::make(EK_MINIMAL, hash);
  bitmask_b.header.common.bit_bound = 17;
  test.insert_entry(arr_b.element.common.type, MinimalTypeObject(bitmask_b));
  EXPECT_FALSE(test.assignable(TypeObject(MinimalTypeObject(arr_a)),
                               TypeObject(MinimalTypeObject(arr_b))));

  arr_a.element.common.type = TypeIdentifier(TK_UINT32);
  get_equivalence_hash(hash);
  arr_b.element.common.type = TypeIdentifier::make(EK_MINIMAL, hash);
  bitmask_b.header.common.bit_bound = 34;
  test.insert_entry(arr_b.element.common.type, MinimalTypeObject(bitmask_b));
  EXPECT_FALSE(test.assignable(TypeObject(MinimalTypeObject(arr_a)),
                               TypeObject(MinimalTypeObject(arr_b))));

  arr_a.element.common.type = TypeIdentifier(TK_UINT64);
  get_equivalence_hash(hash);
  arr_b.element.common.type = TypeIdentifier::make(EK_MINIMAL, hash);
  bitmask_b.header.common.bit_bound = 13;
  test.insert_entry(arr_b.element.common.type, MinimalTypeObject(bitmask_b));
  EXPECT_FALSE(test.assignable(TypeObject(MinimalTypeObject(arr_a)),
                               TypeObject(MinimalTypeObject(arr_b))));
}

TEST(MapTypeTest, Assignable)
{
  TypeLookupService tls;
  TypeAssignability test(tls);
  MinimalMapType map_a, map_b;
  map_a.header.common.bound = 50;
  map_b.header.common.bound = 100;

  // Key element can be of signed and unsigned integer types, and
  // of narrow and wide string types
  map_a.key.common.type = TypeIdentifier(TK_UINT32);
  map_b.key.common.type = TypeIdentifier(TK_UINT32);
  map_a.element.common.type = TypeIdentifier(TK_BOOLEAN);
  map_b.element.common.type = TypeIdentifier(TK_BOOLEAN);
  EXPECT_TRUE(test.assignable(TypeObject(MinimalTypeObject(map_a)),
                              TypeObject(MinimalTypeObject(map_b))));
  map_a.key.common.type = TypeIdentifier(TK_UINT16);
  map_b.key.common.type = TypeIdentifier(TK_UINT16);
  map_a.element.common.type = TypeIdentifier(TK_BYTE);
  map_b.element.common.type = TypeIdentifier(TK_BYTE);
  EXPECT_TRUE(test.assignable(TypeObject(MinimalTypeObject(map_a)),
                              TypeObject(MinimalTypeObject(map_b))));
  map_a.key.common.type = TypeIdentifier(TK_UINT32);
  map_b.key.common.type = TypeIdentifier(TK_UINT32);
  map_a.element.common.type = TypeIdentifier(TK_INT16);
  map_b.element.common.type = TypeIdentifier(TK_INT16);
  EXPECT_TRUE(test.assignable(TypeObject(MinimalTypeObject(map_a)),
                              TypeObject(MinimalTypeObject(map_b))));
  map_a.key.common.type = TypeIdentifier(TK_UINT64);
  map_b.key.common.type = TypeIdentifier(TK_UINT64);
  map_a.element.common.type = TypeIdentifier(TK_INT32);
  map_b.element.common.type = TypeIdentifier(TK_INT32);
  EXPECT_TRUE(test.assignable(TypeObject(MinimalTypeObject(map_a)),
                              TypeObject(MinimalTypeObject(map_b))));
  map_a.key.common.type = TypeIdentifier(TK_INT16);
  map_b.key.common.type = TypeIdentifier(TK_INT16);
  map_a.element.common.type = TypeIdentifier(TK_INT64);
  map_b.element.common.type = TypeIdentifier(TK_INT64);
  EXPECT_TRUE(test.assignable(TypeObject(MinimalTypeObject(map_a)),
                              TypeObject(MinimalTypeObject(map_b))));
  map_a.key.common.type = TypeIdentifier(TK_UINT32);
  map_b.key.common.type = TypeIdentifier(TK_UINT32);
  map_a.element.common.type = TypeIdentifier(TK_UINT16);
  map_b.element.common.type = TypeIdentifier(TK_UINT16);
  EXPECT_TRUE(test.assignable(TypeObject(MinimalTypeObject(map_a)),
                              TypeObject(MinimalTypeObject(map_b))));
  map_a.key.common.type = TypeIdentifier(TK_UINT16);
  map_b.key.common.type = TypeIdentifier(TK_UINT16);
  map_a.element.common.type = TypeIdentifier(TK_UINT32);
  map_b.element.common.type = TypeIdentifier(TK_UINT32);
  EXPECT_TRUE(test.assignable(TypeObject(MinimalTypeObject(map_a)),
                              TypeObject(MinimalTypeObject(map_b))));
  map_a.key.common.type = TypeIdentifier(TK_INT32);
  map_b.key.common.type = TypeIdentifier(TK_INT32);
  map_a.element.common.type = TypeIdentifier(TK_UINT64);
  map_b.element.common.type = TypeIdentifier(TK_UINT64);
  EXPECT_TRUE(test.assignable(TypeObject(MinimalTypeObject(map_a)),
                              TypeObject(MinimalTypeObject(map_b))));
  map_a.key.common.type = TypeIdentifier(TK_UINT16);
  map_b.key.common.type = TypeIdentifier(TK_UINT16);
  map_a.element.common.type = TypeIdentifier(TK_FLOAT32);
  map_b.element.common.type = TypeIdentifier(TK_FLOAT32);
  EXPECT_TRUE(test.assignable(TypeObject(MinimalTypeObject(map_a)),
                              TypeObject(MinimalTypeObject(map_b))));
  map_a.key.common.type = TypeIdentifier(TK_INT64);
  map_b.key.common.type = TypeIdentifier(TK_INT64);
  map_a.element.common.type = TypeIdentifier(TK_FLOAT64);
  map_b.element.common.type = TypeIdentifier(TK_FLOAT64);
  EXPECT_TRUE(test.assignable(TypeObject(MinimalTypeObject(map_a)),
                              TypeObject(MinimalTypeObject(map_b))));
  map_a.key.common.type = TypeIdentifier(TK_INT32);
  map_b.key.common.type = TypeIdentifier(TK_INT32);
  map_a.element.common.type = TypeIdentifier(TK_FLOAT128);
  map_b.element.common.type = TypeIdentifier(TK_FLOAT128);
  EXPECT_TRUE(test.assignable(TypeObject(MinimalTypeObject(map_a)),
                              TypeObject(MinimalTypeObject(map_b))));
  map_a.key.common.type = TypeIdentifier(TK_UINT32);
  map_b.key.common.type = TypeIdentifier(TK_UINT32);
  map_a.element.common.type = TypeIdentifier(TK_INT8);
  map_b.element.common.type = TypeIdentifier(TK_INT8);
  EXPECT_TRUE(test.assignable(TypeObject(MinimalTypeObject(map_a)),
                              TypeObject(MinimalTypeObject(map_b))));
  map_a.key.common.type = TypeIdentifier(TK_UINT64);
  map_b.key.common.type = TypeIdentifier(TK_UINT64);
  map_a.element.common.type = TypeIdentifier(TK_UINT8);
  map_b.element.common.type = TypeIdentifier(TK_UINT8);
  EXPECT_TRUE(test.assignable(TypeObject(MinimalTypeObject(map_a)),
                              TypeObject(MinimalTypeObject(map_b))));
  map_a.key.common.type = TypeIdentifier(TK_INT8);
  map_b.key.common.type = TypeIdentifier(TK_INT8);
  map_a.element.common.type = TypeIdentifier(TK_CHAR8);
  map_b.element.common.type = TypeIdentifier(TK_CHAR8);
  EXPECT_TRUE(test.assignable(TypeObject(MinimalTypeObject(map_a)),
                              TypeObject(MinimalTypeObject(map_b))));
  map_a.key.common.type = TypeIdentifier::makeString(false, StringSTypeDefn(50));
  map_b.key.common.type = TypeIdentifier::makeString(false, StringLTypeDefn(70));
  map_a.element.common.type = TypeIdentifier(TK_CHAR16);
  map_b.element.common.type = TypeIdentifier(TK_CHAR16);
  EXPECT_TRUE(test.assignable(TypeObject(MinimalTypeObject(map_a)),
                              TypeObject(MinimalTypeObject(map_b))));

  map_a.key.common.type = TypeIdentifier::makeString(false, StringSTypeDefn(100));
  map_b.key.common.type = TypeIdentifier::makeString(false, StringLTypeDefn(200));
  map_a.element.common.type = TypeIdentifier::makeString(true, StringLTypeDefn(50));
  map_b.element.common.type = TypeIdentifier::makeString(true, StringSTypeDefn(70));
  EXPECT_TRUE(test.assignable(TypeObject(MinimalTypeObject(map_a)),
                              TypeObject(MinimalTypeObject(map_b))));
  map_a.key.common.type = TypeIdentifier::makeString(true, StringLTypeDefn(123));
  map_b.key.common.type = TypeIdentifier::makeString(true, StringLTypeDefn(321));
  map_a.element.common.type = TypeIdentifier::makeString(false, StringSTypeDefn(150));
  map_b.element.common.type = TypeIdentifier::makeString(false, StringLTypeDefn(80));
  EXPECT_TRUE(test.assignable(TypeObject(MinimalTypeObject(map_a)),
                              TypeObject(MinimalTypeObject(map_b))));

  // Map of plain sequences
  map_a.key.common.type = TypeIdentifier::makeString(true, StringSTypeDefn(45));
  map_b.key.common.type = TypeIdentifier::makeString(true, StringLTypeDefn(56));
  map_a.element.common.type = TypeIdentifier::makePlainSequence(TypeIdentifier(TK_UINT32),
                                                                static_cast<SBound>(50));
  map_b.element.common.type = TypeIdentifier::makePlainSequence(TypeIdentifier(TK_UINT32),
                                                                static_cast<LBound>(100));
  EXPECT_TRUE(test.assignable(TypeObject(MinimalTypeObject(map_a)),
                              TypeObject(MinimalTypeObject(map_b))));
  // Map of plain arrays
  map_a.key.common.type = TypeIdentifier::makeString(false, StringSTypeDefn(78));
  map_b.key.common.type = TypeIdentifier::makeString(false, StringLTypeDefn(67));
  SBoundSeq bounds_a;
  bounds_a.append(30).append(20).append(40);
  map_a.element.common.type = TypeIdentifier::makePlainArray(TypeIdentifier::makeString(false, StringSTypeDefn(50)), bounds_a);
  LBoundSeq bounds_b;
  bounds_b.append(30).append(20).append(40);
  map_b.element.common.type = TypeIdentifier::makePlainArray(TypeIdentifier::makeString(false, StringLTypeDefn(100)), bounds_b);
  EXPECT_TRUE(test.assignable(TypeObject(MinimalTypeObject(map_a)),
                              TypeObject(MinimalTypeObject(map_b))));
  // Map of plain maps
  map_a.key.common.type = TypeIdentifier(TK_UINT32);
  map_b.key.common.type = TypeIdentifier(TK_UINT32);
  PlainMapSTypeDefn elem_a(PlainCollectionHeader(EquivalenceKind(EK_MINIMAL), CollectionElementFlag()),
                           static_cast<SBound>(50),
                           TypeIdentifier(TK_FLOAT64),
                           CollectionElementFlag(),
                           TypeIdentifier(TK_UINT16));
  map_a.element.common.type = TypeIdentifier::make(TI_PLAIN_MAP_SMALL, elem_a);
  PlainMapLTypeDefn elem_b(PlainCollectionHeader(EquivalenceKind(EK_MINIMAL), CollectionElementFlag()),
                           static_cast<LBound>(100),
                           TypeIdentifier(TK_FLOAT64),
                           CollectionElementFlag(),
                           TypeIdentifier(TK_UINT16));
  map_b.element.common.type = TypeIdentifier::make(TI_PLAIN_MAP_LARGE, elem_b);
  EXPECT_TRUE(test.assignable(TypeObject(MinimalTypeObject(map_a)),
                              TypeObject(MinimalTypeObject(map_b))));

  map_a.key.common.type = TypeIdentifier(TK_INT32);
  map_b.key.common.type = TypeIdentifier(TK_INT32);
  map_a.element.common.type = TypeIdentifier(TK_UINT8);
  EquivalenceHash hash;
  get_equivalence_hash(hash);
  map_b.element.common.type = TypeIdentifier::make(EK_MINIMAL, hash);
  MinimalBitmaskType bitmask_b;
  bitmask_b.header.common.bit_bound = 7;
  test.insert_entry(map_b.element.common.type, MinimalTypeObject(bitmask_b));
  EXPECT_TRUE(test.assignable(TypeObject(MinimalTypeObject(map_a)),
                              TypeObject(MinimalTypeObject(map_b))));

  map_a.key.common.type = TypeIdentifier(TK_INT16);
  map_b.key.common.type = TypeIdentifier(TK_INT16);
  map_a.element.common.type = TypeIdentifier(TK_UINT16);
  get_equivalence_hash(hash);
  map_b.element.common.type = TypeIdentifier::make(EK_MINIMAL, hash);
  bitmask_b.header.common.bit_bound = 15;
  test.insert_entry(map_b.element.common.type, MinimalTypeObject(bitmask_b));
  EXPECT_TRUE(test.assignable(TypeObject(MinimalTypeObject(map_a)),
                              TypeObject(MinimalTypeObject(map_b))));

  map_a.key.common.type = TypeIdentifier(TK_INT64);
  map_b.key.common.type = TypeIdentifier(TK_INT64);
  map_a.element.common.type = TypeIdentifier(TK_UINT32);
  get_equivalence_hash(hash);
  map_b.element.common.type = TypeIdentifier::make(EK_MINIMAL, hash);
  bitmask_b.header.common.bit_bound = 31;
  test.insert_entry(map_b.element.common.type, MinimalTypeObject(bitmask_b));
  EXPECT_TRUE(test.assignable(TypeObject(MinimalTypeObject(map_a)),
                              TypeObject(MinimalTypeObject(map_b))));

  map_a.key.common.type = TypeIdentifier::makeString(false, StringSTypeDefn(60));
  map_b.key.common.type = TypeIdentifier::makeString(false, StringSTypeDefn(80));
  map_a.element.common.type = TypeIdentifier(TK_UINT64);
  get_equivalence_hash(hash);
  map_b.element.common.type = TypeIdentifier::make(EK_MINIMAL, hash);
  bitmask_b.header.common.bit_bound = 63;
  test.insert_entry(map_b.element.common.type, MinimalTypeObject(bitmask_b));
  EXPECT_TRUE(test.assignable(TypeObject(MinimalTypeObject(map_a)),
                              TypeObject(MinimalTypeObject(map_b))));
}

TEST(MapTypeTest, NotAssignable)
{
  TypeLookupService tls;
  TypeAssignability test(tls);
  MinimalMapType map_a, map_b;
  map_a.header.common.bound = 50;
  map_b.header.common.bound = 100;

  map_a.key.common.type = TypeIdentifier(TK_UINT32);
  map_b.key.common.type = TypeIdentifier(TK_UINT32);
  map_a.element.common.type = TypeIdentifier(TK_BOOLEAN);
  map_b.element.common.type = TypeIdentifier(TK_INT16);
  EXPECT_FALSE(test.assignable(TypeObject(MinimalTypeObject(map_a)),
                               TypeObject(MinimalTypeObject(map_b))));
  map_a.key.common.type = TypeIdentifier(TK_UINT32);
  map_b.key.common.type = TypeIdentifier(TK_UINT16);
  map_a.element.common.type = TypeIdentifier(TK_BYTE);
  map_b.element.common.type = TypeIdentifier(TK_BYTE);
  EXPECT_FALSE(test.assignable(TypeObject(MinimalTypeObject(map_a)),
                               TypeObject(MinimalTypeObject(map_b))));
  map_a.key.common.type = TypeIdentifier(TK_INT32);
  map_b.key.common.type = TypeIdentifier(TK_UINT32);
  map_a.element.common.type = TypeIdentifier(TK_INT16);
  map_b.element.common.type = TypeIdentifier(TK_UINT16);
  EXPECT_FALSE(test.assignable(TypeObject(MinimalTypeObject(map_a)),
                               TypeObject(MinimalTypeObject(map_b))));
  map_a.key.common.type = TypeIdentifier(TK_UINT64);
  map_b.key.common.type = TypeIdentifier(TK_UINT64);
  map_a.element.common.type = TypeIdentifier(TK_INT32);
  map_b.element.common.type = TypeIdentifier(TK_INT64);
  EXPECT_FALSE(test.assignable(TypeObject(MinimalTypeObject(map_a)),
                               TypeObject(MinimalTypeObject(map_b))));
  map_a.key.common.type = TypeIdentifier(TK_INT16);
  map_b.key.common.type = TypeIdentifier(TK_INT16);
  map_a.element.common.type = TypeIdentifier(TK_INT64);
  map_b.element.common.type = TypeIdentifier(TK_FLOAT32);
  EXPECT_FALSE(test.assignable(TypeObject(MinimalTypeObject(map_a)),
                               TypeObject(MinimalTypeObject(map_b))));
  map_a.key.common.type = TypeIdentifier(TK_UINT32);
  map_b.key.common.type = TypeIdentifier(TK_UINT32);
  map_a.element.common.type = TypeIdentifier(TK_UINT16);
  map_b.element.common.type = TypeIdentifier(TK_UINT32);
  EXPECT_FALSE(test.assignable(TypeObject(MinimalTypeObject(map_a)),
                               TypeObject(MinimalTypeObject(map_b))));
  map_a.key.common.type = TypeIdentifier(TK_UINT16);
  map_b.key.common.type = TypeIdentifier(TK_UINT16);
  map_a.element.common.type = TypeIdentifier(TK_UINT32);
  map_b.element.common.type = TypeIdentifier(TK_BYTE);
  EXPECT_FALSE(test.assignable(TypeObject(MinimalTypeObject(map_a)),
                               TypeObject(MinimalTypeObject(map_b))));
  map_a.key.common.type = TypeIdentifier(TK_INT32);
  map_b.key.common.type = TypeIdentifier(TK_INT32);
  map_a.element.common.type = TypeIdentifier(TK_UINT64);
  map_b.element.common.type = TypeIdentifier(TK_FLOAT64);
  EXPECT_FALSE(test.assignable(TypeObject(MinimalTypeObject(map_a)),
                               TypeObject(MinimalTypeObject(map_b))));
  map_a.key.common.type = TypeIdentifier(TK_UINT16);
  map_b.key.common.type = TypeIdentifier(TK_UINT16);
  map_a.element.common.type = TypeIdentifier(TK_FLOAT32);
  map_b.element.common.type = TypeIdentifier(TK_INT32);
  EXPECT_FALSE(test.assignable(TypeObject(MinimalTypeObject(map_a)),
                               TypeObject(MinimalTypeObject(map_b))));
  map_a.key.common.type = TypeIdentifier(TK_INT64);
  map_b.key.common.type = TypeIdentifier(TK_INT64);
  map_a.element.common.type = TypeIdentifier(TK_FLOAT64);
  map_b.element.common.type = TypeIdentifier(TK_INT8);
  EXPECT_FALSE(test.assignable(TypeObject(MinimalTypeObject(map_a)),
                               TypeObject(MinimalTypeObject(map_b))));
  map_a.key.common.type = TypeIdentifier(TK_INT32);
  map_b.key.common.type = TypeIdentifier(TK_INT32);
  map_a.element.common.type = TypeIdentifier(TK_FLOAT128);
  map_b.element.common.type = TypeIdentifier(TK_FLOAT32);
  EXPECT_FALSE(test.assignable(TypeObject(MinimalTypeObject(map_a)),
                               TypeObject(MinimalTypeObject(map_b))));
  map_a.key.common.type = TypeIdentifier(TK_UINT32);
  map_b.key.common.type = TypeIdentifier(TK_UINT32);
  map_a.element.common.type = TypeIdentifier(TK_INT8);
  map_b.element.common.type = TypeIdentifier(TK_INT32);
  EXPECT_FALSE(test.assignable(TypeObject(MinimalTypeObject(map_a)),
                               TypeObject(MinimalTypeObject(map_b))));
  map_a.key.common.type = TypeIdentifier(TK_UINT64);
  map_b.key.common.type = TypeIdentifier(TK_UINT64);
  map_a.element.common.type = TypeIdentifier(TK_UINT8);
  map_b.element.common.type = TypeIdentifier(TK_INT64);
  EXPECT_FALSE(test.assignable(TypeObject(MinimalTypeObject(map_a)),
                               TypeObject(MinimalTypeObject(map_b))));
  map_a.key.common.type = TypeIdentifier(TK_INT8);
  map_b.key.common.type = TypeIdentifier(TK_INT8);
  map_a.element.common.type = TypeIdentifier(TK_CHAR8);
  map_b.element.common.type = TypeIdentifier(TK_CHAR16);
  EXPECT_FALSE(test.assignable(TypeObject(MinimalTypeObject(map_a)),
                               TypeObject(MinimalTypeObject(map_b))));
  map_a.key.common.type = TypeIdentifier::makeString(false, StringSTypeDefn(50));
  map_b.key.common.type = TypeIdentifier::makeString(false, StringLTypeDefn(70));
  map_a.element.common.type = TypeIdentifier(TK_CHAR16);
  map_b.element.common.type = TypeIdentifier::makeString(true, StringSTypeDefn(50));
  EXPECT_FALSE(test.assignable(TypeObject(MinimalTypeObject(map_a)),
                               TypeObject(MinimalTypeObject(map_b))));

  map_a.key.common.type = TypeIdentifier::makeString(false, StringSTypeDefn(100));
  map_b.key.common.type = TypeIdentifier::makeString(true, StringLTypeDefn(200));
  map_a.element.common.type = TypeIdentifier::makeString(true, StringLTypeDefn(50));
  map_b.element.common.type = TypeIdentifier::makeString(true, StringSTypeDefn(70));
  EXPECT_FALSE(test.assignable(TypeObject(MinimalTypeObject(map_a)),
                               TypeObject(MinimalTypeObject(map_b))));
  map_a.key.common.type = TypeIdentifier::makeString(true, StringLTypeDefn(123));
  map_b.key.common.type = TypeIdentifier::makeString(true, StringLTypeDefn(321));
  map_a.element.common.type = TypeIdentifier::makeString(true, StringSTypeDefn(150));
  map_b.element.common.type = TypeIdentifier::makeString(false, StringLTypeDefn(80));
  EXPECT_FALSE(test.assignable(TypeObject(MinimalTypeObject(map_a)),
                               TypeObject(MinimalTypeObject(map_b))));

  // Map of plain sequences
  map_a.key.common.type = TypeIdentifier::makeString(true, StringSTypeDefn(45));
  map_b.key.common.type = TypeIdentifier::makeString(false, StringLTypeDefn(56));
  map_a.element.common.type = TypeIdentifier::makePlainSequence(TypeIdentifier(TK_UINT32),
                                                                static_cast<SBound>(50));
  map_b.element.common.type = TypeIdentifier::makePlainSequence(TypeIdentifier(TK_INT64),
                                                                static_cast<LBound>(100));
  EXPECT_FALSE(test.assignable(TypeObject(MinimalTypeObject(map_a)),
                               TypeObject(MinimalTypeObject(map_b))));
  // Map of plain arrays
  map_a.key.common.type = TypeIdentifier::makeString(false, StringSTypeDefn(78));
  map_b.key.common.type = TypeIdentifier::makeString(false, StringLTypeDefn(67));
  SBoundSeq bounds_a;
  bounds_a.append(30).append(20).append(40);
  map_a.element.common.type = TypeIdentifier::makePlainArray(TypeIdentifier::makeString(true, StringSTypeDefn(50)), bounds_a);
  LBoundSeq bounds_b;
  bounds_b.append(30).append(20).append(40);
  map_b.element.common.type = TypeIdentifier::makePlainArray(TypeIdentifier::makeString(false, StringLTypeDefn(100)), bounds_b);
  EXPECT_FALSE(test.assignable(TypeObject(MinimalTypeObject(map_a)),
                               TypeObject(MinimalTypeObject(map_b))));
  // Map of plain maps
  map_a.key.common.type = TypeIdentifier(TK_UINT32);
  map_b.key.common.type = TypeIdentifier(TK_UINT32);
  PlainMapSTypeDefn elem_a(PlainCollectionHeader(EquivalenceKind(EK_MINIMAL), CollectionElementFlag()),
                           static_cast<SBound>(50),
                           TypeIdentifier(TK_FLOAT64),
                           CollectionElementFlag(),
                           TypeIdentifier(TK_UINT16));
  map_a.element.common.type = TypeIdentifier::make(TI_PLAIN_MAP_SMALL, elem_a);
  PlainMapLTypeDefn elem_b(PlainCollectionHeader(EquivalenceKind(EK_MINIMAL), CollectionElementFlag()),
                           static_cast<LBound>(100),
                           TypeIdentifier(TK_FLOAT64),
                           CollectionElementFlag(),
                           TypeIdentifier(TK_UINT32));
  map_b.element.common.type = TypeIdentifier::make(TI_PLAIN_MAP_LARGE, elem_b);
  EXPECT_FALSE(test.assignable(TypeObject(MinimalTypeObject(map_a)),
                               TypeObject(MinimalTypeObject(map_b))));

  map_a.key.common.type = TypeIdentifier(TK_INT32);
  map_b.key.common.type = TypeIdentifier(TK_INT32);
  map_a.element.common.type = TypeIdentifier(TK_UINT8);
  EquivalenceHash hash;
  get_equivalence_hash(hash);
  map_b.element.common.type = TypeIdentifier::make(EK_MINIMAL, hash);
  MinimalBitmaskType bitmask_b;
  bitmask_b.header.common.bit_bound = 9;
  test.insert_entry(map_b.element.common.type, MinimalTypeObject(bitmask_b));
  EXPECT_FALSE(test.assignable(TypeObject(MinimalTypeObject(map_a)),
                               TypeObject(MinimalTypeObject(map_b))));

  map_a.key.common.type = TypeIdentifier(TK_INT16);
  map_b.key.common.type = TypeIdentifier(TK_INT16);
  map_a.element.common.type = TypeIdentifier(TK_UINT16);
  get_equivalence_hash(hash);
  map_b.element.common.type = TypeIdentifier::make(EK_MINIMAL, hash);
  bitmask_b.header.common.bit_bound = 17;
  test.insert_entry(map_b.element.common.type, MinimalTypeObject(bitmask_b));
  EXPECT_FALSE(test.assignable(TypeObject(MinimalTypeObject(map_a)),
                               TypeObject(MinimalTypeObject(map_b))));

  map_a.key.common.type = TypeIdentifier(TK_INT64);
  map_b.key.common.type = TypeIdentifier(TK_INT64);
  map_a.element.common.type = TypeIdentifier(TK_UINT32);
  get_equivalence_hash(hash);
  map_b.element.common.type = TypeIdentifier::make(EK_MINIMAL, hash);
  bitmask_b.header.common.bit_bound = 33;
  test.insert_entry(map_b.element.common.type, MinimalTypeObject(bitmask_b));
  EXPECT_FALSE(test.assignable(TypeObject(MinimalTypeObject(map_a)),
                               TypeObject(MinimalTypeObject(map_b))));

  map_a.key.common.type = TypeIdentifier::makeString(false, StringSTypeDefn(60));
  map_b.key.common.type = TypeIdentifier::makeString(false, StringSTypeDefn(80));
  map_a.element.common.type = TypeIdentifier(TK_UINT64);
  get_equivalence_hash(hash);
  map_b.element.common.type = TypeIdentifier::make(EK_MINIMAL, hash);
  bitmask_b.header.common.bit_bound = 15;
  test.insert_entry(map_b.element.common.type, MinimalTypeObject(bitmask_b));
  EXPECT_FALSE(test.assignable(TypeObject(MinimalTypeObject(map_a)),
                               TypeObject(MinimalTypeObject(map_b))));
}

void expect_true_non_alias_to_alias()
{
  TypeLookupService tls;
  TypeAssignability test(tls);
  MinimalAliasType ali_a;

  // Primitive types
  ali_a.body.common.related_type = TypeIdentifier(TK_BOOLEAN);
  EXPECT_TRUE(test.assignable(TypeObject(MinimalTypeObject(ali_a)), TypeIdentifier(TK_BOOLEAN)));
  ali_a.body.common.related_type = TypeIdentifier(TK_BYTE);
  EXPECT_TRUE(test.assignable(TypeObject(MinimalTypeObject(ali_a)), TypeIdentifier(TK_BYTE)));
  ali_a.body.common.related_type = TypeIdentifier(TK_INT16);
  EXPECT_TRUE(test.assignable(TypeObject(MinimalTypeObject(ali_a)), TypeIdentifier(TK_INT16)));
  ali_a.body.common.related_type = TypeIdentifier(TK_INT32);
  EXPECT_TRUE(test.assignable(TypeObject(MinimalTypeObject(ali_a)), TypeIdentifier(TK_INT32)));
  ali_a.body.common.related_type = TypeIdentifier(TK_INT64);
  EXPECT_TRUE(test.assignable(TypeObject(MinimalTypeObject(ali_a)), TypeIdentifier(TK_INT64)));
  ali_a.body.common.related_type = TypeIdentifier(TK_UINT16);
  EXPECT_TRUE(test.assignable(TypeObject(MinimalTypeObject(ali_a)), TypeIdentifier(TK_UINT16)));
  ali_a.body.common.related_type = TypeIdentifier(TK_UINT32);
  EXPECT_TRUE(test.assignable(TypeObject(MinimalTypeObject(ali_a)), TypeIdentifier(TK_UINT32)));
  ali_a.body.common.related_type = TypeIdentifier(TK_UINT64);
  EXPECT_TRUE(test.assignable(TypeObject(MinimalTypeObject(ali_a)), TypeIdentifier(TK_UINT64)));
  ali_a.body.common.related_type = TypeIdentifier(TK_FLOAT32);
  EXPECT_TRUE(test.assignable(TypeObject(MinimalTypeObject(ali_a)), TypeIdentifier(TK_FLOAT32)));
  ali_a.body.common.related_type = TypeIdentifier(TK_FLOAT64);
  EXPECT_TRUE(test.assignable(TypeObject(MinimalTypeObject(ali_a)), TypeIdentifier(TK_FLOAT64)));
  ali_a.body.common.related_type = TypeIdentifier(TK_FLOAT128);
  EXPECT_TRUE(test.assignable(TypeObject(MinimalTypeObject(ali_a)), TypeIdentifier(TK_FLOAT128)));
  ali_a.body.common.related_type = TypeIdentifier(TK_INT8);
  EXPECT_TRUE(test.assignable(TypeObject(MinimalTypeObject(ali_a)), TypeIdentifier(TK_INT8)));
  ali_a.body.common.related_type = TypeIdentifier(TK_UINT8);
  EXPECT_TRUE(test.assignable(TypeObject(MinimalTypeObject(ali_a)), TypeIdentifier(TK_UINT8)));
  ali_a.body.common.related_type = TypeIdentifier(TK_CHAR8);
  EXPECT_TRUE(test.assignable(TypeObject(MinimalTypeObject(ali_a)), TypeIdentifier(TK_CHAR8)));
  ali_a.body.common.related_type = TypeIdentifier(TK_CHAR16);
  EXPECT_TRUE(test.assignable(TypeObject(MinimalTypeObject(ali_a)), TypeIdentifier(TK_CHAR16)));

  // String
  ali_a.body.common.related_type = TypeIdentifier::makeString(false, StringSTypeDefn(70));
  EXPECT_TRUE(test.assignable(TypeObject(MinimalTypeObject(ali_a)),
                              TypeIdentifier::makeString(false, StringLTypeDefn(120))));
  ali_a.body.common.related_type = TypeIdentifier::makeString(true, StringSTypeDefn(70));
  EXPECT_TRUE(test.assignable(TypeObject(MinimalTypeObject(ali_a)),
                              TypeIdentifier::makeString(true, StringLTypeDefn(120))));

  // Sequence
  ali_a.body.common.related_type = TypeIdentifier::makePlainSequence(TypeIdentifier(TK_UINT32),
                                                                     static_cast<SBound>(100));
  EXPECT_TRUE(test.assignable(TypeObject(MinimalTypeObject(ali_a)),
                              TypeIdentifier::makePlainSequence(TypeIdentifier(TK_UINT32),
                                                                 static_cast<LBound>(200))));
  MinimalSequenceType seq_b;
  seq_b.header.common.bound = 300;
  seq_b.element.common.type = TypeIdentifier(TK_UINT32);
  EXPECT_TRUE(test.assignable(TypeObject(MinimalTypeObject(ali_a)), TypeObject(MinimalTypeObject(seq_b))));

  // Array
  SBoundSeq bounds_a;
  bounds_a.append(50).append(60).append(70);
  ali_a.body.common.related_type = TypeIdentifier::makePlainArray(TypeIdentifier(TK_FLOAT32), bounds_a);
  EXPECT_TRUE(test.assignable(TypeObject(MinimalTypeObject(ali_a)),
                              TypeIdentifier::makePlainArray(TypeIdentifier(TK_FLOAT32), bounds_a)));
  MinimalArrayType arr_b;
  arr_b.header.common.bound_seq.append(50).append(60).append(70);
  arr_b.element.common.type = TypeIdentifier(TK_FLOAT32);
  EXPECT_TRUE(test.assignable(TypeObject(MinimalTypeObject(ali_a)), TypeObject(MinimalTypeObject(arr_b))));

  // Map
  PlainMapLTypeDefn plain_map_a(PlainCollectionHeader(EK_MINIMAL, CollectionElementFlag()),
                                static_cast<LBound>(111),
                                TypeIdentifier(TK_INT64),
                                CollectionElementFlag(),
                                TypeIdentifier(TK_UINT32));
  ali_a.body.common.related_type = TypeIdentifier::make(TI_PLAIN_MAP_LARGE, plain_map_a);
  PlainMapSTypeDefn plain_map_b(PlainCollectionHeader(EK_MINIMAL, CollectionElementFlag()),
                                static_cast<SBound>(200),
                                TypeIdentifier(TK_INT64),
                                CollectionElementFlag(),
                                TypeIdentifier(TK_UINT32));
  EXPECT_TRUE(test.assignable(TypeObject(MinimalTypeObject(ali_a)),
                              TypeIdentifier::make(TI_PLAIN_MAP_SMALL, plain_map_b)));
  MinimalMapType map_b;
  map_b.header.common.bound = 500;
  map_b.key.common.type = TypeIdentifier(TK_UINT32);
  map_b.element.common.type = TypeIdentifier(TK_INT64);
  EXPECT_TRUE(test.assignable(TypeObject(MinimalTypeObject(ali_a)), TypeObject(MinimalTypeObject(map_b))));

  // Enumeration
  MinimalEnumeratedLiteralSeq literal_seq;
  literal_seq.append(MinimalEnumeratedLiteral(CommonEnumeratedLiteral(1, EnumeratedLiteralFlag(IS_DEFAULT)),
                                              MinimalMemberDetail("LITERAL1")));
  literal_seq.append(MinimalEnumeratedLiteral(CommonEnumeratedLiteral(2, EnumeratedLiteralFlag()),
                                              MinimalMemberDetail("LITERAL2")));
  literal_seq.append(MinimalEnumeratedLiteral(CommonEnumeratedLiteral(3, EnumeratedLiteralFlag()),
                                              MinimalMemberDetail("LITERAL3")));
  literal_seq.append(MinimalEnumeratedLiteral(CommonEnumeratedLiteral(4, EnumeratedLiteralFlag()),
                                              MinimalMemberDetail("LITERAL4")));
  MinimalEnumeratedType enum_a(EnumTypeFlag(),
                               MinimalEnumeratedHeader(CommonEnumeratedHeader(static_cast<BitBound>(4))),
                               literal_seq);
  EquivalenceHash hash;
  get_equivalence_hash(hash);
  ali_a.body.common.related_type = TypeIdentifier::make(EK_MINIMAL, hash);
  test.insert_entry(ali_a.body.common.related_type, MinimalTypeObject(enum_a));
  EXPECT_TRUE(test.assignable(TypeObject(MinimalTypeObject(ali_a)), TypeObject(MinimalTypeObject(enum_a))));

  // Bitmask
  MinimalBitmaskType bitmask_a;
  bitmask_a.header.common.bit_bound = 4;
  MinimalBitflag flag;
  flag.common.position = 0;
  flag.detail = MinimalMemberDetail("BIT1");
  bitmask_a.flag_seq.append(flag);
  flag.common.position = 1;
  flag.detail = MinimalMemberDetail("BIT2");
  bitmask_a.flag_seq.append(flag);
  flag.common.position = 2;
  flag.detail = MinimalMemberDetail("BIT3");
  bitmask_a.flag_seq.append(flag);
  flag.common.position = 3;
  flag.detail = MinimalMemberDetail("BIT4");
  bitmask_a.flag_seq.append(flag);
  get_equivalence_hash(hash);
  ali_a.body.common.related_type = TypeIdentifier::make(EK_MINIMAL, hash);
  test.insert_entry(ali_a.body.common.related_type, MinimalTypeObject(bitmask_a));
  EXPECT_TRUE(test.assignable(TypeObject(MinimalTypeObject(ali_a)), TypeObject(MinimalTypeObject(bitmask_a))));
  EXPECT_TRUE(test.assignable(TypeObject(MinimalTypeObject(ali_a)), TypeIdentifier(TK_UINT8)));

  bitmask_a.header.common.bit_bound = 14;
  get_equivalence_hash(hash);
  ali_a.body.common.related_type = TypeIdentifier::make(EK_MINIMAL, hash);
  test.insert_entry(ali_a.body.common.related_type, MinimalTypeObject(bitmask_a));
  EXPECT_TRUE(test.assignable(TypeObject(MinimalTypeObject(ali_a)), TypeIdentifier(TK_UINT16)));

  bitmask_a.header.common.bit_bound = 31;
  get_equivalence_hash(hash);
  ali_a.body.common.related_type = TypeIdentifier::make(EK_MINIMAL, hash);
  test.insert_entry(ali_a.body.common.related_type, MinimalTypeObject(bitmask_a));
  EXPECT_TRUE(test.assignable(TypeObject(MinimalTypeObject(ali_a)), TypeIdentifier(TK_UINT32)));

  bitmask_a.header.common.bit_bound = 60;
  get_equivalence_hash(hash);
  ali_a.body.common.related_type = TypeIdentifier::make(EK_MINIMAL, hash);
  test.insert_entry(ali_a.body.common.related_type, MinimalTypeObject(bitmask_a));
  EXPECT_TRUE(test.assignable(TypeObject(MinimalTypeObject(ali_a)), TypeIdentifier(TK_UINT64)));
}

void expect_true_alias_to_non_alias()
{
  TypeLookupService tls;
  TypeAssignability test(tls);
  MinimalAliasType ali_a;

  // Primitive types
  ali_a.body.common.related_type = TypeIdentifier(TK_BOOLEAN);
  EXPECT_TRUE(test.assignable(TypeIdentifier(TK_BOOLEAN), TypeObject(MinimalTypeObject(ali_a))));
  ali_a.body.common.related_type = TypeIdentifier(TK_BYTE);
  EXPECT_TRUE(test.assignable(TypeIdentifier(TK_BYTE), TypeObject(MinimalTypeObject(ali_a))));
  ali_a.body.common.related_type = TypeIdentifier(TK_INT16);
  EXPECT_TRUE(test.assignable(TypeIdentifier(TK_INT16), TypeObject(MinimalTypeObject(ali_a))));
  ali_a.body.common.related_type = TypeIdentifier(TK_INT32);
  EXPECT_TRUE(test.assignable(TypeIdentifier(TK_INT32), TypeObject(MinimalTypeObject(ali_a))));
  ali_a.body.common.related_type = TypeIdentifier(TK_INT64);
  EXPECT_TRUE(test.assignable(TypeIdentifier(TK_INT64), TypeObject(MinimalTypeObject(ali_a))));
  ali_a.body.common.related_type = TypeIdentifier(TK_UINT16);
  EXPECT_TRUE(test.assignable(TypeIdentifier(TK_UINT16), TypeObject(MinimalTypeObject(ali_a))));
  ali_a.body.common.related_type = TypeIdentifier(TK_UINT32);
  EXPECT_TRUE(test.assignable(TypeIdentifier(TK_UINT32), TypeObject(MinimalTypeObject(ali_a))));
  ali_a.body.common.related_type = TypeIdentifier(TK_UINT64);
  EXPECT_TRUE(test.assignable(TypeIdentifier(TK_UINT64), TypeObject(MinimalTypeObject(ali_a))));
  ali_a.body.common.related_type = TypeIdentifier(TK_FLOAT32);
  EXPECT_TRUE(test.assignable(TypeIdentifier(TK_FLOAT32), TypeObject(MinimalTypeObject(ali_a))));
  ali_a.body.common.related_type = TypeIdentifier(TK_FLOAT64);
  EXPECT_TRUE(test.assignable(TypeIdentifier(TK_FLOAT64), TypeObject(MinimalTypeObject(ali_a))));
  ali_a.body.common.related_type = TypeIdentifier(TK_FLOAT128);
  EXPECT_TRUE(test.assignable(TypeIdentifier(TK_FLOAT128), TypeObject(MinimalTypeObject(ali_a))));
  ali_a.body.common.related_type = TypeIdentifier(TK_INT8);
  EXPECT_TRUE(test.assignable(TypeIdentifier(TK_INT8), TypeObject(MinimalTypeObject(ali_a))));
  ali_a.body.common.related_type = TypeIdentifier(TK_UINT8);
  EXPECT_TRUE(test.assignable(TypeIdentifier(TK_UINT8), TypeObject(MinimalTypeObject(ali_a))));
  ali_a.body.common.related_type = TypeIdentifier(TK_CHAR8);
  EXPECT_TRUE(test.assignable(TypeIdentifier(TK_CHAR8), TypeObject(MinimalTypeObject(ali_a))));
  ali_a.body.common.related_type = TypeIdentifier(TK_CHAR16);
  EXPECT_TRUE(test.assignable(TypeIdentifier(TK_CHAR16), TypeObject(MinimalTypeObject(ali_a))));

  // String
  ali_a.body.common.related_type = TypeIdentifier::makeString(false, StringSTypeDefn(70));
  EXPECT_TRUE(test.assignable(TypeIdentifier::makeString(false, StringLTypeDefn(130)),
                              TypeObject(MinimalTypeObject(ali_a))));
  ali_a.body.common.related_type = TypeIdentifier::makeString(true, StringSTypeDefn(70));
  EXPECT_TRUE(test.assignable(TypeIdentifier::makeString(true, StringLTypeDefn(130)),
                              TypeObject(MinimalTypeObject(ali_a))));

  // Sequence
  ali_a.body.common.related_type = TypeIdentifier::makePlainSequence(TypeIdentifier(TK_UINT32),
                                                                     static_cast<SBound>(100));
  EXPECT_TRUE(test.assignable(TypeIdentifier::makePlainSequence(TypeIdentifier(TK_UINT32),
                                                                 static_cast<LBound>(200)),
                              TypeObject(MinimalTypeObject(ali_a))));
  MinimalSequenceType seq_b;
  seq_b.header.common.bound = 300;
  seq_b.element.common.type = TypeIdentifier(TK_UINT32);
  EXPECT_TRUE(test.assignable(TypeObject(MinimalTypeObject(seq_b)), TypeObject(MinimalTypeObject(ali_a))));

  // Array
  SBoundSeq bounds_a;
  bounds_a.append(50).append(60).append(70);
  ali_a.body.common.related_type = TypeIdentifier::makePlainArray(TypeIdentifier(TK_FLOAT32), bounds_a);
  EXPECT_TRUE(test.assignable(TypeIdentifier::makePlainArray(TypeIdentifier(TK_FLOAT32), bounds_a),
                              TypeObject(MinimalTypeObject(ali_a))));
  MinimalArrayType arr_b;
  arr_b.header.common.bound_seq.append(50).append(60).append(70);
  arr_b.element.common.type = TypeIdentifier(TK_FLOAT32);
  EXPECT_TRUE(test.assignable(TypeObject(MinimalTypeObject(arr_b)), TypeObject(MinimalTypeObject(ali_a))));

  // Map
  PlainMapLTypeDefn plain_map_a(PlainCollectionHeader(EK_MINIMAL, CollectionElementFlag()),
                                static_cast<LBound>(111),
                                TypeIdentifier(TK_INT64),
                                CollectionElementFlag(),
                                TypeIdentifier(TK_UINT32));
  ali_a.body.common.related_type = TypeIdentifier::make(TI_PLAIN_MAP_LARGE, plain_map_a);
  PlainMapSTypeDefn plain_map_b(PlainCollectionHeader(EK_MINIMAL, CollectionElementFlag()),
                                static_cast<SBound>(200),
                                TypeIdentifier(TK_INT64),
                                CollectionElementFlag(),
                                TypeIdentifier(TK_UINT32));
  EXPECT_TRUE(test.assignable(TypeIdentifier::make(TI_PLAIN_MAP_SMALL, plain_map_b),
                              TypeObject(MinimalTypeObject(ali_a))));
  MinimalMapType map_b;
  map_b.header.common.bound = 500;
  map_b.key.common.type = TypeIdentifier(TK_UINT32);
  map_b.element.common.type = TypeIdentifier(TK_INT64);
  EXPECT_TRUE(test.assignable(TypeObject(MinimalTypeObject(map_b)), TypeObject(MinimalTypeObject(ali_a))));

  // Enumeration
  MinimalEnumeratedLiteralSeq literal_seq;
  literal_seq.append(MinimalEnumeratedLiteral(CommonEnumeratedLiteral(1, EnumeratedLiteralFlag(IS_DEFAULT)),
                                              MinimalMemberDetail("LITERAL1")));
  literal_seq.append(MinimalEnumeratedLiteral(CommonEnumeratedLiteral(2, EnumeratedLiteralFlag()),
                                              MinimalMemberDetail("LITERAL2")));
  literal_seq.append(MinimalEnumeratedLiteral(CommonEnumeratedLiteral(3, EnumeratedLiteralFlag()),
                                              MinimalMemberDetail("LITERAL3")));
  literal_seq.append(MinimalEnumeratedLiteral(CommonEnumeratedLiteral(4, EnumeratedLiteralFlag()),
                                              MinimalMemberDetail("LITERAL4")));
  MinimalEnumeratedType enum_a(EnumTypeFlag(),
                               MinimalEnumeratedHeader(CommonEnumeratedHeader(static_cast<BitBound>(4))),
                               literal_seq);
  EquivalenceHash hash;
  get_equivalence_hash(hash);
  ali_a.body.common.related_type = TypeIdentifier::make(EK_MINIMAL, hash);
  test.insert_entry(ali_a.body.common.related_type, MinimalTypeObject(enum_a));
  EXPECT_TRUE(test.assignable(TypeObject(MinimalTypeObject(enum_a)), TypeObject(MinimalTypeObject(ali_a))));

  // Bitmask
  MinimalBitmaskType bitmask_a;
  bitmask_a.header.common.bit_bound = 4;
  MinimalBitflag flag;
  flag.common.position = 0;
  flag.detail = MinimalMemberDetail("BIT1");
  bitmask_a.flag_seq.append(flag);
  flag.common.position = 1;
  flag.detail = MinimalMemberDetail("BIT2");
  bitmask_a.flag_seq.append(flag);
  flag.common.position = 2;
  flag.detail = MinimalMemberDetail("BIT3");
  bitmask_a.flag_seq.append(flag);
  flag.common.position = 3;
  flag.detail = MinimalMemberDetail("BIT4");
  bitmask_a.flag_seq.append(flag);
  get_equivalence_hash(hash);
  ali_a.body.common.related_type = TypeIdentifier::make(EK_MINIMAL, hash);
  test.insert_entry(ali_a.body.common.related_type, MinimalTypeObject(bitmask_a));
  EXPECT_TRUE(test.assignable(TypeObject(MinimalTypeObject(bitmask_a)), TypeObject(MinimalTypeObject(ali_a))));
  EXPECT_TRUE(test.assignable(TypeIdentifier(TK_UINT8), TypeObject(MinimalTypeObject(ali_a))));

  bitmask_a.header.common.bit_bound = 14;
  get_equivalence_hash(hash);
  ali_a.body.common.related_type = TypeIdentifier::make(EK_MINIMAL, hash);
  test.insert_entry(ali_a.body.common.related_type, MinimalTypeObject(bitmask_a));
  EXPECT_TRUE(test.assignable(TypeIdentifier(TK_UINT16), TypeObject(MinimalTypeObject(ali_a))));

  bitmask_a.header.common.bit_bound = 31;
  get_equivalence_hash(hash);
  ali_a.body.common.related_type = TypeIdentifier::make(EK_MINIMAL, hash);
  test.insert_entry(ali_a.body.common.related_type, MinimalTypeObject(bitmask_a));
  EXPECT_TRUE(test.assignable(TypeIdentifier(TK_UINT32), TypeObject(MinimalTypeObject(ali_a))));

  bitmask_a.header.common.bit_bound = 60;
  get_equivalence_hash(hash);
  ali_a.body.common.related_type = TypeIdentifier::make(EK_MINIMAL, hash);
  test.insert_entry(ali_a.body.common.related_type, MinimalTypeObject(bitmask_a));
  EXPECT_TRUE(test.assignable(TypeIdentifier(TK_UINT64), TypeObject(MinimalTypeObject(ali_a))));
}

void expect_true_alias_to_alias()
{
  TypeLookupService tls;
  TypeAssignability test(tls);
  MinimalAliasType ali_a, ali_b;

  // Primitive types
  ali_a.body.common.related_type = TypeIdentifier(TK_BOOLEAN);
  ali_b.body.common.related_type = TypeIdentifier(TK_BOOLEAN);
  EXPECT_TRUE(test.assignable(TypeObject(MinimalTypeObject(ali_a)), TypeObject(MinimalTypeObject(ali_b))));
  ali_a.body.common.related_type = TypeIdentifier(TK_BYTE);
  ali_b.body.common.related_type = TypeIdentifier(TK_BYTE);
  EXPECT_TRUE(test.assignable(TypeObject(MinimalTypeObject(ali_a)), TypeObject(MinimalTypeObject(ali_b))));
  ali_a.body.common.related_type = TypeIdentifier(TK_INT16);
  ali_b.body.common.related_type = TypeIdentifier(TK_INT16);
  EXPECT_TRUE(test.assignable(TypeObject(MinimalTypeObject(ali_a)), TypeObject(MinimalTypeObject(ali_b))));
  ali_a.body.common.related_type = TypeIdentifier(TK_INT32);
  ali_b.body.common.related_type = TypeIdentifier(TK_INT32);
  EXPECT_TRUE(test.assignable(TypeObject(MinimalTypeObject(ali_a)), TypeObject(MinimalTypeObject(ali_b))));
  ali_a.body.common.related_type = TypeIdentifier(TK_INT64);
  ali_b.body.common.related_type = TypeIdentifier(TK_INT64);
  EXPECT_TRUE(test.assignable(TypeObject(MinimalTypeObject(ali_a)), TypeObject(MinimalTypeObject(ali_b))));
  ali_a.body.common.related_type = TypeIdentifier(TK_UINT16);
  ali_b.body.common.related_type = TypeIdentifier(TK_UINT16);
  EXPECT_TRUE(test.assignable(TypeObject(MinimalTypeObject(ali_a)), TypeObject(MinimalTypeObject(ali_b))));
  ali_a.body.common.related_type = TypeIdentifier(TK_UINT32);
  ali_b.body.common.related_type = TypeIdentifier(TK_UINT32);
  EXPECT_TRUE(test.assignable(TypeObject(MinimalTypeObject(ali_a)), TypeObject(MinimalTypeObject(ali_b))));
  ali_a.body.common.related_type = TypeIdentifier(TK_UINT64);
  ali_b.body.common.related_type = TypeIdentifier(TK_UINT64);
  EXPECT_TRUE(test.assignable(TypeObject(MinimalTypeObject(ali_a)), TypeObject(MinimalTypeObject(ali_b))));
  ali_a.body.common.related_type = TypeIdentifier(TK_FLOAT32);
  ali_b.body.common.related_type = TypeIdentifier(TK_FLOAT32);
  EXPECT_TRUE(test.assignable(TypeObject(MinimalTypeObject(ali_a)), TypeObject(MinimalTypeObject(ali_b))));
  ali_a.body.common.related_type = TypeIdentifier(TK_FLOAT64);
  ali_b.body.common.related_type = TypeIdentifier(TK_FLOAT64);
  EXPECT_TRUE(test.assignable(TypeObject(MinimalTypeObject(ali_a)), TypeObject(MinimalTypeObject(ali_b))));
  ali_a.body.common.related_type = TypeIdentifier(TK_FLOAT128);
  ali_b.body.common.related_type = TypeIdentifier(TK_FLOAT128);
  EXPECT_TRUE(test.assignable(TypeObject(MinimalTypeObject(ali_a)), TypeObject(MinimalTypeObject(ali_b))));
  ali_a.body.common.related_type = TypeIdentifier(TK_INT8);
  ali_b.body.common.related_type = TypeIdentifier(TK_INT8);
  EXPECT_TRUE(test.assignable(TypeObject(MinimalTypeObject(ali_a)), TypeObject(MinimalTypeObject(ali_b))));
  ali_a.body.common.related_type = TypeIdentifier(TK_UINT8);
  ali_b.body.common.related_type = TypeIdentifier(TK_UINT8);
  EXPECT_TRUE(test.assignable(TypeObject(MinimalTypeObject(ali_a)), TypeObject(MinimalTypeObject(ali_b))));
  ali_a.body.common.related_type = TypeIdentifier(TK_CHAR8);
  ali_b.body.common.related_type = TypeIdentifier(TK_CHAR8);
  EXPECT_TRUE(test.assignable(TypeObject(MinimalTypeObject(ali_a)), TypeObject(MinimalTypeObject(ali_b))));
  ali_a.body.common.related_type = TypeIdentifier(TK_CHAR16);
  ali_b.body.common.related_type = TypeIdentifier(TK_CHAR16);
  EXPECT_TRUE(test.assignable(TypeObject(MinimalTypeObject(ali_a)), TypeObject(MinimalTypeObject(ali_b))));

  // String
  ali_a.body.common.related_type = TypeIdentifier::makeString(false, StringSTypeDefn(70));
  ali_b.body.common.related_type = TypeIdentifier::makeString(false, StringLTypeDefn(700));
  EXPECT_TRUE(test.assignable(TypeObject(MinimalTypeObject(ali_a)), TypeObject(MinimalTypeObject(ali_b))));
  ali_a.body.common.related_type = TypeIdentifier::makeString(true, StringLTypeDefn(100));
  ali_b.body.common.related_type = TypeIdentifier::makeString(true, StringSTypeDefn(200));
  EXPECT_TRUE(test.assignable(TypeObject(MinimalTypeObject(ali_a)), TypeObject(MinimalTypeObject(ali_b))));

  // Sequence
  ali_a.body.common.related_type = TypeIdentifier::makePlainSequence(TypeIdentifier(TK_UINT32),
                                                                     static_cast<SBound>(100));
  ali_b.body.common.related_type = TypeIdentifier::makePlainSequence(TypeIdentifier(TK_UINT32),
                                                                     static_cast<LBound>(200));
  EXPECT_TRUE(test.assignable(TypeObject(MinimalTypeObject(ali_a)), TypeObject(MinimalTypeObject(ali_b))));
  MinimalSequenceType seq_b;
  seq_b.header.common.bound = 300;
  seq_b.element.common.type = TypeIdentifier(TK_UINT32);
  EquivalenceHash hash;
  get_equivalence_hash(hash);
  ali_b.body.common.related_type = TypeIdentifier::make(EK_MINIMAL, hash);
  test.insert_entry(ali_b.body.common.related_type, MinimalTypeObject(seq_b));
  EXPECT_TRUE(test.assignable(TypeObject(MinimalTypeObject(ali_a)), TypeObject(MinimalTypeObject(ali_b))));

  // Array
  SBoundSeq bounds;
  bounds.append(50).append(60).append(70);
  ali_a.body.common.related_type = TypeIdentifier::makePlainArray(TypeIdentifier(TK_FLOAT32), bounds);
  ali_b.body.common.related_type = TypeIdentifier::makePlainArray(TypeIdentifier(TK_FLOAT32), bounds);
  EXPECT_TRUE(test.assignable(TypeObject(MinimalTypeObject(ali_a)), TypeObject(MinimalTypeObject(ali_b))));
  MinimalArrayType arr_b;
  arr_b.header.common.bound_seq.append(50).append(60).append(70);
  arr_b.element.common.type = TypeIdentifier(TK_FLOAT32);
  get_equivalence_hash(hash);
  ali_b.body.common.related_type = TypeIdentifier::make(EK_MINIMAL, hash);
  test.insert_entry(ali_b.body.common.related_type, MinimalTypeObject(arr_b));
  EXPECT_TRUE(test.assignable(TypeObject(MinimalTypeObject(ali_a)), TypeObject(MinimalTypeObject(ali_b))));

  // Map
  PlainMapLTypeDefn plain_map_a(PlainCollectionHeader(EK_MINIMAL, CollectionElementFlag()),
                                static_cast<LBound>(111),
                                TypeIdentifier(TK_INT64),
                                CollectionElementFlag(),
                                TypeIdentifier(TK_UINT32));
  ali_a.body.common.related_type = TypeIdentifier::make(TI_PLAIN_MAP_LARGE, plain_map_a);
  PlainMapSTypeDefn plain_map_b(PlainCollectionHeader(EK_MINIMAL, CollectionElementFlag()),
                                static_cast<SBound>(200),
                                TypeIdentifier(TK_INT64),
                                CollectionElementFlag(),
                                TypeIdentifier(TK_UINT32));
  ali_b.body.common.related_type = TypeIdentifier::make(TI_PLAIN_MAP_SMALL, plain_map_b);
  EXPECT_TRUE(test.assignable(TypeObject(MinimalTypeObject(ali_a)), TypeObject(MinimalTypeObject(ali_b))));
  MinimalMapType map_b;
  map_b.header.common.bound = 500;
  map_b.key.common.type = TypeIdentifier(TK_UINT32);
  map_b.element.common.type = TypeIdentifier(TK_INT64);
  get_equivalence_hash(hash);
  ali_b.body.common.related_type = TypeIdentifier::make(EK_MINIMAL, hash);
  test.insert_entry(ali_b.body.common.related_type, MinimalTypeObject(map_b));
  EXPECT_TRUE(test.assignable(TypeObject(MinimalTypeObject(ali_a)), TypeObject(MinimalTypeObject(ali_b))));

  // Enumeration
  MinimalEnumeratedLiteralSeq literal_seq;
  literal_seq.append(MinimalEnumeratedLiteral(CommonEnumeratedLiteral(1, EnumeratedLiteralFlag(IS_DEFAULT)),
                                              MinimalMemberDetail("LITERAL1")));
  literal_seq.append(MinimalEnumeratedLiteral(CommonEnumeratedLiteral(2, EnumeratedLiteralFlag()),
                                              MinimalMemberDetail("LITERAL2")));
  literal_seq.append(MinimalEnumeratedLiteral(CommonEnumeratedLiteral(3, EnumeratedLiteralFlag()),
                                              MinimalMemberDetail("LITERAL3")));
  literal_seq.append(MinimalEnumeratedLiteral(CommonEnumeratedLiteral(4, EnumeratedLiteralFlag()),
                                              MinimalMemberDetail("LITERAL4")));
  MinimalEnumeratedType enum_a(EnumTypeFlag(),
                               MinimalEnumeratedHeader(CommonEnumeratedHeader(static_cast<BitBound>(4))),
                               literal_seq);
  get_equivalence_hash(hash);
  ali_a.body.common.related_type = TypeIdentifier::make(EK_MINIMAL, hash);
  test.insert_entry(ali_a.body.common.related_type, MinimalTypeObject(enum_a));
  literal_seq.append(MinimalEnumeratedLiteral(CommonEnumeratedLiteral(5, EnumeratedLiteralFlag()),
                                              MinimalMemberDetail("LITERAL5")));
  MinimalEnumeratedType enum_b(EnumTypeFlag(),
                               MinimalEnumeratedHeader(CommonEnumeratedHeader(static_cast<BitBound>(5))),
                               literal_seq);
  get_equivalence_hash(hash);
  ali_b.body.common.related_type = TypeIdentifier::make(EK_MINIMAL, hash);
  test.insert_entry(ali_b.body.common.related_type, MinimalTypeObject(enum_b));
  EXPECT_TRUE(test.assignable(TypeObject(MinimalTypeObject(ali_a)), TypeObject(MinimalTypeObject(ali_b))));

  // Bitmask
  MinimalBitmaskType bitmask_a;
  bitmask_a.header.common.bit_bound = 4;
  MinimalBitflag flag;
  flag.common.position = 0;
  flag.detail = MinimalMemberDetail("BIT1");
  bitmask_a.flag_seq.append(flag);
  flag.common.position = 1;
  flag.detail = MinimalMemberDetail("BIT2");
  bitmask_a.flag_seq.append(flag);
  flag.common.position = 2;
  flag.detail = MinimalMemberDetail("BIT3");
  bitmask_a.flag_seq.append(flag);
  flag.common.position = 3;
  flag.detail = MinimalMemberDetail("BIT4");
  bitmask_a.flag_seq.append(flag);
  get_equivalence_hash(hash);
  ali_a.body.common.related_type = TypeIdentifier::make(EK_MINIMAL, hash);
  test.insert_entry(ali_a.body.common.related_type, MinimalTypeObject(bitmask_a));
  get_equivalence_hash(hash);
  ali_b.body.common.related_type = TypeIdentifier::make(EK_MINIMAL, hash);
  test.insert_entry(ali_b.body.common.related_type, MinimalTypeObject(bitmask_a));
  EXPECT_TRUE(test.assignable(TypeObject(MinimalTypeObject(ali_a)), TypeObject(MinimalTypeObject(ali_b))));
  ali_b.body.common.related_type = TypeIdentifier(TK_UINT8);
  EXPECT_TRUE(test.assignable(TypeObject(MinimalTypeObject(ali_a)), TypeObject(MinimalTypeObject(ali_b))));

  bitmask_a.header.common.bit_bound = 14;
  get_equivalence_hash(hash);
  ali_a.body.common.related_type = TypeIdentifier::make(EK_MINIMAL, hash);
  test.insert_entry(ali_a.body.common.related_type, MinimalTypeObject(bitmask_a));
  ali_b.body.common.related_type = TypeIdentifier(TK_UINT16);
  EXPECT_TRUE(test.assignable(TypeObject(MinimalTypeObject(ali_a)), TypeObject(MinimalTypeObject(ali_b))));

  bitmask_a.header.common.bit_bound = 31;
  get_equivalence_hash(hash);
  ali_a.body.common.related_type = TypeIdentifier::make(EK_MINIMAL, hash);
  test.insert_entry(ali_a.body.common.related_type, MinimalTypeObject(bitmask_a));
  ali_b.body.common.related_type = TypeIdentifier(TK_UINT32);
  EXPECT_TRUE(test.assignable(TypeObject(MinimalTypeObject(ali_a)), TypeObject(MinimalTypeObject(ali_b))));

  bitmask_a.header.common.bit_bound = 60;
  get_equivalence_hash(hash);
  ali_a.body.common.related_type = TypeIdentifier::make(EK_MINIMAL, hash);
  test.insert_entry(ali_a.body.common.related_type, MinimalTypeObject(bitmask_a));
  ali_b.body.common.related_type = TypeIdentifier(TK_UINT64);
  EXPECT_TRUE(test.assignable(TypeObject(MinimalTypeObject(ali_a)), TypeObject(MinimalTypeObject(ali_b))));
}

TEST(AliasTypeTest, Assignable)
{
  expect_true_non_alias_to_alias();
  expect_true_alias_to_non_alias();
  expect_true_alias_to_alias();
}

void expect_false_non_alias_to_alias()
{
  TypeLookupService tls;
  TypeAssignability test(tls);
  MinimalAliasType ali_a;

  // Primitive types
  ali_a.body.common.related_type = TypeIdentifier(TK_BOOLEAN);
  EXPECT_FALSE(test.assignable(TypeObject(MinimalTypeObject(ali_a)), TypeIdentifier(TK_INT16)));
  ali_a.body.common.related_type = TypeIdentifier(TK_BYTE);
  EXPECT_FALSE(test.assignable(TypeObject(MinimalTypeObject(ali_a)), TypeIdentifier(TK_FLOAT32)));
  ali_a.body.common.related_type = TypeIdentifier(TK_INT16);
  EXPECT_FALSE(test.assignable(TypeObject(MinimalTypeObject(ali_a)), TypeIdentifier(TK_UINT32)));
  ali_a.body.common.related_type = TypeIdentifier(TK_INT32);
  EXPECT_FALSE(test.assignable(TypeObject(MinimalTypeObject(ali_a)), TypeIdentifier(TK_BYTE)));
  ali_a.body.common.related_type = TypeIdentifier(TK_INT64);
  EXPECT_FALSE(test.assignable(TypeObject(MinimalTypeObject(ali_a)), TypeIdentifier(TK_BOOLEAN)));
  ali_a.body.common.related_type = TypeIdentifier(TK_UINT16);
  EXPECT_FALSE(test.assignable(TypeObject(MinimalTypeObject(ali_a)), TypeIdentifier(TK_INT16)));
  ali_a.body.common.related_type = TypeIdentifier(TK_UINT32);
  EXPECT_FALSE(test.assignable(TypeObject(MinimalTypeObject(ali_a)), TypeIdentifier(TK_UINT16)));
  ali_a.body.common.related_type = TypeIdentifier(TK_UINT64);
  EXPECT_FALSE(test.assignable(TypeObject(MinimalTypeObject(ali_a)), TypeIdentifier(TK_BYTE)));
  ali_a.body.common.related_type = TypeIdentifier(TK_FLOAT32);
  EXPECT_FALSE(test.assignable(TypeObject(MinimalTypeObject(ali_a)), TypeIdentifier(TK_INT32)));
  ali_a.body.common.related_type = TypeIdentifier(TK_FLOAT64);
  EXPECT_FALSE(test.assignable(TypeObject(MinimalTypeObject(ali_a)), TypeIdentifier(TK_INT64)));
  ali_a.body.common.related_type = TypeIdentifier(TK_FLOAT128);
  EXPECT_FALSE(test.assignable(TypeObject(MinimalTypeObject(ali_a)), TypeIdentifier(TK_UINT64)));
  ali_a.body.common.related_type = TypeIdentifier(TK_INT8);
  EXPECT_FALSE(test.assignable(TypeObject(MinimalTypeObject(ali_a)), TypeIdentifier(TK_CHAR8)));
  ali_a.body.common.related_type = TypeIdentifier(TK_UINT8);
  EXPECT_FALSE(test.assignable(TypeObject(MinimalTypeObject(ali_a)), TypeIdentifier(TK_INT8)));
  ali_a.body.common.related_type = TypeIdentifier(TK_CHAR8);
  EXPECT_FALSE(test.assignable(TypeObject(MinimalTypeObject(ali_a)), TypeIdentifier(TK_INT16)));
  ali_a.body.common.related_type = TypeIdentifier(TK_CHAR16);
  EXPECT_FALSE(test.assignable(TypeObject(MinimalTypeObject(ali_a)), TypeIdentifier(TK_FLOAT32)));

  ali_a.body.common.related_type = TypeIdentifier::makeString(false, StringSTypeDefn(70));
  EXPECT_FALSE(test.assignable(TypeObject(MinimalTypeObject(ali_a)),
                               TypeIdentifier::makeString(true, StringLTypeDefn(120))));
  ali_a.body.common.related_type = TypeIdentifier::makeString(true, StringSTypeDefn(70));
  EXPECT_FALSE(test.assignable(TypeObject(MinimalTypeObject(ali_a)),
                               TypeIdentifier::makeString(false, StringLTypeDefn(120))));

  // Sequence
  ali_a.body.common.related_type = TypeIdentifier::makePlainSequence(TypeIdentifier(TK_UINT32),
                                                                     static_cast<SBound>(100));
  EXPECT_FALSE(test.assignable(TypeObject(MinimalTypeObject(ali_a)),
                               TypeIdentifier::makePlainSequence(TypeIdentifier(TK_FLOAT32),
                                                                  static_cast<LBound>(200))));
  MinimalSequenceType seq_b;
  seq_b.header.common.bound = 300;
  seq_b.element.common.type = TypeIdentifier(TK_CHAR16);
  EXPECT_FALSE(test.assignable(TypeObject(MinimalTypeObject(ali_a)), TypeObject(MinimalTypeObject(seq_b))));

  // Array
  SBoundSeq bounds_a;
  bounds_a.append(50).append(60).append(70);
  ali_a.body.common.related_type = TypeIdentifier::makePlainArray(TypeIdentifier(TK_FLOAT32), bounds_a);
  EXPECT_FALSE(test.assignable(TypeObject(MinimalTypeObject(ali_a)),
                               TypeIdentifier::makePlainArray(TypeIdentifier(TK_INT32), bounds_a)));
  MinimalArrayType arr_b;
  arr_b.header.common.bound_seq.append(50).append(60).append(70);
  arr_b.element.common.type = TypeIdentifier(TK_UINT64);
  EXPECT_FALSE(test.assignable(TypeObject(MinimalTypeObject(ali_a)), TypeObject(MinimalTypeObject(arr_b))));

  // Map
  PlainMapLTypeDefn plain_map_a(PlainCollectionHeader(EK_MINIMAL, CollectionElementFlag()),
                                static_cast<LBound>(111),
                                TypeIdentifier(TK_INT64),
                                CollectionElementFlag(),
                                TypeIdentifier(TK_UINT32));
  ali_a.body.common.related_type = TypeIdentifier::make(TI_PLAIN_MAP_LARGE, plain_map_a);
  PlainMapSTypeDefn plain_map_b(PlainCollectionHeader(EK_MINIMAL, CollectionElementFlag()),
                                static_cast<SBound>(200),
                                TypeIdentifier(TK_INT64),
                                CollectionElementFlag(),
                                TypeIdentifier(TK_INT32));
  EXPECT_FALSE(test.assignable(TypeObject(MinimalTypeObject(ali_a)),
                               TypeIdentifier::make(TI_PLAIN_MAP_SMALL, plain_map_b)));
  MinimalMapType map_b;
  map_b.header.common.bound = 500;
  map_b.key.common.type = TypeIdentifier(TK_UINT32);
  map_b.element.common.type = TypeIdentifier(TK_FLOAT64);
  EXPECT_FALSE(test.assignable(TypeObject(MinimalTypeObject(ali_a)), TypeObject(MinimalTypeObject(map_b))));

  // Enumeration
  MinimalEnumeratedLiteralSeq literal_seq;
  literal_seq.append(MinimalEnumeratedLiteral(CommonEnumeratedLiteral(1, EnumeratedLiteralFlag(IS_DEFAULT)),
                                              MinimalMemberDetail("LITERAL1")));
  literal_seq.append(MinimalEnumeratedLiteral(CommonEnumeratedLiteral(2, EnumeratedLiteralFlag()),
                                              MinimalMemberDetail("LITERAL2")));
  literal_seq.append(MinimalEnumeratedLiteral(CommonEnumeratedLiteral(3, EnumeratedLiteralFlag()),
                                              MinimalMemberDetail("LITERAL3")));
  literal_seq.append(MinimalEnumeratedLiteral(CommonEnumeratedLiteral(4, EnumeratedLiteralFlag()),
                                              MinimalMemberDetail("LITERAL4")));
  MinimalEnumeratedType enum_a(EnumTypeFlag(),
                               MinimalEnumeratedHeader(CommonEnumeratedHeader(static_cast<BitBound>(4))),
                               literal_seq);
  EquivalenceHash hash;
  get_equivalence_hash(hash);
  ali_a.body.common.related_type = TypeIdentifier::make(EK_MINIMAL, hash);
  test.insert_entry(ali_a.body.common.related_type, MinimalTypeObject(enum_a));
  MinimalEnumeratedLiteralSeq literal_seq_b;
  literal_seq_b.append(MinimalEnumeratedLiteral(CommonEnumeratedLiteral(2, EnumeratedLiteralFlag(IS_DEFAULT)),
                                                MinimalMemberDetail("LITERAL3")));
  MinimalEnumeratedType enum_b(EnumTypeFlag(),
                               MinimalEnumeratedHeader(CommonEnumeratedHeader(static_cast<BitBound>(1))),
                               literal_seq_b);
  EXPECT_FALSE(test.assignable(TypeObject(MinimalTypeObject(ali_a)), TypeObject(MinimalTypeObject(enum_b))));

  // Bitmask
  MinimalBitmaskType bitmask_a;
  bitmask_a.header.common.bit_bound = 4;
  MinimalBitflag flag;
  flag.common.position = 0;
  flag.detail = MinimalMemberDetail("BIT1");
  bitmask_a.flag_seq.append(flag);
  flag.common.position = 1;
  flag.detail = MinimalMemberDetail("BIT2");
  bitmask_a.flag_seq.append(flag);
  flag.common.position = 2;
  flag.detail = MinimalMemberDetail("BIT3");
  bitmask_a.flag_seq.append(flag);
  flag.common.position = 3;
  flag.detail = MinimalMemberDetail("BIT4");
  bitmask_a.flag_seq.append(flag);
  get_equivalence_hash(hash);
  ali_a.body.common.related_type = TypeIdentifier::make(EK_MINIMAL, hash);
  test.insert_entry(ali_a.body.common.related_type, MinimalTypeObject(bitmask_a));
  MinimalBitmaskType bitmask_b;
  bitmask_b.header.common.bit_bound = 10;
  EXPECT_FALSE(test.assignable(TypeObject(MinimalTypeObject(ali_a)), TypeObject(MinimalTypeObject(bitmask_b))));
  EXPECT_FALSE(test.assignable(TypeObject(MinimalTypeObject(ali_a)), TypeIdentifier(TK_UINT32)));

  bitmask_a.header.common.bit_bound = 14;
  get_equivalence_hash(hash);
  ali_a.body.common.related_type = TypeIdentifier::make(EK_MINIMAL, hash);
  test.insert_entry(ali_a.body.common.related_type, MinimalTypeObject(bitmask_a));
  EXPECT_FALSE(test.assignable(TypeObject(MinimalTypeObject(ali_a)), TypeIdentifier(TK_UINT8)));

  bitmask_a.header.common.bit_bound = 31;
  get_equivalence_hash(hash);
  ali_a.body.common.related_type = TypeIdentifier::make(EK_MINIMAL, hash);
  test.insert_entry(ali_a.body.common.related_type, MinimalTypeObject(bitmask_a));
  EXPECT_FALSE(test.assignable(TypeObject(MinimalTypeObject(ali_a)), TypeIdentifier(TK_UINT16)));

  bitmask_a.header.common.bit_bound = 60;
  get_equivalence_hash(hash);
  ali_a.body.common.related_type = TypeIdentifier::make(EK_MINIMAL, hash);
  test.insert_entry(ali_a.body.common.related_type, MinimalTypeObject(bitmask_a));
  EXPECT_FALSE(test.assignable(TypeObject(MinimalTypeObject(ali_a)), TypeIdentifier(TK_UINT32)));
}

void expect_false_alias_to_non_alias()
{
  TypeLookupService tls;
  TypeAssignability test(tls);
  MinimalAliasType ali_a;

  // Primitive types
  ali_a.body.common.related_type = TypeIdentifier(TK_BOOLEAN);
  EXPECT_FALSE(test.assignable(TypeIdentifier(TK_FLOAT32), TypeObject(MinimalTypeObject(ali_a))));
  ali_a.body.common.related_type = TypeIdentifier(TK_BYTE);
  EXPECT_FALSE(test.assignable(TypeIdentifier(TK_BOOLEAN), TypeObject(MinimalTypeObject(ali_a))));
  ali_a.body.common.related_type = TypeIdentifier(TK_INT16);
  EXPECT_FALSE(test.assignable(TypeIdentifier(TK_CHAR8), TypeObject(MinimalTypeObject(ali_a))));
  ali_a.body.common.related_type = TypeIdentifier(TK_INT32);
  EXPECT_FALSE(test.assignable(TypeIdentifier(TK_BYTE), TypeObject(MinimalTypeObject(ali_a))));
  ali_a.body.common.related_type = TypeIdentifier(TK_INT64);
  EXPECT_FALSE(test.assignable(TypeIdentifier(TK_UINT16), TypeObject(MinimalTypeObject(ali_a))));
  ali_a.body.common.related_type = TypeIdentifier(TK_UINT16);
  EXPECT_FALSE(test.assignable(TypeIdentifier(TK_INT16), TypeObject(MinimalTypeObject(ali_a))));
  ali_a.body.common.related_type = TypeIdentifier(TK_UINT32);
  EXPECT_FALSE(test.assignable(TypeIdentifier(TK_CHAR8), TypeObject(MinimalTypeObject(ali_a))));
  ali_a.body.common.related_type = TypeIdentifier(TK_UINT64);
  EXPECT_FALSE(test.assignable(TypeIdentifier(TK_INT16), TypeObject(MinimalTypeObject(ali_a))));
  ali_a.body.common.related_type = TypeIdentifier(TK_FLOAT32);
  EXPECT_FALSE(test.assignable(TypeIdentifier(TK_INT32), TypeObject(MinimalTypeObject(ali_a))));
  ali_a.body.common.related_type = TypeIdentifier(TK_FLOAT64);
  EXPECT_FALSE(test.assignable(TypeIdentifier(TK_UINT64), TypeObject(MinimalTypeObject(ali_a))));
  ali_a.body.common.related_type = TypeIdentifier(TK_FLOAT128);
  EXPECT_FALSE(test.assignable(TypeIdentifier(TK_BYTE), TypeObject(MinimalTypeObject(ali_a))));
  ali_a.body.common.related_type = TypeIdentifier(TK_INT8);
  EXPECT_FALSE(test.assignable(TypeIdentifier(TK_CHAR8), TypeObject(MinimalTypeObject(ali_a))));
  ali_a.body.common.related_type = TypeIdentifier(TK_UINT8);
  EXPECT_FALSE(test.assignable(TypeIdentifier(TK_INT8), TypeObject(MinimalTypeObject(ali_a))));
  ali_a.body.common.related_type = TypeIdentifier(TK_CHAR8);
  EXPECT_FALSE(test.assignable(TypeIdentifier(TK_INT16), TypeObject(MinimalTypeObject(ali_a))));
  ali_a.body.common.related_type = TypeIdentifier(TK_CHAR16);
  EXPECT_FALSE(test.assignable(TypeIdentifier(TK_FLOAT128), TypeObject(MinimalTypeObject(ali_a))));

  // String
  ali_a.body.common.related_type = TypeIdentifier::makeString(false, StringSTypeDefn(70));
  EXPECT_FALSE(test.assignable(TypeIdentifier::makeString(true, StringLTypeDefn(130)),
                               TypeObject(MinimalTypeObject(ali_a))));
  ali_a.body.common.related_type = TypeIdentifier::makeString(true, StringSTypeDefn(70));
  EXPECT_FALSE(test.assignable(TypeIdentifier::makeString(false, StringLTypeDefn(130)),
                               TypeObject(MinimalTypeObject(ali_a))));

  // Sequence
  ali_a.body.common.related_type = TypeIdentifier::makePlainSequence(TypeIdentifier(TK_UINT32),
                                                                     static_cast<SBound>(100));
  EXPECT_FALSE(test.assignable(TypeIdentifier::makePlainSequence(TypeIdentifier(TK_FLOAT128),
                                                                  static_cast<LBound>(200)),
                               TypeObject(MinimalTypeObject(ali_a))));
  MinimalSequenceType seq_b;
  seq_b.header.common.bound = 300;
  seq_b.element.common.type = TypeIdentifier(TK_CHAR16);
  EXPECT_FALSE(test.assignable(TypeObject(MinimalTypeObject(seq_b)), TypeObject(MinimalTypeObject(ali_a))));

  // Array
  SBoundSeq bounds_a;
  bounds_a.append(50).append(60).append(70);
  ali_a.body.common.related_type = TypeIdentifier::makePlainArray(TypeIdentifier(TK_FLOAT32), bounds_a);
  EXPECT_FALSE(test.assignable(TypeIdentifier::makePlainArray(TypeIdentifier(TK_BYTE), bounds_a),
                               TypeObject(MinimalTypeObject(ali_a))));
  MinimalArrayType arr_b;
  arr_b.header.common.bound_seq.append(50).append(60).append(70);
  arr_b.element.common.type = TypeIdentifier(TK_FLOAT64);
  EXPECT_FALSE(test.assignable(TypeObject(MinimalTypeObject(arr_b)), TypeObject(MinimalTypeObject(ali_a))));

  // Map
  PlainMapLTypeDefn plain_map_a(PlainCollectionHeader(EK_MINIMAL, CollectionElementFlag()),
                                static_cast<LBound>(111),
                                TypeIdentifier(TK_INT64),
                                CollectionElementFlag(),
                                TypeIdentifier(TK_INT32));
  ali_a.body.common.related_type = TypeIdentifier::make(TI_PLAIN_MAP_LARGE, plain_map_a);
  PlainMapSTypeDefn plain_map_b(PlainCollectionHeader(EK_MINIMAL, CollectionElementFlag()),
                                static_cast<SBound>(200),
                                TypeIdentifier(TK_FLOAT64),
                                CollectionElementFlag(),
                                TypeIdentifier(TK_INT32));
  EXPECT_FALSE(test.assignable(TypeIdentifier::make(TI_PLAIN_MAP_SMALL, plain_map_b),
                               TypeObject(MinimalTypeObject(ali_a))));
  MinimalMapType map_b;
  map_b.header.common.bound = 500;
  map_b.key.common.type = TypeIdentifier(TK_UINT32);
  map_b.element.common.type = TypeIdentifier(TK_INT64);
  EXPECT_FALSE(test.assignable(TypeObject(MinimalTypeObject(map_b)), TypeObject(MinimalTypeObject(ali_a))));

  // Enumeration
  MinimalEnumeratedLiteralSeq literal_seq;
  literal_seq.append(MinimalEnumeratedLiteral(CommonEnumeratedLiteral(1, EnumeratedLiteralFlag(IS_DEFAULT)),
                                              MinimalMemberDetail("LITERAL1")));
  literal_seq.append(MinimalEnumeratedLiteral(CommonEnumeratedLiteral(2, EnumeratedLiteralFlag()),
                                              MinimalMemberDetail("LITERAL2")));
  literal_seq.append(MinimalEnumeratedLiteral(CommonEnumeratedLiteral(3, EnumeratedLiteralFlag()),
                                              MinimalMemberDetail("LITERAL3")));
  literal_seq.append(MinimalEnumeratedLiteral(CommonEnumeratedLiteral(4, EnumeratedLiteralFlag()),
                                              MinimalMemberDetail("LITERAL4")));
  MinimalEnumeratedType enum_a(EnumTypeFlag(),
                               MinimalEnumeratedHeader(CommonEnumeratedHeader(static_cast<BitBound>(4))),
                               literal_seq);
  EquivalenceHash hash;
  get_equivalence_hash(hash);
  ali_a.body.common.related_type = TypeIdentifier::make(EK_MINIMAL, hash);
  test.insert_entry(ali_a.body.common.related_type, MinimalTypeObject(enum_a));
  MinimalEnumeratedLiteralSeq literal_seq_b;
  literal_seq_b.append(MinimalEnumeratedLiteral(CommonEnumeratedLiteral(6, EnumeratedLiteralFlag()),
                                                MinimalMemberDetail("LITERAL1")));
  MinimalEnumeratedType enum_b(EnumTypeFlag(),
                               MinimalEnumeratedHeader(CommonEnumeratedHeader(static_cast<BitBound>(1))),
                               literal_seq_b);
  EXPECT_FALSE(test.assignable(TypeObject(MinimalTypeObject(enum_b)), TypeObject(MinimalTypeObject(ali_a))));

  // Bitmask
  MinimalBitmaskType bitmask_a;
  bitmask_a.header.common.bit_bound = 4;
  MinimalBitflag flag;
  flag.common.position = 0;
  flag.detail = MinimalMemberDetail("BIT1");
  bitmask_a.flag_seq.append(flag);
  flag.common.position = 1;
  flag.detail = MinimalMemberDetail("BIT2");
  bitmask_a.flag_seq.append(flag);
  flag.common.position = 2;
  flag.detail = MinimalMemberDetail("BIT3");
  bitmask_a.flag_seq.append(flag);
  flag.common.position = 3;
  flag.detail = MinimalMemberDetail("BIT4");
  bitmask_a.flag_seq.append(flag);
  get_equivalence_hash(hash);
  ali_a.body.common.related_type = TypeIdentifier::make(EK_MINIMAL, hash);
  test.insert_entry(ali_a.body.common.related_type, MinimalTypeObject(bitmask_a));
  MinimalBitmaskType bitmask_b;
  bitmask_b.header.common.bit_bound = 9;
  EXPECT_FALSE(test.assignable(TypeObject(MinimalTypeObject(bitmask_b)), TypeObject(MinimalTypeObject(ali_a))));
  EXPECT_FALSE(test.assignable(TypeIdentifier(TK_UINT16), TypeObject(MinimalTypeObject(ali_a))));

  bitmask_a.header.common.bit_bound = 14;
  get_equivalence_hash(hash);
  ali_a.body.common.related_type = TypeIdentifier::make(EK_MINIMAL, hash);
  test.insert_entry(ali_a.body.common.related_type, MinimalTypeObject(bitmask_a));
  EXPECT_FALSE(test.assignable(TypeIdentifier(TK_UINT32), TypeObject(MinimalTypeObject(ali_a))));

  bitmask_a.header.common.bit_bound = 31;
  get_equivalence_hash(hash);
  ali_a.body.common.related_type = TypeIdentifier::make(EK_MINIMAL, hash);
  test.insert_entry(ali_a.body.common.related_type, MinimalTypeObject(bitmask_a));
  EXPECT_FALSE(test.assignable(TypeIdentifier(TK_UINT64), TypeObject(MinimalTypeObject(ali_a))));

  bitmask_a.header.common.bit_bound = 60;
  get_equivalence_hash(hash);
  ali_a.body.common.related_type = TypeIdentifier::make(EK_MINIMAL, hash);
  test.insert_entry(ali_a.body.common.related_type, MinimalTypeObject(bitmask_a));
  EXPECT_FALSE(test.assignable(TypeIdentifier(TK_UINT16), TypeObject(MinimalTypeObject(ali_a))));
}

void expect_false_alias_to_alias()
{
  TypeLookupService tls;
  TypeAssignability test(tls);
  MinimalAliasType ali_a, ali_b;

  // Primitive types
  ali_a.body.common.related_type = TypeIdentifier(TK_BOOLEAN);
  ali_b.body.common.related_type = TypeIdentifier(TK_INT8);
  EXPECT_FALSE(test.assignable(TypeObject(MinimalTypeObject(ali_a)), TypeObject(MinimalTypeObject(ali_b))));
  ali_a.body.common.related_type = TypeIdentifier(TK_BYTE);
  ali_b.body.common.related_type = TypeIdentifier(TK_CHAR8);
  EXPECT_FALSE(test.assignable(TypeObject(MinimalTypeObject(ali_a)), TypeObject(MinimalTypeObject(ali_b))));
  ali_a.body.common.related_type = TypeIdentifier(TK_INT16);
  ali_b.body.common.related_type = TypeIdentifier(TK_BYTE);
  EXPECT_FALSE(test.assignable(TypeObject(MinimalTypeObject(ali_a)), TypeObject(MinimalTypeObject(ali_b))));
  ali_a.body.common.related_type = TypeIdentifier(TK_INT32);
  ali_b.body.common.related_type = TypeIdentifier(TK_FLOAT32);
  EXPECT_FALSE(test.assignable(TypeObject(MinimalTypeObject(ali_a)), TypeObject(MinimalTypeObject(ali_b))));
  ali_a.body.common.related_type = TypeIdentifier(TK_INT64);
  ali_b.body.common.related_type = TypeIdentifier(TK_UINT16);
  EXPECT_FALSE(test.assignable(TypeObject(MinimalTypeObject(ali_a)), TypeObject(MinimalTypeObject(ali_b))));
  ali_a.body.common.related_type = TypeIdentifier(TK_UINT16);
  ali_b.body.common.related_type = TypeIdentifier(TK_CHAR16);
  EXPECT_FALSE(test.assignable(TypeObject(MinimalTypeObject(ali_a)), TypeObject(MinimalTypeObject(ali_b))));
  ali_a.body.common.related_type = TypeIdentifier(TK_UINT32);
  ali_b.body.common.related_type = TypeIdentifier(TK_INT32);
  EXPECT_FALSE(test.assignable(TypeObject(MinimalTypeObject(ali_a)), TypeObject(MinimalTypeObject(ali_b))));
  ali_a.body.common.related_type = TypeIdentifier(TK_UINT64);
  ali_b.body.common.related_type = TypeIdentifier(TK_FLOAT32);
  EXPECT_FALSE(test.assignable(TypeObject(MinimalTypeObject(ali_a)), TypeObject(MinimalTypeObject(ali_b))));
  ali_a.body.common.related_type = TypeIdentifier(TK_FLOAT32);
  ali_b.body.common.related_type = TypeIdentifier(TK_INT64);
  EXPECT_FALSE(test.assignable(TypeObject(MinimalTypeObject(ali_a)), TypeObject(MinimalTypeObject(ali_b))));
  ali_a.body.common.related_type = TypeIdentifier(TK_FLOAT64);
  ali_b.body.common.related_type = TypeIdentifier(TK_UINT64);
  EXPECT_FALSE(test.assignable(TypeObject(MinimalTypeObject(ali_a)), TypeObject(MinimalTypeObject(ali_b))));
  ali_a.body.common.related_type = TypeIdentifier(TK_FLOAT128);
  ali_b.body.common.related_type = TypeIdentifier(TK_FLOAT64);
  EXPECT_FALSE(test.assignable(TypeObject(MinimalTypeObject(ali_a)), TypeObject(MinimalTypeObject(ali_b))));
  ali_a.body.common.related_type = TypeIdentifier(TK_INT8);
  ali_b.body.common.related_type = TypeIdentifier(TK_INT32);
  EXPECT_FALSE(test.assignable(TypeObject(MinimalTypeObject(ali_a)), TypeObject(MinimalTypeObject(ali_b))));
  ali_a.body.common.related_type = TypeIdentifier(TK_UINT8);
  ali_b.body.common.related_type = TypeIdentifier(TK_BYTE);
  EXPECT_FALSE(test.assignable(TypeObject(MinimalTypeObject(ali_a)), TypeObject(MinimalTypeObject(ali_b))));
  ali_a.body.common.related_type = TypeIdentifier(TK_CHAR8);
  ali_b.body.common.related_type = TypeIdentifier(TK_INT16);
  EXPECT_FALSE(test.assignable(TypeObject(MinimalTypeObject(ali_a)), TypeObject(MinimalTypeObject(ali_b))));
  ali_a.body.common.related_type = TypeIdentifier(TK_CHAR16);
  ali_b.body.common.related_type = TypeIdentifier(TK_UINT32);
  EXPECT_FALSE(test.assignable(TypeObject(MinimalTypeObject(ali_a)), TypeObject(MinimalTypeObject(ali_b))));

  // String
  ali_a.body.common.related_type = TypeIdentifier::makeString(true, StringSTypeDefn(70));
  ali_b.body.common.related_type = TypeIdentifier::makeString(false, StringLTypeDefn(700));
  EXPECT_FALSE(test.assignable(TypeObject(MinimalTypeObject(ali_a)), TypeObject(MinimalTypeObject(ali_b))));
  ali_a.body.common.related_type = TypeIdentifier::makeString(false, StringLTypeDefn(100));
  ali_b.body.common.related_type = TypeIdentifier::makeString(true, StringSTypeDefn(200));
  EXPECT_FALSE(test.assignable(TypeObject(MinimalTypeObject(ali_a)), TypeObject(MinimalTypeObject(ali_b))));

  // Sequence
  ali_a.body.common.related_type = TypeIdentifier::makePlainSequence(TypeIdentifier(TK_INT64),
                                                                     static_cast<SBound>(100));
  ali_b.body.common.related_type = TypeIdentifier::makePlainSequence(TypeIdentifier(TK_UINT32),
                                                                     static_cast<LBound>(200));
  EXPECT_FALSE(test.assignable(TypeObject(MinimalTypeObject(ali_a)), TypeObject(MinimalTypeObject(ali_b))));
  MinimalSequenceType seq_b;
  seq_b.header.common.bound = 300;
  seq_b.element.common.type = TypeIdentifier(TK_FLOAT64);
  EquivalenceHash hash;
  get_equivalence_hash(hash);
  ali_b.body.common.related_type = TypeIdentifier::make(EK_MINIMAL, hash);
  test.insert_entry(ali_b.body.common.related_type, MinimalTypeObject(seq_b));
  EXPECT_FALSE(test.assignable(TypeObject(MinimalTypeObject(ali_a)), TypeObject(MinimalTypeObject(ali_b))));

  // Array
  SBoundSeq bounds;
  bounds.append(50).append(60).append(70);
  ali_a.body.common.related_type = TypeIdentifier::makePlainArray(TypeIdentifier(TK_FLOAT32), bounds);
  ali_b.body.common.related_type = TypeIdentifier::makePlainArray(TypeIdentifier(TK_BYTE), bounds);
  EXPECT_FALSE(test.assignable(TypeObject(MinimalTypeObject(ali_a)), TypeObject(MinimalTypeObject(ali_b))));
  MinimalArrayType arr_b;
  arr_b.header.common.bound_seq.append(50).append(60).append(70);
  arr_b.element.common.type = TypeIdentifier(TK_INT32);
  get_equivalence_hash(hash);
  ali_b.body.common.related_type = TypeIdentifier::make(EK_MINIMAL, hash);
  test.insert_entry(ali_b.body.common.related_type, MinimalTypeObject(arr_b));
  EXPECT_FALSE(test.assignable(TypeObject(MinimalTypeObject(ali_a)), TypeObject(MinimalTypeObject(ali_b))));

  // Map
  PlainMapLTypeDefn plain_map_a(PlainCollectionHeader(EK_MINIMAL, CollectionElementFlag()),
                                static_cast<LBound>(111),
                                TypeIdentifier(TK_INT64),
                                CollectionElementFlag(),
                                TypeIdentifier(TK_UINT32));
  ali_a.body.common.related_type = TypeIdentifier::make(TI_PLAIN_MAP_LARGE, plain_map_a);
  PlainMapSTypeDefn plain_map_b(PlainCollectionHeader(EK_MINIMAL, CollectionElementFlag()),
                                static_cast<SBound>(200),
                                TypeIdentifier(TK_INT64),
                                CollectionElementFlag(),
                                TypeIdentifier(TK_CHAR16));
  ali_b.body.common.related_type = TypeIdentifier::make(TI_PLAIN_MAP_SMALL, plain_map_b);
  EXPECT_FALSE(test.assignable(TypeObject(MinimalTypeObject(ali_a)), TypeObject(MinimalTypeObject(ali_b))));
  MinimalMapType map_b;
  map_b.header.common.bound = 500;
  map_b.key.common.type = TypeIdentifier(TK_UINT32);
  map_b.element.common.type = TypeIdentifier(TK_UINT64);
  get_equivalence_hash(hash);
  ali_b.body.common.related_type = TypeIdentifier::make(EK_MINIMAL, hash);
  test.insert_entry(ali_b.body.common.related_type, MinimalTypeObject(map_b));
  EXPECT_FALSE(test.assignable(TypeObject(MinimalTypeObject(ali_a)), TypeObject(MinimalTypeObject(ali_b))));

  // Enumeration
  MinimalEnumeratedLiteralSeq literal_seq;
  literal_seq.append(MinimalEnumeratedLiteral(CommonEnumeratedLiteral(1, EnumeratedLiteralFlag(IS_DEFAULT)),
                                              MinimalMemberDetail("LITERAL1")));
  literal_seq.append(MinimalEnumeratedLiteral(CommonEnumeratedLiteral(2, EnumeratedLiteralFlag()),
                                              MinimalMemberDetail("LITERAL2")));
  literal_seq.append(MinimalEnumeratedLiteral(CommonEnumeratedLiteral(3, EnumeratedLiteralFlag()),
                                              MinimalMemberDetail("LITERAL3")));
  literal_seq.append(MinimalEnumeratedLiteral(CommonEnumeratedLiteral(4, EnumeratedLiteralFlag()),
                                              MinimalMemberDetail("LITERAL4")));
  MinimalEnumeratedType enum_a(EnumTypeFlag(),
                               MinimalEnumeratedHeader(CommonEnumeratedHeader(static_cast<BitBound>(4))),
                               literal_seq);
  get_equivalence_hash(hash);
  ali_a.body.common.related_type = TypeIdentifier::make(EK_MINIMAL, hash);
  test.insert_entry(ali_a.body.common.related_type, MinimalTypeObject(enum_a));
  MinimalEnumeratedLiteralSeq literal_seq_b;
  literal_seq_b.append(MinimalEnumeratedLiteral(CommonEnumeratedLiteral(5, EnumeratedLiteralFlag()),
                                                MinimalMemberDetail("LITERAL2")));
  MinimalEnumeratedType enum_b(EnumTypeFlag(),
                               MinimalEnumeratedHeader(CommonEnumeratedHeader(static_cast<BitBound>(1))),
                               literal_seq_b);
  get_equivalence_hash(hash);
  ali_b.body.common.related_type = TypeIdentifier::make(EK_MINIMAL, hash);
  test.insert_entry(ali_b.body.common.related_type, MinimalTypeObject(enum_b));
  EXPECT_FALSE(test.assignable(TypeObject(MinimalTypeObject(ali_a)), TypeObject(MinimalTypeObject(ali_b))));

  // Bitmask
  MinimalBitmaskType bitmask_a;
  bitmask_a.header.common.bit_bound = 4;
  MinimalBitflag flag;
  flag.common.position = 0;
  flag.detail = MinimalMemberDetail("BIT1");
  bitmask_a.flag_seq.append(flag);
  flag.common.position = 1;
  flag.detail = MinimalMemberDetail("BIT2");
  bitmask_a.flag_seq.append(flag);
  flag.common.position = 2;
  flag.detail = MinimalMemberDetail("BIT3");
  bitmask_a.flag_seq.append(flag);
  flag.common.position = 3;
  flag.detail = MinimalMemberDetail("BIT4");
  bitmask_a.flag_seq.append(flag);
  get_equivalence_hash(hash);
  ali_a.body.common.related_type = TypeIdentifier::make(EK_MINIMAL, hash);
  test.insert_entry(ali_a.body.common.related_type, MinimalTypeObject(bitmask_a));
  MinimalBitmaskType bitmask_b;
  bitmask_b.header.common.bit_bound = 11;
  get_equivalence_hash(hash);
  ali_b.body.common.related_type = TypeIdentifier::make(EK_MINIMAL, hash);
  test.insert_entry(ali_b.body.common.related_type, MinimalTypeObject(bitmask_b));
  EXPECT_FALSE(test.assignable(TypeObject(MinimalTypeObject(ali_a)), TypeObject(MinimalTypeObject(ali_b))));
  ali_b.body.common.related_type = TypeIdentifier(TK_UINT16);
  EXPECT_FALSE(test.assignable(TypeObject(MinimalTypeObject(ali_a)), TypeObject(MinimalTypeObject(ali_b))));

  bitmask_a.header.common.bit_bound = 14;
  get_equivalence_hash(hash);
  ali_a.body.common.related_type = TypeIdentifier::make(EK_MINIMAL, hash);
  test.insert_entry(ali_a.body.common.related_type, MinimalTypeObject(bitmask_a));
  ali_b.body.common.related_type = TypeIdentifier(TK_UINT32);
  EXPECT_FALSE(test.assignable(TypeObject(MinimalTypeObject(ali_a)), TypeObject(MinimalTypeObject(ali_b))));

  bitmask_a.header.common.bit_bound = 31;
  get_equivalence_hash(hash);
  ali_a.body.common.related_type = TypeIdentifier::make(EK_MINIMAL, hash);
  test.insert_entry(ali_a.body.common.related_type, MinimalTypeObject(bitmask_a));
  ali_b.body.common.related_type = TypeIdentifier(TK_UINT16);
  EXPECT_FALSE(test.assignable(TypeObject(MinimalTypeObject(ali_a)), TypeObject(MinimalTypeObject(ali_b))));

  bitmask_a.header.common.bit_bound = 60;
  get_equivalence_hash(hash);
  ali_a.body.common.related_type = TypeIdentifier::make(EK_MINIMAL, hash);
  test.insert_entry(ali_a.body.common.related_type, MinimalTypeObject(bitmask_a));
  ali_b.body.common.related_type = TypeIdentifier(TK_UINT32);
  EXPECT_FALSE(test.assignable(TypeObject(MinimalTypeObject(ali_a)), TypeObject(MinimalTypeObject(ali_b))));
}

TEST(AliasTypeTest, NotAssignable)
{
  expect_false_non_alias_to_alias();
  expect_false_alias_to_non_alias();
  expect_false_alias_to_alias();
}

TEST(StructTypeTest, Assignable)
{
  TypeLookupService tls;
  TypeAssignability test(tls);
  MinimalStructType a, b;
  a.struct_flags = IS_MUTABLE;
  b.struct_flags = a.struct_flags;

  // Primitive members
  MinimalStructMember ma1(CommonStructMember(1, IS_KEY, TypeIdentifier(TK_UINT8)),
                          MinimalMemberDetail("m1"));
  MinimalStructMember mb1(CommonStructMember(1, StructMemberFlag(), TypeIdentifier(TK_UINT8)),
                          MinimalMemberDetail("m1"));
  a.member_seq.append(ma1);
  b.member_seq.append(mb1);
  EXPECT_TRUE(test.assignable(TypeObject(MinimalTypeObject(a)), TypeObject(MinimalTypeObject(b))));

  // Struct key members
  MinimalStructType inner_a, inner_b;
  inner_a.struct_flags = IS_FINAL;
  inner_b.struct_flags = inner_a.struct_flags;
  inner_a.member_seq.append(MinimalStructMember(CommonStructMember(1, IS_KEY, TypeIdentifier(TK_FLOAT128)),
                                                MinimalMemberDetail("inner_m1")));
  inner_a.member_seq.append(MinimalStructMember(CommonStructMember(2, StructMemberFlag(),
                                                                   TypeIdentifier::makeString(false,
                                                                                              StringSTypeDefn(100))),
                                                MinimalMemberDetail("inner_m2")));
  inner_b.member_seq.append(MinimalStructMember(CommonStructMember(1, IS_KEY, TypeIdentifier(TK_FLOAT128)),
                                                MinimalMemberDetail("inner_m1")));
  inner_b.member_seq.append(MinimalStructMember(CommonStructMember(2, StructMemberFlag(),
                                                                   TypeIdentifier::makeString(false,
                                                                                              StringLTypeDefn(50))),
                                                MinimalMemberDetail("inner_m2")));
  EXPECT_TRUE(test.assignable(TypeObject(MinimalTypeObject(inner_a)),
                              TypeObject(MinimalTypeObject(inner_b))));

  inner_a.struct_flags = IS_APPENDABLE;
  inner_b.struct_flags = inner_a.struct_flags;
  inner_b.member_seq.append(MinimalStructMember(CommonStructMember(3, StructMemberFlag(),
                                                                   TypeIdentifier(TK_UINT32)),
                                                MinimalMemberDetail("inner_m3")));
  EXPECT_TRUE(test.assignable(TypeObject(MinimalTypeObject(inner_a)),
                              TypeObject(MinimalTypeObject(inner_b))));

  EquivalenceHash hash;
  get_equivalence_hash(hash);
  MinimalStructMember ma2(CommonStructMember(2, StructMemberFlag(), TypeIdentifier::make(EK_MINIMAL, hash)),
                          MinimalMemberDetail("m2"));
  test.insert_entry(ma2.common.member_type_id, MinimalTypeObject(inner_a));
  get_equivalence_hash(hash);
  MinimalStructMember mb2(CommonStructMember(2, IS_KEY, TypeIdentifier::make(EK_MINIMAL, hash)),
                          MinimalMemberDetail("m2"));
  test.insert_entry(mb2.common.member_type_id, MinimalTypeObject(inner_b));
  a.member_seq.append(ma2);
  b.member_seq.append(mb2);
  EXPECT_TRUE(test.assignable(TypeObject(MinimalTypeObject(a)), TypeObject(MinimalTypeObject(b))));

  // Members for which both optional is false and must_understand is true in either
  // T1 or T2 appear in both T1 and T2
  a.member_seq.members[1].common.member_flags &= ~IS_OPTIONAL;
  a.member_seq.members[1].common.member_flags |= IS_MUST_UNDERSTAND;
  b.member_seq.members[0].common.member_flags &= ~IS_OPTIONAL;
  b.member_seq.members[0].common.member_flags |= IS_MUST_UNDERSTAND;
  EXPECT_TRUE(test.assignable(TypeObject(MinimalTypeObject(a)), TypeObject(MinimalTypeObject(b))));

  // String key members
  MinimalStructMember ma3(CommonStructMember(3, StructMemberFlag(),
                                             TypeIdentifier::makeString(true, StringSTypeDefn(120))),
                          MinimalMemberDetail("m3"));
  MinimalStructMember mb3(CommonStructMember(3, IS_KEY, TypeIdentifier::makeString(true, StringLTypeDefn(100))),
                          MinimalMemberDetail("m3"));
  a.member_seq.append(ma3);
  b.member_seq.append(mb3);
  EXPECT_TRUE(test.assignable(TypeObject(MinimalTypeObject(a)), TypeObject(MinimalTypeObject(b))));

  // Enumerated key members
  MinimalEnumeratedLiteralSeq literal_seq_a, literal_seq_b;
  literal_seq_a.append(MinimalEnumeratedLiteral(CommonEnumeratedLiteral(1, IS_DEFAULT),
                                                MinimalMemberDetail("LITERAL1")));
  literal_seq_a.append(MinimalEnumeratedLiteral(CommonEnumeratedLiteral(2, EnumeratedLiteralFlag()),
                                                MinimalMemberDetail("LITERAL2")));
  literal_seq_a.append(MinimalEnumeratedLiteral(CommonEnumeratedLiteral(3, EnumeratedLiteralFlag()),
                                                MinimalMemberDetail("LITERAL3")));
  literal_seq_a.append(MinimalEnumeratedLiteral(CommonEnumeratedLiteral(4, EnumeratedLiteralFlag()),
                                                MinimalMemberDetail("LITERAL4")));
  literal_seq_b.append(MinimalEnumeratedLiteral(CommonEnumeratedLiteral(2, IS_DEFAULT),
                                                MinimalMemberDetail("LITERAL2")));
  literal_seq_b.append(MinimalEnumeratedLiteral(CommonEnumeratedLiteral(1, EnumeratedLiteralFlag()),
                                                MinimalMemberDetail("LITERAL1")));
  literal_seq_b.append(MinimalEnumeratedLiteral(CommonEnumeratedLiteral(3, EnumeratedLiteralFlag()),
                                                MinimalMemberDetail("LITERAL3")));
  MinimalEnumeratedType enum_a(IS_APPENDABLE, MinimalEnumeratedHeader(CommonEnumeratedHeader(3)), literal_seq_a);
<<<<<<< HEAD
  MinimalEnumeratedType enum_b(EnumTypeFlag(), MinimalEnumeratedHeader(CommonEnumeratedHeader(3)), literal_seq_b);
  get_equivalence_hash(hash);
=======
  MinimalEnumeratedType enum_b(IS_APPENDABLE, MinimalEnumeratedHeader(CommonEnumeratedHeader(3)), literal_seq_b);
  TypeLookup::get_equivalence_hash(hash);
>>>>>>> 18314684
  MinimalStructMember ma4(CommonStructMember(4, StructMemberFlag(), TypeIdentifier::make(EK_MINIMAL, hash)),
                          MinimalMemberDetail("m4"));
  test.insert_entry(ma4.common.member_type_id, MinimalTypeObject(enum_a));
  get_equivalence_hash(hash);
  MinimalStructMember mb4(CommonStructMember(4, IS_KEY, TypeIdentifier::make(EK_MINIMAL, hash)),
                          MinimalMemberDetail("m4"));
  test.insert_entry(mb4.common.member_type_id, MinimalTypeObject(enum_b));
  a.member_seq.append(ma4);
  b.member_seq.append(mb4);
  EXPECT_TRUE(test.assignable(TypeObject(MinimalTypeObject(a)), TypeObject(MinimalTypeObject(b))));

  // Sequence key members
  MinimalSequenceType seq_a, seq_b;
  seq_a.header.common.bound = 100;
  seq_a.element.common.type = TypeIdentifier(TK_FLOAT64);
  seq_b.header.common.bound = 60;
<<<<<<< HEAD
  seq_b.element.common.type = TypeIdentifier(TK_INT64);
  get_equivalence_hash(hash);
=======
  seq_b.element.common.type = TypeIdentifier(TK_FLOAT64);
  TypeLookup::get_equivalence_hash(hash);
>>>>>>> 18314684
  MinimalStructMember ma5(CommonStructMember(5, StructMemberFlag(), TypeIdentifier::make(EK_MINIMAL, hash)),
                          MinimalMemberDetail("m5"));
  test.insert_entry(ma5.common.member_type_id, MinimalTypeObject(seq_a));
  get_equivalence_hash(hash);
  MinimalStructMember mb5(CommonStructMember(5, IS_KEY, TypeIdentifier::make(EK_MINIMAL, hash)),
                          MinimalMemberDetail("m5"));
  test.insert_entry(mb5.common.member_type_id, MinimalTypeObject(seq_b));
  a.member_seq.append(ma5);
  b.member_seq.append(mb5);
  EXPECT_TRUE(test.assignable(TypeObject(MinimalTypeObject(a)), TypeObject(MinimalTypeObject(b))));

  // Plain sequence key members
  MinimalSequenceType seq_a2;
  seq_a2.header.common.bound = 120;
<<<<<<< HEAD
  seq_a2.element.common.type = TypeIdentifier(TK_FLOAT64);
  get_equivalence_hash(hash);
  MinimalStructMember ma6(CommonStructMember(6, StructMemberFlag(), TypeIdentifier::make(EK_MINIMAL, hash)),
                          MinimalMemberDetail("m6"));
  test.insert_entry(ma6.common.member_type_id, MinimalTypeObject(seq_a));
=======
  seq_a2.element.common.type = TypeIdentifier(TK_UINT64);
  TypeLookup::get_equivalence_hash(hash);
  MinimalStructMember ma6(CommonStructMember(6, StructMemberFlag(), TypeIdentifier::make(EK_MINIMAL, hash)),
                          MinimalMemberDetail("m6"));
  TypeLookup::insert_entry(ma6.common.member_type_id, MinimalTypeObject(seq_a2));
>>>>>>> 18314684
  MinimalStructMember mb6(CommonStructMember(6, IS_KEY,
                                             TypeIdentifier::makePlainSequence(TypeIdentifier(TK_UINT64),
                                                                               static_cast<SBound>(70))),
                          MinimalMemberDetail("m6"));
  a.member_seq.append(ma6);
  b.member_seq.append(mb6);
  EXPECT_TRUE(test.assignable(TypeObject(MinimalTypeObject(a)), TypeObject(MinimalTypeObject(b))));

  // Map key members
  MinimalMapType map_a, map_b;
  map_a.header.common.bound = 200;
  map_a.key.common.type = TypeIdentifier(TK_UINT64);
  map_a.element.common.type = TypeIdentifier(TK_FLOAT128);
  map_b.header.common.bound = 150;
  map_b.key.common.type = TypeIdentifier(TK_UINT64);
  map_b.element.common.type = TypeIdentifier(TK_FLOAT128);
  get_equivalence_hash(hash);
  MinimalStructMember ma7(CommonStructMember(7, StructMemberFlag(), TypeIdentifier::make(EK_MINIMAL, hash)),
                          MinimalMemberDetail("m7"));
  test.insert_entry(ma7.common.member_type_id, MinimalTypeObject(map_a));
  get_equivalence_hash(hash);
  MinimalStructMember mb7(CommonStructMember(7, IS_KEY, TypeIdentifier::make(EK_MINIMAL, hash)),
                          MinimalMemberDetail("m7"));
  test.insert_entry(mb7.common.member_type_id, MinimalTypeObject(map_b));
  a.member_seq.append(ma7);
  b.member_seq.append(mb7);
  EXPECT_TRUE(test.assignable(TypeObject(MinimalTypeObject(a)), TypeObject(MinimalTypeObject(b))));

  // Plain map key members
  MinimalMapType map_a2;
  map_a2.header.common.bound = 200;
  map_a2.key.common.type = TypeIdentifier(TK_INT32);
  map_a2.element.common.type = TypeIdentifier(TK_FLOAT32);
  get_equivalence_hash(hash);
  MinimalStructMember ma8(CommonStructMember(8, StructMemberFlag(), TypeIdentifier::make(EK_MINIMAL, hash)),
                          MinimalMemberDetail("m8"));
  test.insert_entry(ma8.common.member_type_id, MinimalTypeObject(map_a2));
  PlainMapLTypeDefn plain_map(PlainCollectionHeader(EK_MINIMAL, CollectionElementFlag()), 160,
                              TypeIdentifier(TK_FLOAT32), CollectionElementFlag(),
                              TypeIdentifier(TK_INT32));
  MinimalStructMember mb8(CommonStructMember(8, IS_KEY, TypeIdentifier::make(TI_PLAIN_MAP_LARGE, plain_map)),
                          MinimalMemberDetail("m8"));
  a.member_seq.append(ma8);
  b.member_seq.append(mb8);
  EXPECT_TRUE(test.assignable(TypeObject(MinimalTypeObject(a)), TypeObject(MinimalTypeObject(b))));

  // Union key members
  MinimalUnionType uni_a, uni_b;
  uni_a.discriminator.common.type_id = TypeIdentifier(TK_CHAR8);
  uni_b.discriminator.common.type_id = TypeIdentifier(TK_CHAR8);
  uni_a.discriminator.common.member_flags = 0;
  uni_b.discriminator.common.member_flags = 0;
  uni_a.member_seq.append(MinimalUnionMember(CommonUnionMember(1, UnionMemberFlag(),
                                                               TypeIdentifier::makeString(false, StringLTypeDefn(120)),
                                                               UnionCaseLabelSeq().append(1).append(2).append(3)),
                                             MinimalMemberDetail("inner1")));
  uni_a.member_seq.append(MinimalUnionMember(CommonUnionMember(2, IS_DEFAULT,
                                                               TypeIdentifier::makeString(false, StringSTypeDefn(100)),
                                                               UnionCaseLabelSeq().append(4).append(5).append(6)),
                                             MinimalMemberDetail("inner2")));
  uni_b.discriminator.common.type_id = TypeIdentifier(TK_CHAR8);
  uni_b.member_seq.append(MinimalUnionMember(CommonUnionMember(1, IS_DEFAULT,
                                                               TypeIdentifier::makeString(false, StringSTypeDefn(130)),
                                                               UnionCaseLabelSeq().append(1).append(2)),
                                             MinimalMemberDetail("inner1")));
  uni_b.member_seq.append(MinimalUnionMember(CommonUnionMember(2, UnionMemberFlag(),
                                                               TypeIdentifier::makeString(false, StringLTypeDefn(150)),
                                                               UnionCaseLabelSeq().append(3).append(4)),
                                             MinimalMemberDetail("inner2")));
  get_equivalence_hash(hash);
  MinimalStructMember ma9(CommonStructMember(9, StructMemberFlag(), TypeIdentifier::make(EK_MINIMAL, hash)),
                          MinimalMemberDetail("m9"));
  test.insert_entry(ma9.common.member_type_id, MinimalTypeObject(uni_a));
  get_equivalence_hash(hash);
  MinimalStructMember mb9(CommonStructMember(9, IS_KEY, TypeIdentifier::make(EK_MINIMAL, hash)),
                          MinimalMemberDetail("m9"));
<<<<<<< HEAD
  test.insert_entry(mb9.common.member_type_id, MinimalTypeObject(uni_b));
  a2.member_seq.append(ma9);
  b2.member_seq.append(mb9);
  EXPECT_TRUE(test.assignable(TypeObject(MinimalTypeObject(a2)), TypeObject(MinimalTypeObject(b2))));
=======
  TypeLookup::insert_entry(mb9.common.member_type_id, MinimalTypeObject(uni_b));
  a.member_seq.append(ma9);
  b.member_seq.append(mb9);
  EXPECT_TRUE(test.assignable(TypeObject(MinimalTypeObject(a)), TypeObject(MinimalTypeObject(b))));
>>>>>>> 18314684
}

void expect_false_different_extensibilities()
{
  TypeLookupService tls;
  TypeAssignability test(tls);
  MinimalStructType a, b;

  // Different extensibility kinds
  a.struct_flags = IS_APPENDABLE;
  b.struct_flags = IS_FINAL;
  EXPECT_FALSE(test.assignable(TypeObject(MinimalTypeObject(a)), TypeObject(MinimalTypeObject(b))));
}

void expect_false_different_ids()
{
  TypeLookupService tls;
  TypeAssignability test(tls);
  MinimalStructType a, b;

  // Some members with the same name but different ID
  a.struct_flags = IS_MUTABLE;
  b.struct_flags = a.struct_flags;
  MinimalStructMember ma1(CommonStructMember(1, IS_KEY, TypeIdentifier(TK_UINT8)),
                          MinimalMemberDetail("m1"));
  MinimalStructMember mb1(CommonStructMember(13, StructMemberFlag(), TypeIdentifier(TK_CHAR8)),
                          MinimalMemberDetail("m1"));
  a.member_seq.append(ma1);
  b.member_seq.append(mb1);
  EXPECT_FALSE(test.assignable(TypeObject(MinimalTypeObject(a)), TypeObject(MinimalTypeObject(b))));
}

void expect_false_different_names()
{
  TypeLookupService tls;
  TypeAssignability test(tls);
  MinimalStructType a, b;

  // Some members with the same name but different ID
  a.struct_flags = IS_MUTABLE;
  b.struct_flags = a.struct_flags;
  MinimalStructMember ma1(CommonStructMember(1, StructMemberFlag(), TypeIdentifier(TK_UINT8)),
                          MinimalMemberDetail("m1"));
  MinimalStructMember mb1(CommonStructMember(1, IS_KEY, TypeIdentifier(TK_CHAR8)),
                          MinimalMemberDetail("m10"));
  a.member_seq.append(ma1);
  b.member_seq.append(mb1);
  EXPECT_FALSE(test.assignable(TypeObject(MinimalTypeObject(a)), TypeObject(MinimalTypeObject(b))));
}

void expect_false_no_matched_member()
{
  TypeLookupService tls;
  TypeAssignability test(tls);
  MinimalStructType a, b;

  // There no members with the same ID
  a.struct_flags = IS_MUTABLE;
  b.struct_flags = a.struct_flags;
  MinimalStructMember ma1(CommonStructMember(1, StructMemberFlag(), TypeIdentifier(TK_UINT8)),
                          MinimalMemberDetail("m1"));
  MinimalStructMember ma2(CommonStructMember(2, StructMemberFlag(), TypeIdentifier(TK_FLOAT64)),
                          MinimalMemberDetail("m2"));
  MinimalStructMember mb1(CommonStructMember(10, IS_KEY, TypeIdentifier(TK_CHAR8)),
                          MinimalMemberDetail("m10"));
  MinimalStructMember mb2(CommonStructMember(20, StructMemberFlag(), TypeIdentifier(TK_INT64)),
                          MinimalMemberDetail("m20"));
  a.member_seq.append(ma1).append(ma2);
  b.member_seq.append(mb1).append(mb2);
  EXPECT_FALSE(test.assignable(TypeObject(MinimalTypeObject(a)), TypeObject(MinimalTypeObject(b))));
}

void expect_false_key_erased()
{
  TypeLookupService tls;
  TypeAssignability test(tls);
  MinimalStructType a, b;

  // KeyErased of members are not assignable
  MinimalStructType inner_a, inner_b;
  inner_a.struct_flags = IS_MUTABLE;
  inner_b.struct_flags = inner_a.struct_flags;
  inner_a.member_seq.append(MinimalStructMember(CommonStructMember(1, IS_KEY, TypeIdentifier(TK_FLOAT128)),
                                                MinimalMemberDetail("inner_m1")));
  inner_a.member_seq.append(MinimalStructMember(CommonStructMember(2, StructMemberFlag(),
                                                                   TypeIdentifier::makeString(false,
                                                                                              StringSTypeDefn(100))),
                                                MinimalMemberDetail("inner_m2")));
  inner_b.member_seq.append(MinimalStructMember(CommonStructMember(1, IS_KEY, TypeIdentifier(TK_INT16)),
                                                MinimalMemberDetail("inner_m1")));
  inner_b.member_seq.append(MinimalStructMember(CommonStructMember(2, StructMemberFlag(),
                                                                   TypeIdentifier::makeString(true,
                                                                                              StringLTypeDefn(50))),
                                                MinimalMemberDetail("inner_m2")));
  EquivalenceHash hash;
  get_equivalence_hash(hash);
  MinimalStructMember ma1(CommonStructMember(1, StructMemberFlag(), TypeIdentifier::make(EK_MINIMAL, hash)),
                          MinimalMemberDetail("m1"));
  test.insert_entry(ma1.common.member_type_id, MinimalTypeObject(inner_a));
  get_equivalence_hash(hash);
  MinimalStructMember mb1(CommonStructMember(1, IS_KEY, TypeIdentifier::make(EK_MINIMAL, hash)),
                          MinimalMemberDetail("m1"));
  test.insert_entry(mb1.common.member_type_id, MinimalTypeObject(inner_b));
  a.member_seq.append(ma1);
  b.member_seq.append(mb1);
  EXPECT_FALSE(test.assignable(TypeObject(MinimalTypeObject(a)), TypeObject(MinimalTypeObject(b))));

  MinimalStructType a2, b2;
  MinimalUnionType uni_a, uni_b;
  uni_a.discriminator.common.member_flags = IS_KEY;
  uni_a.discriminator.common.type_id = TypeIdentifier(TK_CHAR8);
  uni_a.member_seq.append(MinimalUnionMember(CommonUnionMember(1, UnionMemberFlag(),
                                                               TypeIdentifier::makeString(false, StringLTypeDefn(120)),
                                                               UnionCaseLabelSeq().append(1).append(2).append(3)),
                                             MinimalMemberDetail("inner1")));
  uni_a.member_seq.append(MinimalUnionMember(CommonUnionMember(2, IS_DEFAULT,
                                                               TypeIdentifier::makeString(false, StringSTypeDefn(100)),
                                                               UnionCaseLabelSeq().append(4).append(5).append(6)),
                                             MinimalMemberDetail("inner2")));
  uni_b.discriminator.common.member_flags = IS_KEY;
  uni_b.discriminator.common.type_id = TypeIdentifier(TK_BYTE);
  uni_b.member_seq.append(MinimalUnionMember(CommonUnionMember(1, IS_DEFAULT,
                                                               TypeIdentifier::makeString(false, StringSTypeDefn(130)),
                                                               UnionCaseLabelSeq().append(1).append(2)),
                                             MinimalMemberDetail("inner1")));
  uni_b.member_seq.append(MinimalUnionMember(CommonUnionMember(2, UnionMemberFlag(),
                                                               TypeIdentifier::makeString(false, StringLTypeDefn(150)),
                                                               UnionCaseLabelSeq().append(3).append(4)),
                                             MinimalMemberDetail("inner2")));
  get_equivalence_hash(hash);
  MinimalStructMember ma9(CommonStructMember(9, StructMemberFlag(), TypeIdentifier::make(EK_MINIMAL, hash)),
                          MinimalMemberDetail("m9"));
  test.insert_entry(ma9.common.member_type_id, MinimalTypeObject(uni_a));
  get_equivalence_hash(hash);
  MinimalStructMember mb9(CommonStructMember(9, IS_KEY, TypeIdentifier::make(EK_MINIMAL, hash)),
                          MinimalMemberDetail("m9"));
  test.insert_entry(mb9.common.member_type_id, MinimalTypeObject(uni_b));
  a2.member_seq.append(ma9);
  b2.member_seq.append(mb9);
  EXPECT_FALSE(test.assignable(TypeObject(MinimalTypeObject(a2)), TypeObject(MinimalTypeObject(b2))));
}

void expect_false_not_optional_must_understand()
{
  TypeLookupService tls;
  TypeAssignability test(tls);
  MinimalStructType a, b;

  a.struct_flags = IS_MUTABLE;
  b.struct_flags = a.struct_flags;
  MinimalStructMember ma1(CommonStructMember(1, StructMemberFlag(), TypeIdentifier(TK_UINT8)),
                          MinimalMemberDetail("m1"));
  MinimalStructMember ma2(CommonStructMember(2, StructMemberFlag(), TypeIdentifier(TK_FLOAT32)),
                          MinimalMemberDetail("m2"));
  MinimalStructMember mb1(CommonStructMember(1, StructMemberFlag(), TypeIdentifier(TK_BYTE)),
                          MinimalMemberDetail("m1"));
  MinimalStructMember mb2(CommonStructMember(2, IS_KEY, TypeIdentifier(TK_UINT32)),
                          MinimalMemberDetail("m2"));
  a.member_seq.append(ma1).append(ma2);
  b.member_seq.append(mb1).append(mb2);
  a.member_seq.members[1].common.member_flags &= ~IS_OPTIONAL;
  a.member_seq.members[1].common.member_flags |= IS_MUST_UNDERSTAND;
  EXPECT_FALSE(test.assignable(TypeObject(MinimalTypeObject(a)), TypeObject(MinimalTypeObject(b))));
}

void expect_false_keys_must_in_both()
{
  TypeLookupService tls;
  TypeAssignability test(tls);
  MinimalStructType a, b;

  a.struct_flags = IS_MUTABLE;
  b.struct_flags = a.struct_flags;
  MinimalStructMember ma1(CommonStructMember(1, IS_KEY, TypeIdentifier(TK_UINT8)),
                          MinimalMemberDetail("m1"));
  MinimalStructMember ma2(CommonStructMember(2, StructMemberFlag(), TypeIdentifier(TK_FLOAT32)),
                          MinimalMemberDetail("m2"));
  MinimalStructMember mb1(CommonStructMember(1, StructMemberFlag(), TypeIdentifier(TK_BYTE)),
                          MinimalMemberDetail("m1"));
  MinimalStructMember mb2(CommonStructMember(3, IS_KEY, TypeIdentifier(TK_UINT32)),
                          MinimalMemberDetail("m3"));
  a.member_seq.append(ma1).append(ma2);
  b.member_seq.append(mb1).append(mb2);
  EXPECT_FALSE(test.assignable(TypeObject(MinimalTypeObject(a)), TypeObject(MinimalTypeObject(b))));
}

void expect_false_string_keys()
{
  TypeLookupService tls;
  TypeAssignability test(tls);
  MinimalStructType a, b;

  MinimalStructMember ma1(CommonStructMember(1, StructMemberFlag(),
                                             TypeIdentifier::makeString(true, StringSTypeDefn(120))),
                          MinimalMemberDetail("m1"));
  MinimalStructMember mb1(CommonStructMember(1, IS_KEY,
                                             TypeIdentifier::makeString(true, StringLTypeDefn(200))),
                          MinimalMemberDetail("m1"));
  a.member_seq.append(ma1);
  b.member_seq.append(mb1);
  EXPECT_FALSE(test.assignable(TypeObject(MinimalTypeObject(a)), TypeObject(MinimalTypeObject(b))));
}

void expect_false_enum_keys()
{
  TypeLookupService tls;
  TypeAssignability test(tls);
  MinimalStructType a, b;

  MinimalEnumeratedLiteralSeq literal_seq_a, literal_seq_b;
  literal_seq_a.append(MinimalEnumeratedLiteral(CommonEnumeratedLiteral(1, IS_DEFAULT),
                                                MinimalMemberDetail("LITERAL1")));
  literal_seq_a.append(MinimalEnumeratedLiteral(CommonEnumeratedLiteral(2, EnumeratedLiteralFlag()),
                                                MinimalMemberDetail("LITERAL2")));
  literal_seq_a.append(MinimalEnumeratedLiteral(CommonEnumeratedLiteral(4, EnumeratedLiteralFlag()),
                                                MinimalMemberDetail("LITERAL4")));
  literal_seq_b.append(MinimalEnumeratedLiteral(CommonEnumeratedLiteral(2, IS_DEFAULT),
                                                MinimalMemberDetail("LITERAL2")));
  literal_seq_b.append(MinimalEnumeratedLiteral(CommonEnumeratedLiteral(1, EnumeratedLiteralFlag()),
                                                MinimalMemberDetail("LITERAL1")));
  literal_seq_b.append(MinimalEnumeratedLiteral(CommonEnumeratedLiteral(3, EnumeratedLiteralFlag()),
                                                MinimalMemberDetail("LITERAL3")));
  MinimalEnumeratedType enum_a(IS_APPENDABLE, MinimalEnumeratedHeader(CommonEnumeratedHeader(3)), literal_seq_a);
  MinimalEnumeratedType enum_b(IS_APPENDABLE, MinimalEnumeratedHeader(CommonEnumeratedHeader(3)), literal_seq_b);
  EquivalenceHash hash;
  get_equivalence_hash(hash);
  MinimalStructMember ma1(CommonStructMember(1, StructMemberFlag(), TypeIdentifier::make(EK_MINIMAL, hash)),
                          MinimalMemberDetail("m1"));
  test.insert_entry(ma1.common.member_type_id, MinimalTypeObject(enum_a));
  get_equivalence_hash(hash);
  MinimalStructMember mb1(CommonStructMember(1, IS_KEY, TypeIdentifier::make(EK_MINIMAL, hash)),
                          MinimalMemberDetail("m1"));
  test.insert_entry(mb1.common.member_type_id, MinimalTypeObject(enum_b));
  a.member_seq.append(ma1);
  b.member_seq.append(mb1);
  EXPECT_FALSE(test.assignable(TypeObject(MinimalTypeObject(a)), TypeObject(MinimalTypeObject(b))));
}

void expect_false_sequence_keys()
{
  TypeLookupService tls;
  TypeAssignability test(tls);
  MinimalStructType a, b;

  // Sequence key members
  MinimalSequenceType seq_a, seq_b;
  seq_a.header.common.bound = 100;
  seq_a.element.common.type = TypeIdentifier(TK_UINT64);
  seq_b.header.common.bound = 600;
  seq_b.element.common.type = TypeIdentifier(TK_UINT64);
  EquivalenceHash hash;
  get_equivalence_hash(hash);
  MinimalStructMember ma5(CommonStructMember(5, StructMemberFlag(), TypeIdentifier::make(EK_MINIMAL, hash)),
                          MinimalMemberDetail("m5"));
  test.insert_entry(ma5.common.member_type_id, MinimalTypeObject(seq_a));
  get_equivalence_hash(hash);
  MinimalStructMember mb5(CommonStructMember(5, IS_KEY, TypeIdentifier::make(EK_MINIMAL, hash)),
                          MinimalMemberDetail("m5"));
  test.insert_entry(mb5.common.member_type_id, MinimalTypeObject(seq_b));
  a.member_seq.append(ma5);
  b.member_seq.append(mb5);
  EXPECT_FALSE(test.assignable(TypeObject(MinimalTypeObject(a)), TypeObject(MinimalTypeObject(b))));

  // Plain sequence key members
  MinimalStructType a2, b2;
  MinimalSequenceType seq_a2;
  seq_a2.header.common.bound = 320;
  seq_a2.element.common.type = TypeIdentifier(TK_FLOAT64);
  get_equivalence_hash(hash);
  MinimalStructMember ma6(CommonStructMember(6, StructMemberFlag(), TypeIdentifier::make(EK_MINIMAL, hash)),
                          MinimalMemberDetail("m6"));
  test.insert_entry(ma6.common.member_type_id, MinimalTypeObject(seq_a));
  MinimalStructMember mb6(CommonStructMember(6, IS_KEY,
                                             TypeIdentifier::makePlainSequence(TypeIdentifier(TK_UINT32),
                                                                               static_cast<LBound>(200))),
                          MinimalMemberDetail("m6"));
  a2.member_seq.append(ma6);
  b2.member_seq.append(mb6);
  EXPECT_FALSE(test.assignable(TypeObject(MinimalTypeObject(a2)), TypeObject(MinimalTypeObject(b2))));
}

void expect_false_map_keys()
{
  TypeLookupService tls;
  TypeAssignability test(tls);
  MinimalStructType a, b;

  // Map key members
  MinimalMapType map_a, map_b;
  map_a.header.common.bound = 500;
  map_a.key.common.type = TypeIdentifier(TK_UINT32);
  map_a.element.common.type = TypeIdentifier(TK_FLOAT128);
  map_b.header.common.bound = 200;
  map_b.key.common.type = TypeIdentifier(TK_UINT64);
  map_b.element.common.type = TypeIdentifier(TK_FLOAT128);
  EquivalenceHash hash;
  get_equivalence_hash(hash);
  MinimalStructMember ma7(CommonStructMember(7, StructMemberFlag(), TypeIdentifier::make(EK_MINIMAL, hash)),
                          MinimalMemberDetail("m7"));
  test.insert_entry(ma7.common.member_type_id, MinimalTypeObject(map_a));
  get_equivalence_hash(hash);
  MinimalStructMember mb7(CommonStructMember(7, IS_KEY, TypeIdentifier::make(EK_MINIMAL, hash)),
                          MinimalMemberDetail("m7"));
  test.insert_entry(mb7.common.member_type_id, MinimalTypeObject(map_b));
  a.member_seq.append(ma7);
  b.member_seq.append(mb7);
  EXPECT_FALSE(test.assignable(TypeObject(MinimalTypeObject(a)), TypeObject(MinimalTypeObject(b))));

  // Plain map key members
  MinimalStructType a2, b2;
  MinimalMapType map_a2;
  map_a2.header.common.bound = 200;
  map_a2.key.common.type = TypeIdentifier(TK_INT32);
  map_a2.element.common.type = TypeIdentifier(TK_FLOAT32);
  get_equivalence_hash(hash);
  MinimalStructMember ma8(CommonStructMember(8, StructMemberFlag(), TypeIdentifier::make(EK_MINIMAL, hash)),
                          MinimalMemberDetail("m8"));
  test.insert_entry(ma8.common.member_type_id, MinimalTypeObject(map_a2));
  PlainMapLTypeDefn plain_map(PlainCollectionHeader(EK_MINIMAL, CollectionElementFlag()), 300,
                              TypeIdentifier(TK_FLOAT32), CollectionElementFlag(),
                              TypeIdentifier(TK_INT32));
  MinimalStructMember mb8(CommonStructMember(8, IS_KEY, TypeIdentifier::make(TI_PLAIN_MAP_LARGE, plain_map)),
                          MinimalMemberDetail("m8"));
  a2.member_seq.append(ma8);
  b2.member_seq.append(mb8);
  EXPECT_FALSE(test.assignable(TypeObject(MinimalTypeObject(a2)), TypeObject(MinimalTypeObject(b2))));
}

void expect_false_key_holder()
{
  TypeLookupService tls;
  TypeAssignability test(tls);
  MinimalStructType a, b;

  MinimalStructType inner_a, inner_b;
  inner_a.struct_flags = IS_MUTABLE;
  inner_b.struct_flags = inner_a.struct_flags;
  inner_a.member_seq.append(MinimalStructMember(CommonStructMember(1, IS_KEY, TypeIdentifier(TK_FLOAT128)),
                                                MinimalMemberDetail("inner_m1")));
  inner_a.member_seq.append(MinimalStructMember(CommonStructMember(2, StructMemberFlag(),
                                                                   TypeIdentifier::makeString(false,
                                                                                              StringSTypeDefn(100))),
                                                MinimalMemberDetail("inner_m2")));
  inner_b.member_seq.append(MinimalStructMember(CommonStructMember(1, IS_KEY, TypeIdentifier(TK_INT16)),
                                                MinimalMemberDetail("inner_m1")));
  inner_b.member_seq.append(MinimalStructMember(CommonStructMember(2, StructMemberFlag(),
                                                                   TypeIdentifier::makeString(false,
                                                                                              StringLTypeDefn(50))),
                                                MinimalMemberDetail("inner_m2")));
  EquivalenceHash hash;
  get_equivalence_hash(hash);
  MinimalStructMember ma1(CommonStructMember(1, StructMemberFlag(), TypeIdentifier::make(EK_MINIMAL, hash)),
                          MinimalMemberDetail("m1"));
  test.insert_entry(ma1.common.member_type_id, MinimalTypeObject(inner_a));
  get_equivalence_hash(hash);
  MinimalStructMember mb1(CommonStructMember(1, IS_KEY, TypeIdentifier::make(EK_MINIMAL, hash)),
                          MinimalMemberDetail("m1"));
  test.insert_entry(mb1.common.member_type_id, MinimalTypeObject(inner_b));
  a.member_seq.append(ma1);
  b.member_seq.append(mb1);
  EXPECT_FALSE(test.assignable(TypeObject(MinimalTypeObject(a)), TypeObject(MinimalTypeObject(b))));

  MinimalStructType a2, b2;
  MinimalUnionType uni_a, uni_b;
  uni_a.discriminator.common.type_id = TypeIdentifier(TK_CHAR8);
  uni_a.discriminator.common.member_flags = 0;
  uni_a.member_seq.append(MinimalUnionMember(CommonUnionMember(1, UnionMemberFlag(),
                                                               TypeIdentifier::makeString(false, StringLTypeDefn(120)),
                                                               UnionCaseLabelSeq().append(1).append(2).append(3)),
                                             MinimalMemberDetail("inner1")));
  uni_a.member_seq.append(MinimalUnionMember(CommonUnionMember(2, IS_DEFAULT,
                                                               TypeIdentifier::makeString(false, StringSTypeDefn(100)),
                                                               UnionCaseLabelSeq().append(4).append(5).append(6)),
                                             MinimalMemberDetail("inner2")));
  uni_b.discriminator.common.type_id = TypeIdentifier(TK_CHAR8);
  uni_b.discriminator.common.member_flags = 0;
  uni_b.member_seq.append(MinimalUnionMember(CommonUnionMember(1, IS_DEFAULT,
                                                               TypeIdentifier::makeString(false, StringSTypeDefn(130)),
                                                               UnionCaseLabelSeq().append(10).append(20)),
                                             MinimalMemberDetail("inner1")));
  uni_b.member_seq.append(MinimalUnionMember(CommonUnionMember(2, UnionMemberFlag(),
                                                               TypeIdentifier::makeString(false, StringLTypeDefn(150)),
                                                               UnionCaseLabelSeq().append(30).append(40)),
                                             MinimalMemberDetail("inner2")));
<<<<<<< HEAD
  get_equivalence_hash(hash);
  MinimalStructMember ma9(CommonStructMember(9, StructMemberFlag(), TypeIdentifier::make(EK_MINIMAL, hash)),
                          MinimalMemberDetail("m9"));
  test.insert_entry(ma9.common.member_type_id, MinimalTypeObject(uni_a));
  get_equivalence_hash(hash);
  MinimalStructMember mb9(CommonStructMember(9, IS_KEY, TypeIdentifier::make(EK_MINIMAL, hash)),
                          MinimalMemberDetail("m9"));
  test.insert_entry(mb9.common.member_type_id, MinimalTypeObject(uni_b));
  a2.member_seq.append(ma9);
  b2.member_seq.append(mb9);
=======
  TypeLookup::get_equivalence_hash(hash);
  MinimalStructMember ma2(CommonStructMember(1, StructMemberFlag(), TypeIdentifier::make(EK_MINIMAL, hash)),
                          MinimalMemberDetail("m1"));
  TypeLookup::insert_entry(ma2.common.member_type_id, MinimalTypeObject(uni_a));
  TypeLookup::get_equivalence_hash(hash);
  MinimalStructMember mb2(CommonStructMember(1, IS_KEY, TypeIdentifier::make(EK_MINIMAL, hash)),
                          MinimalMemberDetail("m1"));
  TypeLookup::insert_entry(mb2.common.member_type_id, MinimalTypeObject(uni_b));
  a2.member_seq.append(ma2);
  b2.member_seq.append(mb2);
>>>>>>> 18314684
  EXPECT_FALSE(test.assignable(TypeObject(MinimalTypeObject(a2)), TypeObject(MinimalTypeObject(b2))));
}

void expect_false_appendable()
{
  TypeAssignability test;
  MinimalStructType a, b;

  a.struct_flags = IS_APPENDABLE;
  b.struct_flags = a.struct_flags;
  MinimalStructMember ma1(CommonStructMember(1, IS_KEY, TypeIdentifier(TK_UINT8)),
                          MinimalMemberDetail("m1"));
  MinimalStructMember ma2(CommonStructMember(2, StructMemberFlag(), TypeIdentifier(TK_FLOAT32)),
                          MinimalMemberDetail("m2"));
  MinimalStructMember mb1(CommonStructMember(1, StructMemberFlag(), TypeIdentifier(TK_BYTE)),
                          MinimalMemberDetail("m1"));
  a.member_seq.append(ma1).append(ma2);
  b.member_seq.append(mb1);
  EXPECT_FALSE(test.assignable(TypeObject(MinimalTypeObject(a)), TypeObject(MinimalTypeObject(b))));
}

void expect_false_final()
{
  TypeAssignability test;
  MinimalStructType a, b;

  a.struct_flags = IS_FINAL;
  b.struct_flags = a.struct_flags;
  MinimalStructMember ma1(CommonStructMember(1, IS_KEY, TypeIdentifier(TK_UINT8)),
                          MinimalMemberDetail("m1"));
  MinimalStructMember ma2(CommonStructMember(2, StructMemberFlag(), TypeIdentifier(TK_FLOAT32)),
                          MinimalMemberDetail("m2"));
  MinimalStructMember mb1(CommonStructMember(1, StructMemberFlag(), TypeIdentifier(TK_UINT8)),
                          MinimalMemberDetail("m1"));
  MinimalStructMember mb2(CommonStructMember(3, IS_KEY, TypeIdentifier(TK_FLOAT32)),
                          MinimalMemberDetail("m3"));
  a.member_seq.append(ma1).append(ma2);
  b.member_seq.append(mb1).append(mb2);
  EXPECT_FALSE(test.assignable(TypeObject(MinimalTypeObject(a)), TypeObject(MinimalTypeObject(b))));
}

TEST(StructTypeTest, NotAssignable)
{
  expect_false_different_extensibilities();
  expect_false_different_ids();
  expect_false_different_names();
  expect_false_no_matched_member();
  expect_false_key_erased();
  expect_false_not_optional_must_understand();
  expect_false_keys_must_in_both();
  expect_false_string_keys();
  expect_false_enum_keys();
  expect_false_sequence_keys();
  expect_false_map_keys();
  expect_false_key_holder();
  expect_false_appendable();
  expect_false_final();
}

TEST(UnionTypeTest, Assignable)
{
  TypeLookupService tls;
  TypeAssignability test(tls);
  MinimalUnionType a, b;

  // Extensibility
  a.union_flags = IS_FINAL;
  b.union_flags = a.union_flags;

  // Discriminator type must be strongly assignable
  a.discriminator.common.type_id = TypeIdentifier(TK_UINT16);
  b.discriminator.common.type_id = TypeIdentifier(TK_UINT16);

  // Either the discriminators of both are keys or neither are keys
  a.discriminator.common.member_flags = IS_KEY;
  b.discriminator.common.member_flags = IS_KEY;

  // Members that have the same ID also have the same name and vice versa
  MinimalUnionMember ma1(CommonUnionMember(1, UnionMemberFlag(), TypeIdentifier(TK_INT32),
                                           UnionCaseLabelSeq().append(10).append(20)),
                         MinimalMemberDetail("m1"));
  MinimalUnionMember ma2(CommonUnionMember(2, IS_DEFAULT, TypeIdentifier(TK_INT32),
                                           UnionCaseLabelSeq().append(30)),
                         MinimalMemberDetail("m2"));
  MinimalUnionMember mb1(CommonUnionMember(1, IS_DEFAULT, TypeIdentifier(TK_INT32),
                                           UnionCaseLabelSeq().append(20).append(30)),
                         MinimalMemberDetail("m1"));
  MinimalUnionMember mb2(CommonUnionMember(2, UnionMemberFlag(), TypeIdentifier(TK_INT32),
                                           UnionCaseLabelSeq().append(10)),
                         MinimalMemberDetail("m2"));
  a.member_seq.append(ma1).append(ma2);
  b.member_seq.append(mb1).append(mb2);
  EXPECT_TRUE(test.assignable(TypeObject(MinimalTypeObject(a)), TypeObject(MinimalTypeObject(b))));

  // Non-default labels in T2 that select some member in T1
  MinimalUnionType a2, b2;
  a2.union_flags = IS_MUTABLE;
  b2.union_flags = a2.union_flags;
  a2.discriminator.common.type_id = TypeIdentifier(TK_BYTE);
  b2.discriminator.common.type_id = TypeIdentifier(TK_BYTE);
  a2.discriminator.common.member_flags = 0;
  b2.discriminator.common.member_flags = 0;
  MinimalUnionMember ma2_1(CommonUnionMember(1, UnionMemberFlag(),
                                             TypeIdentifier::makeString(true, StringSTypeDefn(60)),
                                             UnionCaseLabelSeq().append(10).append(20)),
                           MinimalMemberDetail("member1"));
  MinimalUnionMember mb2_1(CommonUnionMember(1, UnionMemberFlag(),
                                             TypeIdentifier::makeString(true, StringLTypeDefn(100)),
                                             UnionCaseLabelSeq().append(10)),
                           MinimalMemberDetail("member1"));
  a2.member_seq.append(ma2_1);
  b2.member_seq.append(mb2_1);
  EXPECT_TRUE(test.assignable(TypeObject(MinimalTypeObject(a2)), TypeObject(MinimalTypeObject(b2))));

  // Non-default labels in T1 that select the default member in T2
  MinimalUnionType a3, b3;
  a3.union_flags = IS_APPENDABLE;
  b3.union_flags = IS_APPENDABLE;
  a3.discriminator.common.type_id = TypeIdentifier(TK_UINT32);
  b3.discriminator.common.type_id = TypeIdentifier(TK_UINT32);
  a3.discriminator.common.member_flags = IS_KEY;
  b3.discriminator.common.member_flags = IS_KEY;
  MinimalUnionMember ma3_1(CommonUnionMember(1, UnionMemberFlag(),
                                             TypeIdentifier::makeString(false, StringLTypeDefn(120)),
                                             UnionCaseLabelSeq().append(10).append(20)),
                           MinimalMemberDetail("member1"));
  MinimalUnionMember ma3_2(CommonUnionMember(2, UnionMemberFlag(), TypeIdentifier(TK_FLOAT32),
                                             UnionCaseLabelSeq().append(30)),
                           MinimalMemberDetail("member2"));
  MinimalUnionMember mb3_1(CommonUnionMember(1, IS_DEFAULT,
                                             TypeIdentifier::makeString(false, StringLTypeDefn(100)),
                                             UnionCaseLabelSeq().append(20)),
                           MinimalMemberDetail("member1"));
  MinimalUnionMember mb3_2(CommonUnionMember(4, UnionMemberFlag(), TypeIdentifier(TK_FLOAT32),
                                             UnionCaseLabelSeq().append(30)),
                           MinimalMemberDetail("member4"));
  a3.member_seq.append(ma3_1).append(ma3_2);
  b3.member_seq.append(mb3_1).append(mb3_2);
  EXPECT_TRUE(test.assignable(TypeObject(MinimalTypeObject(a3)), TypeObject(MinimalTypeObject(b3))));

  // T1 and T2 both have default labels
  MinimalUnionType a4, b4;
  a4.union_flags = IS_APPENDABLE;
  b4.union_flags = IS_APPENDABLE;
  a4.discriminator.common.type_id = TypeIdentifier(TK_UINT16);
  b4.discriminator.common.type_id = TypeIdentifier(TK_UINT16);
  a4.discriminator.common.member_flags = 0;
  b4.discriminator.common.member_flags = 0;
  MinimalUnionMember ma4_1(CommonUnionMember(1, IS_DEFAULT,
                                             TypeIdentifier::makeString(true, StringLTypeDefn(220)),
                                             UnionCaseLabelSeq().append(10).append(20)),
                           MinimalMemberDetail("member1"));
  MinimalUnionMember ma4_2(CommonUnionMember(2, UnionMemberFlag(), TypeIdentifier(TK_FLOAT128),
                                             UnionCaseLabelSeq().append(40)),
                           MinimalMemberDetail("member2"));
  MinimalUnionMember mb4_1(CommonUnionMember(1, IS_DEFAULT,
                                             TypeIdentifier::makeString(true, StringLTypeDefn(120)),
                                             UnionCaseLabelSeq().append(20)),
                           MinimalMemberDetail("member1"));
  MinimalUnionMember mb4_2(CommonUnionMember(5, UnionMemberFlag(), TypeIdentifier(TK_FLOAT128),
                                             UnionCaseLabelSeq().append(40)),
                           MinimalMemberDetail("member5"));
  a4.member_seq.append(ma4_1).append(ma4_2);
  b4.member_seq.append(mb4_1).append(mb4_2);
  EXPECT_TRUE(test.assignable(TypeObject(MinimalTypeObject(a4)), TypeObject(MinimalTypeObject(b4))));
}

TEST(UnionTypeTest, NotAssignable)
{
  TypeLookupService tls;
  TypeAssignability test(tls);
  MinimalUnionType a, b;

  // Different extensibility kinds
  a.union_flags = IS_FINAL;
  b.union_flags = IS_APPENDABLE;
  a.discriminator.common.type_id = TypeIdentifier(TK_UINT16);
  b.discriminator.common.type_id = TypeIdentifier(TK_UINT16);
  a.discriminator.common.member_flags = IS_KEY;
  b.discriminator.common.member_flags = IS_KEY;

  MinimalUnionMember ma1(CommonUnionMember(1, UnionMemberFlag(), TypeIdentifier(TK_INT32),
                                           UnionCaseLabelSeq().append(10).append(20)),
                         MinimalMemberDetail("m1"));
  MinimalUnionMember ma2(CommonUnionMember(2, IS_DEFAULT, TypeIdentifier(TK_INT32),
                                           UnionCaseLabelSeq().append(30)),
                         MinimalMemberDetail("m2"));
  MinimalUnionMember mb1(CommonUnionMember(1, IS_DEFAULT, TypeIdentifier(TK_INT32),
                                           UnionCaseLabelSeq().append(20).append(30)),
                         MinimalMemberDetail("m1"));
  MinimalUnionMember mb2(CommonUnionMember(2, UnionMemberFlag(), TypeIdentifier(TK_INT32),
                                           UnionCaseLabelSeq().append(10)),
                         MinimalMemberDetail("m2"));
  a.member_seq.append(ma1).append(ma2);
  b.member_seq.append(mb1).append(mb2);
  EXPECT_FALSE(test.assignable(TypeObject(MinimalTypeObject(a)), TypeObject(MinimalTypeObject(b))));

  // T1's discriminator type is not strongly assignable from T2's discriminator type
  MinimalUnionType a2, b2;
  a2.union_flags = IS_FINAL;
  b2.union_flags = IS_FINAL;
  a2.discriminator.common.type_id = TypeIdentifier(TK_UINT16);
  b2.discriminator.common.type_id = TypeIdentifier(TK_UINT64);
  a2.discriminator.common.member_flags = 0;
  b2.discriminator.common.member_flags = 0;

  MinimalUnionMember ma2_1(CommonUnionMember(1, UnionMemberFlag(), TypeIdentifier(TK_INT32),
                                             UnionCaseLabelSeq().append(10).append(20)),
                           MinimalMemberDetail("m1"));
  MinimalUnionMember ma2_2(CommonUnionMember(2, IS_DEFAULT, TypeIdentifier(TK_INT32),
                                             UnionCaseLabelSeq().append(30)),
                           MinimalMemberDetail("m2"));
  MinimalUnionMember mb2_1(CommonUnionMember(1, IS_DEFAULT, TypeIdentifier(TK_INT32),
                                             UnionCaseLabelSeq().append(20).append(30)),
                           MinimalMemberDetail("m1"));
  MinimalUnionMember mb2_2(CommonUnionMember(2, UnionMemberFlag(), TypeIdentifier(TK_INT32),
                                             UnionCaseLabelSeq().append(10)),
                           MinimalMemberDetail("m2"));
  a2.member_seq.append(ma2_1).append(ma2_2);
  b2.member_seq.append(mb2_1).append(mb2_2);
  EXPECT_FALSE(test.assignable(TypeObject(MinimalTypeObject(a2)), TypeObject(MinimalTypeObject(b2))));

  // One discriminator is key, the other is not key
  MinimalUnionType a3, b3;
  a3.union_flags = IS_MUTABLE;
  b3.union_flags = IS_MUTABLE;
  a3.discriminator.common.type_id = TypeIdentifier(TK_UINT16);
  b3.discriminator.common.type_id = TypeIdentifier(TK_UINT16);
  a3.discriminator.common.member_flags = IS_KEY;
  b3.discriminator.common.member_flags = 0;

  MinimalUnionMember ma3_1(CommonUnionMember(1, UnionMemberFlag(), TypeIdentifier(TK_INT32),
                                             UnionCaseLabelSeq().append(10).append(20)),
                           MinimalMemberDetail("m1"));
  MinimalUnionMember ma3_2(CommonUnionMember(2, IS_DEFAULT, TypeIdentifier(TK_INT32),
                                             UnionCaseLabelSeq().append(30)),
                           MinimalMemberDetail("m2"));
  MinimalUnionMember mb3_1(CommonUnionMember(1, IS_DEFAULT, TypeIdentifier(TK_INT32),
                                             UnionCaseLabelSeq().append(20).append(30)),
                           MinimalMemberDetail("m1"));
  MinimalUnionMember mb3_2(CommonUnionMember(2, UnionMemberFlag(), TypeIdentifier(TK_INT32),
                                             UnionCaseLabelSeq().append(10)),
                           MinimalMemberDetail("m2"));
  a3.member_seq.append(ma3_1).append(ma3_2);
  b3.member_seq.append(mb3_1).append(mb3_2);
  EXPECT_FALSE(test.assignable(TypeObject(MinimalTypeObject(a3)), TypeObject(MinimalTypeObject(b3))));

  // Some members with the same name have different IDs
  MinimalUnionType a4, b4;
  a4.union_flags = IS_MUTABLE;
  b4.union_flags = IS_MUTABLE;
  a4.discriminator.common.type_id = TypeIdentifier(TK_UINT16);
  b4.discriminator.common.type_id = TypeIdentifier(TK_UINT16);
  a4.discriminator.common.member_flags = 0;
  b4.discriminator.common.member_flags = 0;

  MinimalUnionMember ma4_1(CommonUnionMember(1, UnionMemberFlag(), TypeIdentifier(TK_INT32),
                                             UnionCaseLabelSeq().append(10).append(20)),
                           MinimalMemberDetail("member1"));
  MinimalUnionMember ma4_2(CommonUnionMember(2, IS_DEFAULT, TypeIdentifier(TK_INT32),
                                             UnionCaseLabelSeq().append(30)),
                           MinimalMemberDetail("member2"));
  MinimalUnionMember mb4_1(CommonUnionMember(10, IS_DEFAULT, TypeIdentifier(TK_INT32),
                                             UnionCaseLabelSeq().append(20).append(30)),
                           MinimalMemberDetail("member1"));
  MinimalUnionMember mb4_2(CommonUnionMember(2, UnionMemberFlag(), TypeIdentifier(TK_INT32),
                                             UnionCaseLabelSeq().append(10)),
                           MinimalMemberDetail("member2"));
  a4.member_seq.append(ma4_1).append(ma4_2);
  b4.member_seq.append(mb4_1).append(mb4_2);
  EXPECT_FALSE(test.assignable(TypeObject(MinimalTypeObject(a4)), TypeObject(MinimalTypeObject(b4))));

  // Some members with the same ID have different names
  MinimalUnionType a5, b5;
  a5.union_flags = IS_MUTABLE;
  b5.union_flags = IS_MUTABLE;
  a5.discriminator.common.type_id = TypeIdentifier(TK_UINT16);
  b5.discriminator.common.type_id = TypeIdentifier(TK_UINT16);
  a5.discriminator.common.member_flags = IS_KEY;
  b5.discriminator.common.member_flags = IS_KEY;

  MinimalUnionMember ma5_1(CommonUnionMember(1, UnionMemberFlag(), TypeIdentifier(TK_INT32),
                                             UnionCaseLabelSeq().append(10).append(20)),
                           MinimalMemberDetail("member1"));
  MinimalUnionMember ma5_2(CommonUnionMember(2, IS_DEFAULT, TypeIdentifier(TK_INT32),
                                             UnionCaseLabelSeq().append(30)),
                           MinimalMemberDetail("member2"));
  MinimalUnionMember mb5_1(CommonUnionMember(1, IS_DEFAULT, TypeIdentifier(TK_INT32),
                                             UnionCaseLabelSeq().append(20).append(30)),
                           MinimalMemberDetail("member100"));
  MinimalUnionMember mb5_2(CommonUnionMember(2, UnionMemberFlag(), TypeIdentifier(TK_INT32),
                                             UnionCaseLabelSeq().append(10)),
                           MinimalMemberDetail("member2"));
  a5.member_seq.append(ma5_1).append(ma5_2);
  b5.member_seq.append(mb5_1).append(mb5_2);
  EXPECT_FALSE(test.assignable(TypeObject(MinimalTypeObject(a5)), TypeObject(MinimalTypeObject(b5))));

  // Non-default labels in T2 that select some member in T1
  MinimalUnionType a6, b6;
  a6.union_flags = IS_MUTABLE;
  b6.union_flags = a6.union_flags;
  a6.discriminator.common.type_id = TypeIdentifier(TK_BYTE);
  b6.discriminator.common.type_id = TypeIdentifier(TK_BYTE);
  a6.discriminator.common.member_flags = IS_KEY;
  b6.discriminator.common.member_flags = IS_KEY;
  MinimalUnionMember ma6_1(CommonUnionMember(1, UnionMemberFlag(),
                                             TypeIdentifier::makeString(true, StringSTypeDefn(60)),
                                             UnionCaseLabelSeq().append(10).append(20)),
                           MinimalMemberDetail("member1"));
  MinimalUnionMember ma6_2(CommonUnionMember(2, UnionMemberFlag(), TypeIdentifier(TK_INT32),
                                             UnionCaseLabelSeq().append(30)),
                           MinimalMemberDetail("member2"));
  MinimalUnionMember mb6_1(CommonUnionMember(1, UnionMemberFlag(),
                                             TypeIdentifier::makeString(false, StringLTypeDefn(100)),
                                             UnionCaseLabelSeq().append(10)),
                           MinimalMemberDetail("member1"));
  MinimalUnionMember mb6_2(CommonUnionMember(2, UnionMemberFlag(), TypeIdentifier(TK_INT32),
                                             UnionCaseLabelSeq().append(30)),
                           MinimalMemberDetail("member2"));
  a6.member_seq.append(ma6_1).append(ma6_2);
  b6.member_seq.append(mb6_1).append(mb6_2);
  EXPECT_FALSE(test.assignable(TypeObject(MinimalTypeObject(a6)), TypeObject(MinimalTypeObject(b6))));

  // Non-default labels in T1 that select the default member in T2
  MinimalUnionType a7, b7;
  a7.union_flags = IS_APPENDABLE;
  b7.union_flags = IS_APPENDABLE;
  a7.discriminator.common.type_id = TypeIdentifier(TK_UINT32);
  b7.discriminator.common.type_id = TypeIdentifier(TK_UINT32);
  a7.discriminator.common.member_flags = 0;
  b7.discriminator.common.member_flags = 0;
  MinimalUnionMember ma7_1(CommonUnionMember(1, UnionMemberFlag(),
                                             TypeIdentifier::makeString(false, StringLTypeDefn(120)),
                                             UnionCaseLabelSeq().append(10).append(20)),
                           MinimalMemberDetail("member1"));
  MinimalUnionMember ma7_2(CommonUnionMember(2, UnionMemberFlag(), TypeIdentifier(TK_FLOAT32),
                                             UnionCaseLabelSeq().append(30)),
                           MinimalMemberDetail("member2"));
  MinimalUnionMember mb7_1(CommonUnionMember(1, IS_DEFAULT,
                                             TypeIdentifier::makeString(true, StringLTypeDefn(100)),
                                             UnionCaseLabelSeq().append(20)),
                           MinimalMemberDetail("member1"));
  MinimalUnionMember mb7_2(CommonUnionMember(4, UnionMemberFlag(), TypeIdentifier(TK_FLOAT32),
                                             UnionCaseLabelSeq().append(30)),
                           MinimalMemberDetail("member4"));
  a7.member_seq.append(ma7_1).append(ma7_2);
  b7.member_seq.append(mb7_1).append(mb7_2);
  EXPECT_FALSE(test.assignable(TypeObject(MinimalTypeObject(a7)), TypeObject(MinimalTypeObject(b7))));

  // T1 and T2 both have default labels
  MinimalUnionType a8, b8;
  a8.union_flags = IS_APPENDABLE;
  b8.union_flags = IS_APPENDABLE;
  a8.discriminator.common.type_id = TypeIdentifier(TK_UINT16);
  b8.discriminator.common.type_id = TypeIdentifier(TK_UINT16);
  a8.discriminator.common.member_flags = IS_KEY;
  b8.discriminator.common.member_flags = IS_KEY;
  MinimalUnionMember ma8_1(CommonUnionMember(1, IS_DEFAULT,
                                             TypeIdentifier::makeString(true, StringLTypeDefn(220)),
                                             UnionCaseLabelSeq().append(10).append(20)),
                           MinimalMemberDetail("member1"));
  MinimalUnionMember ma8_2(CommonUnionMember(2, UnionMemberFlag(), TypeIdentifier(TK_FLOAT128),
                                             UnionCaseLabelSeq().append(40)),
                           MinimalMemberDetail("member2"));
  MinimalUnionMember mb8_1(CommonUnionMember(1, IS_DEFAULT,
                                             TypeIdentifier::makeString(false, StringLTypeDefn(120)),
                                             UnionCaseLabelSeq().append(20)),
                           MinimalMemberDetail("member1"));
  MinimalUnionMember mb8_2(CommonUnionMember(5, UnionMemberFlag(), TypeIdentifier(TK_FLOAT128),
                                             UnionCaseLabelSeq().append(40)),
                           MinimalMemberDetail("member5"));
  a8.member_seq.append(ma8_1).append(ma8_2);
  b8.member_seq.append(mb8_1).append(mb8_2);
  EXPECT_FALSE(test.assignable(TypeObject(MinimalTypeObject(a8)), TypeObject(MinimalTypeObject(b8))));

  // Extensibility is final
  MinimalUnionType a9, b9;
  a9.union_flags = IS_FINAL;
  b9.union_flags = IS_FINAL;
  a9.discriminator.common.type_id = TypeIdentifier(TK_UINT16);
  b9.discriminator.common.type_id = TypeIdentifier(TK_UINT16);
  a9.discriminator.common.member_flags = 0;
  b9.discriminator.common.member_flags = 0;
  MinimalUnionMember ma9_1(CommonUnionMember(1, IS_DEFAULT,
                                             TypeIdentifier::makeString(true, StringLTypeDefn(220)),
                                             UnionCaseLabelSeq().append(10).append(20)),
                           MinimalMemberDetail("member1"));
  MinimalUnionMember ma9_2(CommonUnionMember(2, UnionMemberFlag(), TypeIdentifier(TK_FLOAT128),
                                             UnionCaseLabelSeq().append(40)),
                           MinimalMemberDetail("member2"));
  MinimalUnionMember mb9_1(CommonUnionMember(1, IS_DEFAULT,
                                             TypeIdentifier::makeString(true, StringLTypeDefn(120)),
                                             UnionCaseLabelSeq().append(20)),
                           MinimalMemberDetail("member1"));
  MinimalUnionMember mb9_2(CommonUnionMember(5, UnionMemberFlag(), TypeIdentifier(TK_FLOAT128),
                                             UnionCaseLabelSeq().append(50)),
                           MinimalMemberDetail("member5"));
  a9.member_seq.append(ma9_1).append(ma9_2);
  b9.member_seq.append(mb9_1).append(mb9_2);
  EXPECT_FALSE(test.assignable(TypeObject(MinimalTypeObject(a9)), TypeObject(MinimalTypeObject(b9))));

  // Extensibility is not final
  MinimalUnionType a10, b10;
  a10.union_flags = IS_MUTABLE;
  b10.union_flags = IS_MUTABLE;
  a10.discriminator.common.type_id = TypeIdentifier(TK_UINT16);
  b10.discriminator.common.type_id = TypeIdentifier(TK_UINT16);
  a10.discriminator.common.member_flags = 0;
  b10.discriminator.common.member_flags = 0;
  MinimalUnionMember ma10_1(CommonUnionMember(1, IS_DEFAULT,
                                              TypeIdentifier::makeString(true, StringLTypeDefn(220)),
                                              UnionCaseLabelSeq().append(10).append(20)),
                            MinimalMemberDetail("member1"));
  MinimalUnionMember mb10_1(CommonUnionMember(1, IS_DEFAULT,
                                              TypeIdentifier::makeString(true, StringLTypeDefn(120)),
                                              UnionCaseLabelSeq().append(30)),
                            MinimalMemberDetail("member1"));
  a10.member_seq.append(ma10_1);
  b10.member_seq.append(mb10_1);
  EXPECT_FALSE(test.assignable(TypeObject(MinimalTypeObject(a10)), TypeObject(MinimalTypeObject(b10))));
}

int main(int argc, char* argv[])
{
  ::testing::InitGoogleTest(&argc, argv);
  return RUN_ALL_TESTS();
}<|MERGE_RESOLUTION|>--- conflicted
+++ resolved
@@ -2617,13 +2617,8 @@
   literal_seq_b.append(MinimalEnumeratedLiteral(CommonEnumeratedLiteral(3, EnumeratedLiteralFlag()),
                                                 MinimalMemberDetail("LITERAL3")));
   MinimalEnumeratedType enum_a(IS_APPENDABLE, MinimalEnumeratedHeader(CommonEnumeratedHeader(3)), literal_seq_a);
-<<<<<<< HEAD
-  MinimalEnumeratedType enum_b(EnumTypeFlag(), MinimalEnumeratedHeader(CommonEnumeratedHeader(3)), literal_seq_b);
-  get_equivalence_hash(hash);
-=======
   MinimalEnumeratedType enum_b(IS_APPENDABLE, MinimalEnumeratedHeader(CommonEnumeratedHeader(3)), literal_seq_b);
-  TypeLookup::get_equivalence_hash(hash);
->>>>>>> 18314684
+  get_equivalence_hash(hash);
   MinimalStructMember ma4(CommonStructMember(4, StructMemberFlag(), TypeIdentifier::make(EK_MINIMAL, hash)),
                           MinimalMemberDetail("m4"));
   test.insert_entry(ma4.common.member_type_id, MinimalTypeObject(enum_a));
@@ -2640,13 +2635,8 @@
   seq_a.header.common.bound = 100;
   seq_a.element.common.type = TypeIdentifier(TK_FLOAT64);
   seq_b.header.common.bound = 60;
-<<<<<<< HEAD
-  seq_b.element.common.type = TypeIdentifier(TK_INT64);
-  get_equivalence_hash(hash);
-=======
   seq_b.element.common.type = TypeIdentifier(TK_FLOAT64);
-  TypeLookup::get_equivalence_hash(hash);
->>>>>>> 18314684
+  get_equivalence_hash(hash);
   MinimalStructMember ma5(CommonStructMember(5, StructMemberFlag(), TypeIdentifier::make(EK_MINIMAL, hash)),
                           MinimalMemberDetail("m5"));
   test.insert_entry(ma5.common.member_type_id, MinimalTypeObject(seq_a));
@@ -2661,19 +2651,11 @@
   // Plain sequence key members
   MinimalSequenceType seq_a2;
   seq_a2.header.common.bound = 120;
-<<<<<<< HEAD
-  seq_a2.element.common.type = TypeIdentifier(TK_FLOAT64);
+  seq_a2.element.common.type = TypeIdentifier(TK_UINT64);
   get_equivalence_hash(hash);
   MinimalStructMember ma6(CommonStructMember(6, StructMemberFlag(), TypeIdentifier::make(EK_MINIMAL, hash)),
                           MinimalMemberDetail("m6"));
-  test.insert_entry(ma6.common.member_type_id, MinimalTypeObject(seq_a));
-=======
-  seq_a2.element.common.type = TypeIdentifier(TK_UINT64);
-  TypeLookup::get_equivalence_hash(hash);
-  MinimalStructMember ma6(CommonStructMember(6, StructMemberFlag(), TypeIdentifier::make(EK_MINIMAL, hash)),
-                          MinimalMemberDetail("m6"));
-  TypeLookup::insert_entry(ma6.common.member_type_id, MinimalTypeObject(seq_a2));
->>>>>>> 18314684
+  test.insert_entry(ma6.common.member_type_id, MinimalTypeObject(seq_a2));
   MinimalStructMember mb6(CommonStructMember(6, IS_KEY,
                                              TypeIdentifier::makePlainSequence(TypeIdentifier(TK_UINT64),
                                                                                static_cast<SBound>(70))),
@@ -2750,17 +2732,10 @@
   get_equivalence_hash(hash);
   MinimalStructMember mb9(CommonStructMember(9, IS_KEY, TypeIdentifier::make(EK_MINIMAL, hash)),
                           MinimalMemberDetail("m9"));
-<<<<<<< HEAD
   test.insert_entry(mb9.common.member_type_id, MinimalTypeObject(uni_b));
-  a2.member_seq.append(ma9);
-  b2.member_seq.append(mb9);
-  EXPECT_TRUE(test.assignable(TypeObject(MinimalTypeObject(a2)), TypeObject(MinimalTypeObject(b2))));
-=======
-  TypeLookup::insert_entry(mb9.common.member_type_id, MinimalTypeObject(uni_b));
   a.member_seq.append(ma9);
   b.member_seq.append(mb9);
   EXPECT_TRUE(test.assignable(TypeObject(MinimalTypeObject(a)), TypeObject(MinimalTypeObject(b))));
->>>>>>> 18314684
 }
 
 void expect_false_different_extensibilities()
@@ -3145,35 +3120,23 @@
                                                                TypeIdentifier::makeString(false, StringLTypeDefn(150)),
                                                                UnionCaseLabelSeq().append(30).append(40)),
                                              MinimalMemberDetail("inner2")));
-<<<<<<< HEAD
-  get_equivalence_hash(hash);
-  MinimalStructMember ma9(CommonStructMember(9, StructMemberFlag(), TypeIdentifier::make(EK_MINIMAL, hash)),
-                          MinimalMemberDetail("m9"));
-  test.insert_entry(ma9.common.member_type_id, MinimalTypeObject(uni_a));
-  get_equivalence_hash(hash);
-  MinimalStructMember mb9(CommonStructMember(9, IS_KEY, TypeIdentifier::make(EK_MINIMAL, hash)),
-                          MinimalMemberDetail("m9"));
-  test.insert_entry(mb9.common.member_type_id, MinimalTypeObject(uni_b));
-  a2.member_seq.append(ma9);
-  b2.member_seq.append(mb9);
-=======
-  TypeLookup::get_equivalence_hash(hash);
+  get_equivalence_hash(hash);
   MinimalStructMember ma2(CommonStructMember(1, StructMemberFlag(), TypeIdentifier::make(EK_MINIMAL, hash)),
                           MinimalMemberDetail("m1"));
-  TypeLookup::insert_entry(ma2.common.member_type_id, MinimalTypeObject(uni_a));
-  TypeLookup::get_equivalence_hash(hash);
+  test.insert_entry(ma2.common.member_type_id, MinimalTypeObject(uni_a));
+  get_equivalence_hash(hash);
   MinimalStructMember mb2(CommonStructMember(1, IS_KEY, TypeIdentifier::make(EK_MINIMAL, hash)),
                           MinimalMemberDetail("m1"));
-  TypeLookup::insert_entry(mb2.common.member_type_id, MinimalTypeObject(uni_b));
+  test.insert_entry(mb2.common.member_type_id, MinimalTypeObject(uni_b));
   a2.member_seq.append(ma2);
   b2.member_seq.append(mb2);
->>>>>>> 18314684
   EXPECT_FALSE(test.assignable(TypeObject(MinimalTypeObject(a2)), TypeObject(MinimalTypeObject(b2))));
 }
 
 void expect_false_appendable()
 {
-  TypeAssignability test;
+  TypeLookupService tls;
+  TypeAssignability test(tls);
   MinimalStructType a, b;
 
   a.struct_flags = IS_APPENDABLE;
@@ -3191,7 +3154,8 @@
 
 void expect_false_final()
 {
-  TypeAssignability test;
+  TypeLookupService tls;
+  TypeAssignability test(tls);
   MinimalStructType a, b;
 
   a.struct_flags = IS_FINAL;
